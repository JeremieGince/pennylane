:orphan:

# Release 0.35.0-dev (development release)

<h3>New features since last release</h3>

* The `default.qubit` device treats mid-circuit measurements natively when operating in
  shots-mode (i.e. `shots is not None`). Previously, circuits with mid-circuit measurements
  would be decomposed using the `@qml.defer_measurements` transform (which is still a valid
  decorator), requiring one extra wire for each mid-circuit measurement. The new
  behavior is to evaluate the circuit `shots` times, "collapsing" the circuit state
  stochastically along the way. While this is oftentimes slower, it requires much less
  memory for circuits with several mid-circuit measurements, or circuits which have already
  several wires.
  [(#5088)](https://github.com/PennyLaneAI/pennylane/pull/5088)

* A new `default.clifford` device enables efficient simulation of large-scale Clifford circuits
  defined in PennyLane through the use of [stim](https://github.com/quantumlib/Stim) as a backend.
  [(#4936)](https://github.com/PennyLaneAI/pennylane/pull/4936)

  Given a circuit with only Clifford gates, one can use this device to obtain the usual range
  of PennyLane [measurements](https://docs.pennylane.ai/en/stable/introduction/measurements.html)
  as well as the state represented in the Tableau form of
  [Aaronson & Gottesman (2004)](https://journals.aps.org/pra/abstract/10.1103/PhysRevA.70.052328):

  ```python
  import pennylane as qml

  dev = qml.device("default.clifford", tableau=True)
  @qml.qnode(dev)
  def circuit():
      qml.CNOT(wires=[0, 1])
      qml.PauliX(wires=[1])
      qml.ISWAP(wires=[0, 1])
      qml.Hadamard(wires=[0])
      return qml.state()
  ```

  ```pycon
  >>> circuit()
  array([[0, 1, 1, 0, 0],
         [1, 0, 1, 1, 1],
         [0, 0, 0, 1, 0],
         [1, 0, 0, 1, 1]])
  ```

* Adjoint device VJP's are now supported with `jax.jacobian`. `device_vjp=True` is
  is now strictly faster for jax.
  [(#4963)](https://github.com/PennyLaneAI/pennylane/pull/4963)

* New `qml.commutator` function that allows to compute commutators between
  `qml.operation.Operator`, `qml.pauli.PauliWord` and `qml.pauli.PauliSentence` instances.
  [(#5051)](https://github.com/PennyLaneAI/pennylane/pull/5051)

  Basic usage with PennyLane operators.

  ```pycon
  >>> qml.commutator(qml.PauliX(0), qml.PauliY(0))
  2j*(PauliZ(wires=[0]))
  ```

  We can return a `PauliSentence` instance by setting `pauli=True`.

  ```pycon
  >>> op1 = qml.PauliX(0) @ qml.PauliX(1)
  >>> op2 = qml.PauliY(0) + qml.PauliY(1)
  >>> qml.commutator(op1, op2, pauli=True)
  2j * X(1) @ Z(0)
  + 2j * Z(1) @ X(0)
  ```

  We can also input `PauliWord` and `PauliSentence` instances.

  ```pycon
  >>> op1 = PauliWord({0:"X", 1:"X"})
  >>> op2 = PauliWord({0:"Y"}) + PauliWord({1:"Y"})
  >>> qml.commutator(op1, op2, pauli=True)
  2j * Z(0) @ X(1)
  + 2j * X(0) @ Z(1)
  ```


<h4>Parity Mapping</h4>

* `parity_transform` is added for parity mapping of a fermionic Hamiltonian.
   [(#4928)](https://github.com/PennyLaneAI/pennylane/pull/4928)
   It is now possible to transform a fermionic Hamiltonian to a qubit Hamiltonian with parity mapping.

   ```python
   import pennylane as qml
   fermi_ham = qml.fermi.FermiWord({(0, 0) : '+', (1, 1) : '-'})

   qubit_ham = qml.fermi.parity_transform(fermi_ham, n=6)
   ```

   ```pycon
   >>> print(qubit_ham)
   (-0.25j*(PauliY(wires=[0]))) + ((-0.25+0j)*(PauliX(wires=[0]) @ PauliZ(wires=[1]))) +
   ((0.25+0j)*(PauliX(wires=[0]))) + (0.25j*(PauliY(wires=[0]) @ PauliZ(wires=[1])))
   ```

<h3>Improvements 🛠</h3>

<<<<<<< HEAD
* The `default.qubit` device handles measurement value lists when executing mid-circuit measurements natively.
  [(#5111)](https://github.com/PennyLaneAI/pennylane/pull/5111)

* The `default.qubit` device handles composite measurements when executing mid-circuit measurements natively.
  [(#5111)](https://github.com/PennyLaneAI/pennylane/pull/5111)

* The `default.qubit` device handles post-selection when executing mid-circuit measurements natively.
  [(#5111)](https://github.com/PennyLaneAI/pennylane/pull/5111)
=======
* The `qml.qsvt` function uses `qml.GlobalPhase` instead of `qml.exp` to define global phase.
  [(#5105)](https://github.com/PennyLaneAI/pennylane/pull/5105)
>>>>>>> 71673239

* Remove queuing (`AnnotatedQueue`) from `qml.cut_circuit` and `qml.cut_circuit_mc` to improve performance 
  for large workflows.
  [(#5108)](https://github.com/PennyLaneAI/pennylane/pull/5108)

* `device_vjp` can now be used with normal Tensorflow. Support has not yet been added
  for `tf.Function` and Tensorflow Autograph.
  [(#4676)](https://github.com/PennyLaneAI/pennylane/pull/4676)

* Improve the performance of circuit-cutting workloads with large numbers of generated tapes.
  [(#5005)](https://github.com/PennyLaneAI/pennylane/pull/5005)

* Update `tests/ops/functions/conftest.py` to ensure all operator types are tested for validity.
  [(#4978)](https://github.com/PennyLaneAI/pennylane/pull/4978)

* Upgrade Pauli arithmetic:
  You can now multiply `PauliWord` and `PauliSentence` instances by scalars, e.g. `0.5 * PauliWord({0:"X"})` or `0.5 * PauliSentence({PauliWord({0:"X"}): 1.})`.
  You can now intuitively add together
  `PauliWord` and `PauliSentence` as well as scalars, which are treated implicitly as identities.
  For example `ps1 + pw1 + 1.` for some Pauli word `pw1 = PauliWord({0: "X", 1: "Y"})` and Pauli
  sentence `ps1 = PauliSentence({pw1: 3.})`.
  You can now subtract `PauliWord` and `PauliSentence` instances, as well as scalars, from each other. For example `ps1 - pw1 - 1`.
  Overall, you can now intuitively construct `PauliSentence` operators like `0.5 * pw1 - 1.5 * ps1 + 2`.
  [(#4989)](https://github.com/PennyLaneAI/pennylane/pull/4989)
  [(#5001)](https://github.com/PennyLaneAI/pennylane/pull/5001)
  [(#5003)](https://github.com/PennyLaneAI/pennylane/pull/5003)
  [(#5017)](https://github.com/PennyLaneAI/pennylane/pull/5017)

* `qml.matrix` now accepts `PauliWord` and `PauliSentence` instances, `qml.matrix(PauliWord({0:"X"}))`.
  [(#5018)](https://github.com/PennyLaneAI/pennylane/pull/5018)

* Improve efficiency of matrix calculation when operator is symmetric over wires
   [(#3601)](https://github.com/PennyLaneAI/pennylane/pull/3601)

* PennyLane can now use lightning provided VJPs by selecting `device_vjp=True` on the QNode.
  [(#4914)](https://github.com/PennyLaneAI/pennylane/pull/4914)

* A new `pennylane.workflow` module is added. This module now contains `qnode.py`, `execution.py`, `set_shots.py`, `jacobian_products.py`, and the submodule `interfaces`.
  [(#5023)](https://github.com/PennyLaneAI/pennylane/pull/5023)

* Composite operations (eg. those made with `qml.prod` and `qml.sum`) and `SProd` operations convert `Hamiltonian` and
  `Tensor` operands to `Sum` and `Prod` types, respectively. This helps avoid the mixing of
  incompatible operator types.
  [(#5031)](https://github.com/PennyLaneAI/pennylane/pull/5031)
  [(#5063)](https://github.com/PennyLaneAI/pennylane/pull/5063)

* Raise a more informative error when calling `adjoint_jacobian` with trainable state-prep operations.
  [(#5026)](https://github.com/PennyLaneAI/pennylane/pull/5026)

* Adds `qml.workflow.get_transform_program` and `qml.workflow.construct_batch` to inspect the transform program and batch of tapes
  at different stages.
  [(#5084)](https://github.com/PennyLaneAI/pennylane/pull/5084)

* `CRX`, `CRY`, `CRZ`, `CROT`, and `ControlledPhaseShift` (i.e. `CPhaseShift`) now inherit from `ControlledOp`, giving them additional properties such as `control_wire` and `control_values`. Calling `qml.ctrl` on `RX`, `RY`, `RZ`, `Rot`, and `PhaseShift` with a single control wire will return gates of types `CRX`, `CRY`, etc. as opposed to a general `Controlled` operator.
  [(#5069)](https://github.com/PennyLaneAI/pennylane/pull/5069)

* CI will now fail if coverage data fails to upload to codecov. Previously, it would silently pass
  and the codecov check itself would never execute.
  [(#5101)](https://github.com/PennyLaneAI/pennylane/pull/5101)

<h4>Community contributions 🥳</h4>

* The transform `split_non_commuting` now accepts measurements of type `probs`, `sample` and `counts` which accept both wires and observables.
  [(#4972)](https://github.com/PennyLaneAI/pennylane/pull/4972)

* A function called `apply_operation` has been added to the new `qutrit_mixed` module found in `qml.devices` that applies operations to device-compatible states.
  [(#5032)](https://github.com/PennyLaneAI/pennylane/pull/5032)

<h3>Breaking changes 💔</h3>

* Make PennyLane code compatible with the latest version of `black`.
  [(#5112)](https://github.com/PennyLaneAI/pennylane/pull/5112)
  [(#5119)](https://github.com/PennyLaneAI/pennylane/pull/5119)

* `gradient_analysis_and_validation` is now renamed to `find_and_validate_gradient_methods`. Instead of returning a list, it now returns a dictionary of gradient methods for each parameter index, and no longer mutates the tape.
  [(#5035)](https://github.com/PennyLaneAI/pennylane/pull/5035)

* Passing additional arguments to a transform that decorates a QNode must be done through the use
  of `functools.partial`.
  [(#5046)](https://github.com/PennyLaneAI/pennylane/pull/5046)

* Multiplying two `PauliWord` instances no longer returns a tuple `(new_word, coeff)`
  but instead `PauliSentence({new_word: coeff})`. The old behavior is still available
  with the private method `PauliWord._matmul(other)` for faster processing.
  [(#5045)](https://github.com/PennyLaneAI/pennylane/pull/5054)

* `Observable.return_type` has been removed. Instead, you should inspect the type
  of the surrounding measurement process.
  [(#5044)](https://github.com/PennyLaneAI/pennylane/pull/5044)

* `ClassicalShadow.entropy()` no longer needs an `atol` keyword as a better
  method to estimate entropies from approximate density matrix reconstructions
  (with potentially negative eigenvalues) has been implemented.
  [(#5048)](https://github.com/PennyLaneAI/pennylane/pull/5048)

* The decomposition of an operator created with calling `qml.ctrl` on a parametric operator (specifically `RX`, `RY`, `RZ`, `Rot`, `PhaseShift`) with a single control wire will now be the full decomposition instead of a single controlled gate. For example:
  ```
  >>> qml.ctrl(qml.RX(0.123, wires=1), control=0).decomposition()
  [
    RZ(1.5707963267948966, wires=[1]),
    RY(0.0615, wires=[1]),
    CNOT(wires=[0, 1]),
    RY(-0.0615, wires=[1]),
    CNOT(wires=[0, 1]),
    RZ(-1.5707963267948966, wires=[1])
  ]
  ```
  [(#5069)](https://github.com/PennyLaneAI/pennylane/pull/5069)

* `QuantumScript.is_sampled` and `QuantumScript.all_sampled` have been removed. Users should now
  validate these properties manually.
  [(#5072)](https://github.com/PennyLaneAI/pennylane/pull/5072)

* `qml.transforms.one_qubit_decomposition` and `qml.transforms.two_qubit_decomposition` are removed. Instead,
  you should use `qml.ops.one_qubit_decomposition` and `qml.ops.two_qubit_decomposition`.
  [(#5091)](https://github.com/PennyLaneAI/pennylane/pull/5091)

* `qml.ExpvalCost` has been removed. Users should use `qml.expval()` moving forward.
  [(#5097)](https://github.com/PennyLaneAI/pennylane/pull/5097)

<h3>Deprecations 👋</h3>

* `Operator.validate_subspace(subspace)` has been relocated to the `qml.ops.qutrit.parametric_ops`
  module and will be removed from the Operator class in an upcoming release.
  [(#5067)](https://github.com/PennyLaneAI/pennylane/pull/5067)

* Matrix and tensor products between `PauliWord` and `PauliSentence` instances are done using
  the `@` operator, `*` will be used only for scalar multiplication. Note also the breaking
  change that the product of two `PauliWord` instances now returns a `PauliSentence` instead
  of a tuple `(new_word, coeff)`.
  [(#4989)](https://github.com/PennyLaneAI/pennylane/pull/4989)
  [(#5054)](https://github.com/PennyLaneAI/pennylane/pull/5054)

* `MeasurementProcess.name` and `MeasurementProcess.data` are now deprecated, as they contain dummy
  values that are no longer needed.
  [(#5047)](https://github.com/PennyLaneAI/pennylane/pull/5047)
  [(#5071)](https://github.com/PennyLaneAI/pennylane/pull/5071)
  [(#5076)](https://github.com/PennyLaneAI/pennylane/pull/5076)

* Calling `qml.matrix` without providing a `wire_order` on objects where the wire order could be
  ambiguous now raises a warning. In the future, the `wire_order` argument will be required in
  these cases.
  [(#5039)](https://github.com/PennyLaneAI/pennylane/pull/5039)

* `qml.pauli.pauli_mult` and `qml.pauli.pauli_mult_with_phase` are now deprecated. Instead, you
  should use `qml.simplify(qml.prod(pauli_1, pauli_2))` to get the reduced operator.
  [(#5057)](https://github.com/PennyLaneAI/pennylane/pull/5057)

* The private functions `_pauli_mult`, `_binary_matrix` and `_get_pauli_map` from the
  `pauli` module have been deprecated, as they are no longer used anywhere and the same
  functionality can be achieved using newer features in the `pauli` module.
  [(#5057)](https://github.com/PennyLaneAI/pennylane/pull/5057)

<h3>Documentation 📝</h3>

* The module documentation for `pennylane.tape` now explains the difference between `QuantumTape` and `QuantumScript`.
  [(#5065)](https://github.com/PennyLaneAI/pennylane/pull/5065)

* A typo in a code example in the `qml.transforms` API has been fixed.
  [(#5014)](https://github.com/PennyLaneAI/pennylane/pull/5014)

* Documentation `qml.data` has been updated and now mentions a way to access the same dataset simultaneously from multiple environments.
  [(#5029)](https://github.com/PennyLaneAI/pennylane/pull/5029)

* Clarification for the definition of `argnum` added to gradient methods
  [(#5035)](https://github.com/PennyLaneAI/pennylane/pull/5035)

* A typo in the code example for `qml.qchem.dipole_of` has been fixed.
  [(#5036)](https://github.com/PennyLaneAI/pennylane/pull/5036)

* Added a development guide on deprecations and removals.
  [(#5083)](https://github.com/PennyLaneAI/pennylane/pull/5083)

* A note about the eigenspectrum of second-quantized Hamiltonians added to `qml.eigvals`.
  [(#5095)](https://github.com/PennyLaneAI/pennylane/pull/5095)

<h3>Bug fixes 🐛</h3>

* Fixed a bug where caching together with JIT compilation and broadcasted tapes yielded wrong results
  `Operator.hash` now depends on the memory location, `id`, of a Jax tracer instead of its string representation.
  [(#3917)](https://github.com/PennyLaneAI/pennylane/pull/3917)

* `qml.transforms.undo_swaps` can now work with operators with hyperparameters or nesting.
  [(#5081)](https://github.com/PennyLaneAI/pennylane/pull/5081)

* `qml.transforms.split_non_commuting` will now pass the original shots along.
  [(#5081)](https://github.com/PennyLaneAI/pennylane/pull/5081)

* If `argnum` is provided to a gradient transform, only the parameters specified in `argnum` will have their gradient methods validated.
  [(#5035)](https://github.com/PennyLaneAI/pennylane/pull/5035)

* `StatePrep` operations expanded onto more wires are now compatible with backprop.
  [(#5028)](https://github.com/PennyLaneAI/pennylane/pull/5028)

* `qml.equal` works well with `qml.Sum` operators when wire labels are a mix of integers and strings.
  [(#5037)](https://github.com/PennyLaneAI/pennylane/pull/5037)

* The return value of `Controlled.generator` now contains a projector that projects onto the correct subspace based on the control value specified.
  [(#5068)](https://github.com/PennyLaneAI/pennylane/pull/5068)

* `CosineWindow` no longer raises an unexpected error when used on a subset of wires at the beginning of a circuit.
  [(#5080)](https://github.com/PennyLaneAI/pennylane/pull/5080)

* Ensure `tf.function` works with `TensorSpec(shape=None)` by skipping batch size computation.
  [(#5089)](https://github.com/PennyLaneAI/pennylane/pull/5089)

* `PauliSentence.wires` no longer imposes a false order.
  [(#5041)](https://github.com/PennyLaneAI/pennylane/pull/5041)

* `qml.qchem.import_state` now applies the chemist-to-physicist 
  sign convention when initializing a PennyLane state vector from
  classically pre-computed wavefunctions. That is, it interleaves 
  spin-up/spin-down operators for the same spatial orbital index,
  as standard in PennyLane (instead of commuting all spin-up 
  operators to the left, as is standard in quantum chemistry). 
  [(#5114)](https://github.com/PennyLaneAI/pennylane/pull/5114)

<h3>Contributors ✍️</h3>

This release contains contributions from (in alphabetical order):

Abhishek Abhishek,
Utkarsh Azad,
Gabriel Bottrill,
Astral Cai,
Isaac De Vlugt,
Diksha Dhawan,
Diego Guala,
Soran Jahangiri,
Korbinian Kottmann,
Christina Lee,
Xiaoran Li,
Vincent Michaud-Rioux,
Romain Moyard,
Pablo Antonio Moreno Casares,
Lee J. O'Riordan,
Mudit Pandey,
Alex Preciado,
Matthew Silverman,
Jay Soni.
<|MERGE_RESOLUTION|>--- conflicted
+++ resolved
@@ -101,7 +101,6 @@
 
 <h3>Improvements 🛠</h3>
 
-<<<<<<< HEAD
 * The `default.qubit` device handles measurement value lists when executing mid-circuit measurements natively.
   [(#5111)](https://github.com/PennyLaneAI/pennylane/pull/5111)
 
@@ -110,10 +109,9 @@
 
 * The `default.qubit` device handles post-selection when executing mid-circuit measurements natively.
   [(#5111)](https://github.com/PennyLaneAI/pennylane/pull/5111)
-=======
+
 * The `qml.qsvt` function uses `qml.GlobalPhase` instead of `qml.exp` to define global phase.
   [(#5105)](https://github.com/PennyLaneAI/pennylane/pull/5105)
->>>>>>> 71673239
 
 * Remove queuing (`AnnotatedQueue`) from `qml.cut_circuit` and `qml.cut_circuit_mc` to improve performance 
   for large workflows.
