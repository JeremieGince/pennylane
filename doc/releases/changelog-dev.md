--- conflicted
+++ resolved
@@ -492,15 +492,13 @@
   `qml.gradients.SUPPORTED_GRADIENT_KWARGS`.
   [(#3526)](https://github.com/PennyLaneAI/pennylane/pull/3526)
 
-<<<<<<< HEAD
 * Added `argnum` argument to `metric_tensor`. By passing a sequence of indices referring to trainable tape parameters,
   the metric tensor is only computed with respect to these parameters. This reduces the number of tapes that have to
   be run.
   [(#3587)](https://github.com/PennyLaneAI/pennylane/pull/3587)
-=======
+
 * Moved `qml.utils.sparse_hamiltonian` function to `~.Hamiltonian.sparse_matrix` method.
   [(#3585)](https://github.com/PennyLaneAI/pennylane/pull/3585)
->>>>>>> d241926a
 
 * The `PauliSentence.operation()` method has been improved to avoid instantiating an `SProd` operator when
   the coefficient is equal to 1.
