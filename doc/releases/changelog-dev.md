:orphan:

# Release 0.28.0-dev (development release)

<h3>New features since last release</h3>

* Support custom measurement processes:
  * `SampleMeasurement` and `StateMeasurement` classes have been added. They contain an abstract
    method to process samples/quantum state.
    [#3286](https://github.com/PennyLaneAI/pennylane/pull/3286)

<<<<<<< HEAD
  * Add `_Sample` class.
    [#3288](https://github.com/PennyLaneAI/pennylane/pull/3288)

  * Add `_Counts` class.
    [#3292](https://github.com/PennyLaneAI/pennylane/pull/3292)

  * Add `_Probability` class.
    [#3287](https://github.com/PennyLaneAI/pennylane/pull/3287)

  * Add `_Var` class.
    [#3312](https://github.com/PennyLaneAI/pennylane/pull/3312)

  * Add `_VnEntropy` class.
    [#3326](https://github.com/PennyLaneAI/pennylane/pull/3326)

  * Add `_MutualInfo` class.
    [#3327](https://github.com/PennyLaneAI/pennylane/pull/3327)

  * Add `_Expectation` class.
    [#3343](https://github.com/PennyLaneAI/pennylane/pull/3343)

  * Add `_State` class.
    [#3287](https://github.com/PennyLaneAI/pennylane/pull/3287)
=======
  * Add `_MutualInfo` class.
    [#3327](https://github.com/PennyLaneAI/pennylane/pull/3327)

* Functionality for fetching symbols and geometry of a compound from the PubChem Database using `qchem.mol_data`.
  [(#3289)](https://github.com/PennyLaneAI/pennylane/pull/3289)
 
  ```pycon
  >>> mol_data("BeH2")
  (['Be', 'H', 'H'],
  array([[ 4.79405604,  0.29290815,  0.        ],
         [ 3.77946   , -0.29290815,  0.        ],
         [ 5.80884105, -0.29290815,  0.        ]]))

  >>> mol_data(223, "CID")
  (['N', 'H', 'H', 'H', 'H'],
  array([[ 4.79404621,  0.        ,  0.        ],
         [ 5.80882913,  0.5858151 ,  0.        ],
         [ 3.77945225, -0.5858151 ,  0.        ],
         [ 4.20823111,  1.01459396,  0.        ],
         [ 5.3798613 , -1.01459396,  0.        ]]))
  ```
>>>>>>> 08bbc420

* New basis sets, `6-311g` and `CC-PVDZ`, are added to the qchem basis set repo.
  [#3279](https://github.com/PennyLaneAI/pennylane/pull/3279)


<h3>Improvements</h3>

* A representation has been added to the `Molecule` class.
  [#3364](https://github.com/PennyLaneAI/pennylane/pull/3364)

<h3>Breaking changes</h3>

<h3>Deprecations</h3>

<h3>Documentation</h3>

<h3>Bug fixes</h3>

* Small fix of `MeasurementProcess.map_wires`, where both the `self.obs` and `self._wires`
  attributes were modified.
  [#3292](https://github.com/PennyLaneAI/pennylane/pull/3292)

* If the device originally has no shots but finite shots are dynamically specified, Hamiltonian
  expansion now occurs.
  [(#3369)](https://github.com/PennyLaneAI/pennylane/pull/3369)

<h3>Contributors</h3>

This release contains contributions from (in alphabetical order):
<<<<<<< HEAD
Albert Mitjans Coma
=======
Juan Miguel Arrazola
Utkarsh Azad
Soran Jahangiri
Christina Lee
Albert Mitjans Coma
>>>>>>> 08bbc420
<|MERGE_RESOLUTION|>--- conflicted
+++ resolved
@@ -9,7 +9,6 @@
     method to process samples/quantum state.
     [#3286](https://github.com/PennyLaneAI/pennylane/pull/3286)
 
-<<<<<<< HEAD
   * Add `_Sample` class.
     [#3288](https://github.com/PennyLaneAI/pennylane/pull/3288)
 
@@ -33,9 +32,6 @@
 
   * Add `_State` class.
     [#3287](https://github.com/PennyLaneAI/pennylane/pull/3287)
-=======
-  * Add `_MutualInfo` class.
-    [#3327](https://github.com/PennyLaneAI/pennylane/pull/3327)
 
 * Functionality for fetching symbols and geometry of a compound from the PubChem Database using `qchem.mol_data`.
   [(#3289)](https://github.com/PennyLaneAI/pennylane/pull/3289)
@@ -55,7 +51,6 @@
          [ 4.20823111,  1.01459396,  0.        ],
          [ 5.3798613 , -1.01459396,  0.        ]]))
   ```
->>>>>>> 08bbc420
 
 * New basis sets, `6-311g` and `CC-PVDZ`, are added to the qchem basis set repo.
   [#3279](https://github.com/PennyLaneAI/pennylane/pull/3279)
@@ -85,12 +80,8 @@
 <h3>Contributors</h3>
 
 This release contains contributions from (in alphabetical order):
-<<<<<<< HEAD
-Albert Mitjans Coma
-=======
 Juan Miguel Arrazola
 Utkarsh Azad
 Soran Jahangiri
 Christina Lee
-Albert Mitjans Coma
->>>>>>> 08bbc420
+Albert Mitjans Coma