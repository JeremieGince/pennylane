:orphan:

# Release 0.22.0-dev (development release)

<h3>New features since last release</h3>

<<<<<<< HEAD
* The general parameter-shift rule is now automatically used by
  `qml.gradients.param_shift`.
  [(#2182)](https://github.com/PennyLaneAI/pennylane/pull/2182)

  If an operation has `parameter_frequencies` defined (also see
  the next feature entry) and calling
  this method does not raise an error, the operation will be
  considered to have an analytic differentiation method registered,
  namely via the parameter-shift rule.
  The frequencies are then used to obtain the shift rule for the
  operation.

  If `parameter_frequencies` raises an error although the operation
  is registered to have an analytic derivative, the `grad_recipe`
  property of an operation will be used instead, if defined.
  If it is not defined, the standard two-term shift rule will
  be used.

  See [Vidal and Theis (2018)](https://arxiv.org/abs/1812.06323)
  and [Wierichs et al. (2021)](https://arxiv.org/abs/2107.12390)
  for additional information.

* Parametric operations now have the `parameter_frequencies`
  method that returns the frequencies with which a parameter
  enters a circuit when using the operation.
  Also see the previous feature.
=======
* Parametric operations now have the `parameter_frequencies`
  method that returns the frequencies with which a parameter
  enters a circuit when using the operation.
>>>>>>> 00cdc925
  [(#2180)](https://github.com/PennyLaneAI/pennylane/pull/2180)

  The frequencies can be used for circuit analysis, optimization
  via the `RotosolveOptimizer` and differentiation with the
  parameter-shift rule. They assume that the circuit returns
  expectation values or probabilities, for a variance
  measurement the frequencies will differ.

<<<<<<< HEAD
  By default, the frequencies will be obtained from the
  `generator` property, if it is defined.

=======
>>>>>>> 00cdc925
* Continued development of the circuit-cutting compiler:

  A method for converting a quantum tape to a directed multigraph that is amenable
  to graph partitioning algorithms for circuit cutting has been added.
  [(#2107)](https://github.com/PennyLaneAI/pennylane/pull/2107)

  A method to replace `WireCut` nodes in a directed multigraph with `MeasureNode`
  and `PrepareNode` placeholders has been added.
  [(#2124)](https://github.com/PennyLaneAI/pennylane/pull/2124)

  A method has been added that takes a directed multigraph with `MeasureNode` and
  `PrepareNode` placeholders and fragments into subgraphs and a communication graph.
  [(#2153)](https://github.com/PennyLaneAI/pennylane/pull/2153)

  A differentiable tensor contraction function `contract_tensors` has been
  added.
  [(#2158)](https://github.com/PennyLaneAI/pennylane/pull/2158)

<h3>Improvements</h3>

* Added a new `partition_pauli_group` function to the `grouping` module for
  efficiently measuring the `N`-qubit Pauli group with `3 ** N`
  qubit-wise commuting terms.
  [(#2185)](https://github.com/PennyLaneAI/pennylane/pull/2185)
  
  ```pycon
  >>> qml.grouping.partition_pauli_group(3)
  [['III', 'IIZ', 'IZI', 'IZZ', 'ZII', 'ZIZ', 'ZZI', 'ZZZ'],
   ['IIX', 'IZX', 'ZIX', 'ZZX'],
   ['IIY', 'IZY', 'ZIY', 'ZZY'],
   ['IXI', 'IXZ', 'ZXI', 'ZXZ'],
   ['IXX', 'ZXX'],
   ['IXY', 'ZXY'],
   ['IYI', 'IYZ', 'ZYI', 'ZYZ'],
   ['IYX', 'ZYX'],
   ['IYY', 'ZYY'],
   ['XII', 'XIZ', 'XZI', 'XZZ'],
   ['XIX', 'XZX'],
   ['XIY', 'XZY'],
   ['XXI', 'XXZ'],
   ['XXX'],
   ['XXY'],
   ['XYI', 'XYZ'],
   ['XYX'],
   ['XYY'],
   ['YII', 'YIZ', 'YZI', 'YZZ'],
   ['YIX', 'YZX'],
   ['YIY', 'YZY'],
   ['YXI', 'YXZ'],
   ['YXX'],
   ['YXY'],
   ['YYI', 'YYZ'],
   ['YYX'],
   ['YYY']]
  ```

<h3>Breaking changes</h3>

* The `MultiControlledX` operation now accepts a single `wires` keyword argument for both `control_wires` and `wires`.
  The single `wires` keyword should be all the control wires followed by a single target wire. 
  [(#2121)](https://github.com/PennyLaneAI/pennylane/pull/2121)

<h3>Deprecations</h3>

<h3>Bug fixes</h3>

* The operation `OrbitalRotation` previously was wrongfully registered to satisfy
  the four-term parameter shift rule, it now will be decomposed instead when
  using the parameter-shift rule.
  [(#2180)](https://github.com/PennyLaneAI/pennylane/pull/2180)

<h3>Documentation</h3>

* Fixes the example for using `qml.sample` with `jax.jit`.
  [(#2196)](https://github.com/PennyLaneAI/pennylane/pull/2196)

* The ``pennylane.numpy`` subpackage is now included in the PennyLane
  API documentation.
  [(#2179)](https://github.com/PennyLaneAI/pennylane/pull/2179)

* Improves the documentation of `RotosolveOptimizer` regarding the
  usage of the passed `substep_optimizer` and its keyword arguments.
  [(#2160)](https://github.com/PennyLaneAI/pennylane/pull/2160)

<h3>Contributors</h3>

This release contains contributions from (in alphabetical order):

Thomas Bromley, Anthony Hayes, Josh Izaac, Maria Fernanda Morris, Antal Száva,
David Wierichs<|MERGE_RESOLUTION|>--- conflicted
+++ resolved
@@ -4,7 +4,6 @@
 
 <h3>New features since last release</h3>
 
-<<<<<<< HEAD
 * The general parameter-shift rule is now automatically used by
   `qml.gradients.param_shift`.
   [(#2182)](https://github.com/PennyLaneAI/pennylane/pull/2182)
@@ -31,11 +30,6 @@
   method that returns the frequencies with which a parameter
   enters a circuit when using the operation.
   Also see the previous feature.
-=======
-* Parametric operations now have the `parameter_frequencies`
-  method that returns the frequencies with which a parameter
-  enters a circuit when using the operation.
->>>>>>> 00cdc925
   [(#2180)](https://github.com/PennyLaneAI/pennylane/pull/2180)
 
   The frequencies can be used for circuit analysis, optimization
@@ -44,12 +38,9 @@
   expectation values or probabilities, for a variance
   measurement the frequencies will differ.
 
-<<<<<<< HEAD
   By default, the frequencies will be obtained from the
   `generator` property, if it is defined.
 
-=======
->>>>>>> 00cdc925
 * Continued development of the circuit-cutting compiler:
 
   A method for converting a quantum tape to a directed multigraph that is amenable
