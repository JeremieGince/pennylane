:orphan:

# Release 0.20.0-dev (development release)

<h3>New features since last release</h3>
* A thermal relaxation channel is added to the Noisy channels. The channel description can be 
  found on the supplementary information of [Quantum classifier with tailored quantum kernels](https://arxiv.org/abs/1909.02611).
  [(#1766)](https://github.com/PennyLaneAI/pennylane/pull/1766)
  
* Added the identity observable to be an operator. Now we can explicitly call the identity 
  operation on our quantum circuits for both qubit and CV devices.
  [(#1829)](https://github.com/PennyLaneAI/pennylane/pull/1829) 

<h3>Improvements</h3>

<<<<<<< HEAD
* Update the PL test-suite to use the `tf.GradientTape` best-practices. 
This update reduces the total running time of the Python test-suite up to 8%.
[(#1869)](https://github.com/PennyLaneAI/pennylane/pull/1869)

* AngleEmbedding now supports `batch_params` decorator. 
[(#1812)](https://github.com/PennyLaneAI/pennylane/pull/1812)
=======
* ``qml.circuit_drawer.draw_mpl`` produces a matplotlib figure and axes given a tape.
  [(#1787)](https://github.com/PennyLaneAI/pennylane/pull/1787)

* AngleEmbedding now supports `batch_params` decorator. [(#1812)](https://github.com/PennyLaneAI/pennylane/pull/1812)
>>>>>>> 8776ed18

<h3>Breaking changes</h3>

<h3>Deprecations</h3>

<h3>Bug fixes</h3>

* `qml.CSWAP` and `qml.CRot` now define `control_wires`, and `qml.SWAP` 
  returns the default empty wires object.
  [(#1830)](https://github.com/PennyLaneAI/pennylane/pull/1830)

* The `requires_grad` attribute of `qml.numpy.tensor` objects is now
  preserved when pickling/unpickling the object.
  [(#1856)](https://github.com/PennyLaneAI/pennylane/pull/1856)

<h3>Documentation</h3>

<h3>Contributors</h3>

This release contains contributions from (in alphabetical order): 

<<<<<<< HEAD
Ali Asadi, Jalani Kanem, Christina Lee, Guillermo Alonso-Linaje, Alejandro Montanez
=======
Jalani Kanem, Christina Lee, Guillermo Alonso-Linaje, Alejandro Montanez, Jay Soni
>>>>>>> 8776ed18
<|MERGE_RESOLUTION|>--- conflicted
+++ resolved
@@ -13,19 +13,14 @@
 
 <h3>Improvements</h3>
 
-<<<<<<< HEAD
-* Update the PL test-suite to use the `tf.GradientTape` best-practices. 
-This update reduces the total running time of the Python test-suite up to 8%.
-[(#1869)](https://github.com/PennyLaneAI/pennylane/pull/1869)
-
-* AngleEmbedding now supports `batch_params` decorator. 
-[(#1812)](https://github.com/PennyLaneAI/pennylane/pull/1812)
-=======
 * ``qml.circuit_drawer.draw_mpl`` produces a matplotlib figure and axes given a tape.
   [(#1787)](https://github.com/PennyLaneAI/pennylane/pull/1787)
 
 * AngleEmbedding now supports `batch_params` decorator. [(#1812)](https://github.com/PennyLaneAI/pennylane/pull/1812)
->>>>>>> 8776ed18
+
+* Update the PL test-suite to use the `tf.GradientTape` best-practices. 
+This update reduces the total running time of the Python test-suite up to 8%.
+[(#1869)](https://github.com/PennyLaneAI/pennylane/pull/1869)
 
 <h3>Breaking changes</h3>
 
@@ -47,8 +42,4 @@
 
 This release contains contributions from (in alphabetical order): 
 
-<<<<<<< HEAD
-Ali Asadi, Jalani Kanem, Christina Lee, Guillermo Alonso-Linaje, Alejandro Montanez
-=======
-Jalani Kanem, Christina Lee, Guillermo Alonso-Linaje, Alejandro Montanez, Jay Soni
->>>>>>> 8776ed18
+Ali Asadi, Jalani Kanem, Christina Lee, Guillermo Alonso-Linaje, Alejandro Montanez, Jay Soni