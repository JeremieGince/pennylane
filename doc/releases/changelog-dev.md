:orphan:

# Release 0.33.0-dev (development release)

<h3>New features since last release</h3>

<h3>Improvements 🛠</h3>

* The `JacobianProductCalculator` abstract base class and implementation `TransformJacobianProducts`
  have been added to `pennylane.interfaces.jacobian_products`.
  [(#4435)](https://github.com/PennyLaneAI/pennylane/pull/4435)

<h3>Breaking changes 💔</h3>

* The old return type and associated functions ``qml.enable_return`` and ``qml.disable_return`` are removed.
 [#4503](https://github.com/PennyLaneAI/pennylane/pull/4503)

* The ``mode`` keyword argument in ``QNode`` is removed. Please use ``grad_on_execution`` instead.
 [#4503](https://github.com/PennyLaneAI/pennylane/pull/4503)

<h3>Deprecations 👋</h3>

<h3>Documentation 📝</h3>

<h3>Bug fixes 🐛</h3>

<h3>Contributors ✍️</h3>

This release contains contributions from (in alphabetical order):

<<<<<<< HEAD
Christina Lee
=======
Romain Moyard
>>>>>>> 756fae5a
<|MERGE_RESOLUTION|>--- conflicted
+++ resolved
@@ -28,8 +28,5 @@
 
 This release contains contributions from (in alphabetical order):
 
-<<<<<<< HEAD
 Christina Lee
-=======
-Romain Moyard
->>>>>>> 756fae5a
+Romain Moyard