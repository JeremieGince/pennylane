:orphan:

# Release 0.30.0-dev (development release)

<h3>New features since last release</h3>

* `ParametrizedEvolution` takes two new Boolean keyword arguments: `return_intermediate` and
  `complementary`. They allow computing intermediate time evolution matrices.
  [(#3900)](https://github.com/PennyLaneAI/pennylane/pull/3900)
  
  Activating `return_intermediate` will result in `evol_op.matrix()` returning intermediate solutions
  to the Schrodinger equation. Activating `complementary` will make these intermediate solutions
  be the _remaining_ time evolution complementary to the output for `complementary=False`.
  See the [docstring](https://docs.pennylane.ai/en/stable/code/api/pennylane.pulse.ParametrizedEvolution.html)
  for details.

* New `Resources` data class to store resources like number of gates and circuit depth throughout a 
  quantum circuit.
  [(#3981)](https://github.com/PennyLaneAI/pennylane/pull/3981/)

* A `_count_resources()` function was added to count the resources required when executing a 
  QuantumTape for a given number of shots.
  [(#3996)](https://github.com/PennyLaneAI/pennylane/pull/3996)
<<<<<<< HEAD
=======

>>>>>>> 2ecdf916
 
<h4>Pulse programming</h4>

* Added the needed functions and classes to simulate an ensemble of Rydberg atoms:
  * A new internal `HardwareHamiltonian` class is added, which contains additional information about pulses and settings.
  * A new user-facing `rydberg_interaction` function is added, which returns a `HardwareHamiltonian` containing
    the Hamiltonian of the interaction of all the Rydberg atoms.
  * A new user-facing `transmon_interaction` function is added, constructing
    the Hamiltonian that describes the circuit QED interaction Hamiltonian of superconducting transmon systems.
  * A new user-facing `drive` function is added, which returns a `ParametrizedHamiltonian` (`HardwareHamiltonian`) containing
    the Hamiltonian of the interaction between a driving electro-magnetic field and a group of qubits.
  * A new user-facing `rydberg_drive` function is added, which returns a `ParametrizedHamiltonian` (`HardwareHamiltonian`) containing
    the Hamiltonian of the interaction between a driving laser field and a group of Rydberg atoms.
  [(#3749)](https://github.com/PennyLaneAI/pennylane/pull/3749)
  [(#3911)](https://github.com/PennyLaneAI/pennylane/pull/3911)
  [(#3930)](https://github.com/PennyLaneAI/pennylane/pull/3930)
  [(#3936)](https://github.com/PennyLaneAI/pennylane/pull/3936/)
  [(#3966)](https://github.com/PennyLaneAI/pennylane/pull/3966)
  [(#3987)](https://github.com/PennyLaneAI/pennylane/pull/3987)
  * A new keyword argument called `max_distance` has been added to `qml.pulse.rydberg_interaction` to allow for the removal of negligible contributions
    from atoms beyond `max_distance` from each other.
    [(#3889)](https://github.com/PennyLaneAI/pennylane/pull/3889)

* `ParametrizedEvolution` takes two new Boolean keyword arguments: `return_intermediate` and
  `complementary`. They allow computing intermediate time evolution matrices.
  [(#3900)](https://github.com/PennyLaneAI/pennylane/pull/3900)
  
  Activating `return_intermediate` will return intermediate time evolution steps, for example
  for the matrix of the Operation, or of a quantum circuit when used in a QNode.
  Activating `complementary` will make these intermediate steps be the _remaining_
  time evolution complementary to the output for `complementary=False`.
  See the [docstring](https://docs.pennylane.ai/en/stable/code/api/pennylane.pulse.ParametrizedEvolution.html)
  for details.

<h4>Quantum singular value transform</h4>

<h4>Intuitive QNode returns</h4>

* The new return system is now activated and public-facing. The QNode keyword argument `mode` is replaced by the boolean  
  `grad_on_execution`.
  [(#3957)](https://github.com/PennyLaneAI/pennylane/pull/3957)
  [(#3969)](https://github.com/PennyLaneAI/pennylane/pull/3969)

<h3>Improvements 🛠</h3>

<h4>Next-generation device API</h4>

* The `sample_state` function is added to `devices/qubit` that returns a series of samples based on a given
  state vector and a number of shots.
  [(#3720)](https://github.com/PennyLaneAI/pennylane/pull/3720)

* The `simulate` function added to `devices/qubit` now supports measuring expectation values of large observables such as
  `qml.Hamiltonian`, `qml.SparseHamiltonian`, `qml.Sum`.
  [(#3759)](https://github.com/PennyLaneAI/pennylane/pull/3759)

* The `apply_operation` function added to `devices/qubit` now supports broadcasting.
  [(#3852)](https://github.com/PennyLaneAI/pennylane/pull/3852)

* `pennylane.devices.qubit.preprocess` now allows circuits with non-commuting observables.
  [(#3857)](https://github.com/PennyLaneAI/pennylane/pull/3857)

* Adjoint differentiation support for the new qubit state-vector device has been added via
  `adjoint_jacobian` in `devices/qubit`.
  [(#3790)](https://github.com/PennyLaneAI/pennylane/pull/3790)

* `qml.devices.qubit.measure` now computes the expectation values of `Hamiltonian` and `Sum`
  in a backpropagation-compatible way.
  [(#3862)](https://github.com/PennyLaneAI/pennylane/pull/3862/)

<h4>Performance improvements</h4>

* Hardware-compatible pulse sequence gradients with `stoch_pulse_grad` can be calculated faster now, using
  the new keyword argument `use_broadcasting`. Executing a `ParametrizedEvolution` that returns
  intermediate evolutions has increased performance as well, using the state vector ODE solver.
  [(#4000)](https://github.com/PennyLaneAI/pennylane/pull/4000)
  [(#4004)](https://github.com/PennyLaneAI/pennylane/pull/4004)

* Added a new decomposition to `qml.SingleExcitation` that halves the number of
  CNOTs required.
  [(3976)](https://github.com/PennyLaneAI/pennylane/pull/3976)

* Improved efficiency of `tapering()`, `tapering_hf()` and `clifford()`.
  [(3942)](https://github.com/PennyLaneAI/pennylane/pull/3942)

* Updated Pauli arithmetic to more efficiently convert to a Hamiltonian.
  [(#3939)](https://github.com/PennyLaneAI/pennylane/pull/3939)

* The adjoint differentiation method now supports more operations, and does no longer decompose
  some operations that may be differentiated directly. In addition, all new operations with a
  generator are now supported by the method.
  [(#3874)](https://github.com/PennyLaneAI/pennylane/pull/3874)

* When using `jax.jit` with gradient transforms, the trainable parameters are set correctly (instead of every parameter having
  to be set as trainable), and therefore the derivatives are computed more efficiently.
  [(#3697)](https://github.com/PennyLaneAI/pennylane/pull/3697)

* `CompositeOp` now overrides `Operator._check_batching`, providing a significant performance improvement.
  `Hamiltonian` also overrides this method and does nothing, because it does not support batching.
  [(#3915)](https://github.com/PennyLaneAI/pennylane/pull/3915)

* If a `Sum` operator has a pre-computed Pauli representation, `is_hermitian` now checks that all coefficients
  are real, providing a significant performance improvement.
  [(#3915)](https://github.com/PennyLaneAI/pennylane/pull/3915)

* Three new decomposition algorithms have been added for n-controlled operations with a single-qubit target
  and are selected automatically when they produce a better result, i.e., fewer CNOT gates.
  They can be accessed via `ops.op_math.ctrl_decomp_bisect`.
  [(#3851)](https://github.com/PennyLaneAI/pennylane/pull/3851)

<h4>Intuitive QNode returns</h4>

* The default Gaussian device and parameter shift CV support the new return system, but only for single measurements.
  [(3946)](https://github.com/PennyLaneAI/pennylane/pull/3946)

* Keras and Torch NN modules are now compatible with the new return type system.
  [(#3913)](https://github.com/PennyLaneAI/pennylane/pull/3913)
  [(#3914)](https://github.com/PennyLaneAI/pennylane/pull/3914)

* `DefaultQutrit` supports the new return system.
  [(#3934)](https://github.com/PennyLaneAI/pennylane/pull/3934)

  [(3946)](https://github.com/PennyLaneAI/pennylane/pull/3946)

<h4>Other improvements</h4>

* Added a `Shots` class to the `measurements` module to hold shot-related data.
  [(#3682)](https://github.com/PennyLaneAI/pennylane/pull/3682)

* The `coefficients` function and the `visualize` submodule of the `qml.fourier` module
  now allow assigning different degrees for different parameters of the input function.
  [(#3005)](https://github.com/PennyLaneAI/pennylane/pull/3005)

  The arguments `degree` and `filter_threshold` to `qml.fourier.coefficients` previously were
  expected to be integers, and now can be a sequences of integers with one integer per function
  parameter (i.e. `len(degree)==n_inputs`), resulting in a returned array with shape
  `(2*degrees[0]+1,..., 2*degrees[-1]+1)`.
  The functions in `qml.fourier.visualize` accordingly accept such arrays of coefficients.

* `Operator` now has a `has_generator` attribute that returns whether or not the operator
  has a generator defined. It is used in `qml.operation.has_gen`, improving its performance.
  [(#3875)](https://github.com/PennyLaneAI/pennylane/pull/3875)

* The custom JVP rules in PennyLane now also support non-scalar and mixed-shape tape parameters as
  well as multi-dimensional tape return types, like broadcasted `qml.probs`, for example.
  [(#3766)](https://github.com/PennyLaneAI/pennylane/pull/3766)

* The `qchem.jordan_wigner` function is extended to support more fermionic operator orders.
  [(#3754)](https://github.com/PennyLaneAI/pennylane/pull/3754)
  [(#3751)](https://github.com/PennyLaneAI/pennylane/pull/3751)

* `AdaptiveOptimizer` is updated to use non-default user-defined qnode arguments.
  [(#3765)](https://github.com/PennyLaneAI/pennylane/pull/3765)

* Use `TensorLike` type in `Operator` dunder methods.
  [(#3749)](https://github.com/PennyLaneAI/pennylane/pull/3749)

* `qml.QubitStateVector.state_vector` now supports broadcasting.
  [(#3852)](https://github.com/PennyLaneAI/pennylane/pull/3852)

* `qml.SparseHamiltonian` can now be applied to any wires in a circuit rather than being restricted to all wires
  in the circuit.
  [(#3888)](https://github.com/PennyLaneAI/pennylane/pull/3888)

* Added `Operation.__truediv__` dunder method to be able to divide operators.
  [(#3749)](https://github.com/PennyLaneAI/pennylane/pull/3749)

* `repr` for `MutualInfoMP` now displays the distribution of the wires between the two subsystems.
  [(#3898)](https://github.com/PennyLaneAI/pennylane/pull/3898)

* Changed `Operator.num_wires` from an abstract value to `AnyWires`.
  [(#3919)](https://github.com/PennyLaneAI/pennylane/pull/3919)

* `qml.transforms.sum_expand` is not run in `Device.batch_transform` if the device supports Sum observables.
  [(#3915)](https://github.com/PennyLaneAI/pennylane/pull/3915)

* The type of `n_electrons` in `qml.qchem.Molecule` has been set to `int`.
  [(#3885)](https://github.com/PennyLaneAI/pennylane/pull/3885)

* Added explicit errors to `QutritDevice` if `classical_shadow` or `shadow_expval` are measured.
  [(#3934)](https://github.com/PennyLaneAI/pennylane/pull/3934)

* `QubitDevice` now defines the private `_get_diagonalizing_gates(circuit)` method and uses it when executing circuits.
  This allows devices that inherit from `QubitDevice` to override and customize their definition of diagonalizing gates.
  [(#3938)](https://github.com/PennyLaneAI/pennylane/pull/3938)

* `retworkx` has been renamed to `rustworkx` to accommodate the change in the package name.
  [(#3975)](https://github.com/PennyLaneAI/pennylane/pull/3975)

* `Exp`, `Sum`, `Prod`, and `SProd` operator data is now a flat list, instead of nested.
  [(#3958)](https://github.com/PennyLaneAI/pennylane/pull/3958)
  [(#3983)](https://github.com/PennyLaneAI/pennylane/pull/3983)

* `qml.transforms.convert_to_numpy_parameters` is added to convert a circuit with interface-specific parameters to one
  with only numpy parameters. This transform is designed to replace `qml.tape.Unwrap`.
  [(#3899)](https://github.com/PennyLaneAI/pennylane/pull/3899)

* `qml.operation.WiresEnum.AllWires` is now -2 instead of 0 to avoid the
  ambiguity between `op.num_wires = 0` and `op.num_wires = AllWires`.
  [(#3978)](https://github.com/PennyLaneAI/pennylane/pull/3978)

* Execution code has been updated to use the new `qml.transforms.convert_to_numpy_parameters` instead of `qml.tape.Unwrap`.
  [(#3989)](https://github.com/PennyLaneAI/pennylane/pull/3989)

* Converted a sub-routine of `expand_tape` into `qml.tape.tape.rotations_and_diagonal_measurements`,
  a helper function that computes rotations and diagonal measurements for a tape with measurements
  with overlapping wires.
  [(#3912)](https://github.com/PennyLaneAI/pennylane/pull/3912)

* Update various Operators and templates to ensure their decompositions only return lists of Operators.
  [(#3243)](https://github.com/PennyLaneAI/pennylane/pull/3243)

<h3>Breaking changes 💔</h3>

* The tape method `get_operation` has an updated signature.
  [(#3998)](https://github.com/PennyLaneAI/pennylane/pull/3998)


* Both JIT interfaces are not compatible with JAX `>0.4.3`, we raise an error for those versions.
  [(#3877)](https://github.com/PennyLaneAI/pennylane/pull/3877)

* An operation that implements a custom `generator` method, but does not always return a valid generator, also has
  to implement a `has_generator` property that reflects in which scenarios a generator will be returned.
  [(#3875)](https://github.com/PennyLaneAI/pennylane/pull/3875)
 
* Trainable parameters for the Jax interface are the parameters that are `JVPTracer`, defined by setting
  `argnums`. Previously, all JAX tracers, including those used for JIT compilation, were interpreted to be trainable.
  [(#3697)](https://github.com/PennyLaneAI/pennylane/pull/3697)

* The keyword argument `argnums` is now used for gradient transform using Jax, instead of `argnum`.
  `argnum` is automatically converted to `argnums` when using JAX, and will no longer be supported in v0.31.
  [(#3697)](https://github.com/PennyLaneAI/pennylane/pull/3697)
  [(#3847)](https://github.com/PennyLaneAI/pennylane/pull/3847)

* Made `qml.OrbitalRotation` and consequently `qml.GateFabric` consistent with the interleaved Jordan-Wigner ordering.
  Previously, they were consistent with the sequential Jordan-Wigner ordering.
  [(#3861)](https://github.com/PennyLaneAI/pennylane/pull/3861)

* Some `MeasurementProcess` classes can now only be instantiated with arguments that they will actually use.
  For example, you can no longer create `StateMP(qml.PauliX(0))` or `PurityMP(eigvals=(-1,1), wires=Wires(0))`.
  [(#3898)](https://github.com/PennyLaneAI/pennylane/pull/3898)

* `Exp`, `Sum`, `Prod`, and `SProd` operator data is now a flat list, instead of nested.
  [(#3958)](https://github.com/PennyLaneAI/pennylane/pull/3958)
  [(#3983)](https://github.com/PennyLaneAI/pennylane/pull/3983)

* `qml.tape.tape.expand_tape` (and consequentially `QuantumScript.expand`) no longer updates the inputted tape
  with rotations and diagonal measurements. Note that the newly expanded tape that is returned will still have
  the rotations and diagonal measurements.
  [(#3912)](https://github.com/PennyLaneAI/pennylane/pull/3912)

<h3>Deprecations 👋</h3>

<h3>Documentation 📝</h3>

* A typo was corrected in the documentation for introduction to `inspecting_circuits` and `chemistry`.
  [(#3844)](https://github.com/PennyLaneAI/pennylane/pull/3844)

<h3>Bug fixes 🐛</h3>

* Fixes a bug where `qml.ctrl` for parametric gates were incompatible with PyTorch tensors on the GPU.
  [(#4002)](https://github.com/PennyLaneAI/pennylane/pull/4002)

* Fixes a bug where the broadcast expand results where stacked along the wrong axis for the new return system.
  [(#3984)](https://github.com/PennyLaneAI/pennylane/pull/3984)

* Fixed a bug where calling `Evolution.generator` with `coeff` being a complex ArrayBox raised an error.
  [(#3796)](https://github.com/PennyLaneAI/pennylane/pull/3796)
  
* `MeasurementProcess.hash` now uses the hash property of the observable. The property now depends on all
  properties that affect the behaviour of the object, such as `VnEntropyMP.log_base` or the distribution of wires between
  the two subsystems in `MutualInfoMP`.
  [(#3898)](https://github.com/PennyLaneAI/pennylane/pull/3898)

* The enum `measurements.Purity` is added so that `PurityMP.return_type` is defined. `str` and `repr` for `PurityMP` are now defined.
  [(#3898)](https://github.com/PennyLaneAI/pennylane/pull/3898)

* `Sum.hash` and `Prod.hash` are slightly changed
  to work with non-numeric wire labels.  `sum_expand` should now return correct results and not treat some products as the same
  operation.
  [(#3898)](https://github.com/PennyLaneAI/pennylane/pull/3898)
  
* Fixed bug where the coefficients where not ordered correctly when summing a `ParametrizedHamiltonian`
  with other operators.
  [(#3749)](https://github.com/PennyLaneAI/pennylane/pull/3749)
  [(#3902)](https://github.com/PennyLaneAI/pennylane/pull/3902)

* The metric tensor transform is fully compatible with Jax and therefore users can provide multiple parameters.
  [(#3847)](https://github.com/PennyLaneAI/pennylane/pull/3847)

* Registers `math.ndim` and `math.shape` for built-ins and autograd to accomodate Autoray 0.6.1.
  [#3864](https://github.com/PennyLaneAI/pennylane/pull/3865)

* Ensure that `qml.data.load` returns datasets in a stable and expected order.
  [(#3856)](https://github.com/PennyLaneAI/pennylane/pull/3856)

* The `qml.equal` function now handles comparisons of `ParametrizedEvolution` operators.
  [(#3870)](https://github.com/PennyLaneAI/pennylane/pull/3870)

* Made `qml.OrbitalRotation` and consequently `qml.GateFabric` consistent with the interleaved Jordan-Wigner ordering.
  [(#3861)](https://github.com/PennyLaneAI/pennylane/pull/3861)

* `qml.devices.qubit.apply_operation` catches the `tf.errors.UnimplementedError` that occurs when `PauliZ` or `CNOT` gates
  are applied to a large (>8 wires) tensorflow state. When that occurs, the logic falls back to the tensordot logic instead.
  [(#3884)](https://github.com/PennyLaneAI/pennylane/pull/3884/)

* Fixed parameter broadcasting support with `qml.counts` in most cases, and introduced explicit errors otherwise.
  [(#3876)](https://github.com/PennyLaneAI/pennylane/pull/3876)

* An error is now raised if a `QNode` with Jax-jit in use returns `counts` while having trainable parameters
  [(#3892)](https://github.com/PennyLaneAI/pennylane/pull/3892)

* A correction is added to the reference values in `test_dipole_of` to account for small changes
  (~2e-8) in the computed dipole moment values, resulting from the new [PySCF 2.2.0](https://github.com/pyscf/pyscf/releases/tag/v2.2.0) release.
  [(#3908)](https://github.com/PennyLaneAI/pennylane/pull/3908)

* `SampleMP.shape` is now correct when sampling only occurs on a subset of the device wires.
  [(#3921)](https://github.com/PennyLaneAI/pennylane/pull/3921)

* An issue is fixed in `qchem.Molecule` to allow basis sets other than the hard-coded ones to be
  used in the `Molecule` class.
  [(#3955)](https://github.com/PennyLaneAI/pennylane/pull/3955)

* Fixed bug where all devices that inherit from DefaultQubit claimed to support `ParametrizedEvolution`.
  Now only `DefaultQubitJax` supports the operator, as expected.
  [(#3964)](https://github.com/PennyLaneAI/pennylane/pull/3964)

* Ensure that parallel `AnnotatedQueues` do not queue each other's contents.
  [(#3924)](https://github.com/PennyLaneAI/pennylane/pull/3924)

* Added a `map_wires` method to `PauliWord` and `PauliSentence`, and ensured that operators call
  it in their respective `map_wires` methods if they have a Pauli rep.
  [(#3985)](https://github.com/PennyLaneAI/pennylane/pull/3985)

<h3>Contributors ✍️</h3>

This release contains contributions from (in alphabetical order):

Komi Amiko,
Utkarsh Azad,
Olivia Di Matteo,
Lillian M. A. Frederiksen,
Soran Jahangiri,
Christina Lee,
Vincent Michaud-Rioux,
Albert Mitjans,
Romain Moyard,
Lee J. O'Riordan,
Mudit Pandey,
Matthew Silverman,
Jay Soni,
David Wierichs.<|MERGE_RESOLUTION|>--- conflicted
+++ resolved
@@ -21,10 +21,7 @@
 * A `_count_resources()` function was added to count the resources required when executing a 
   QuantumTape for a given number of shots.
   [(#3996)](https://github.com/PennyLaneAI/pennylane/pull/3996)
-<<<<<<< HEAD
-=======
-
->>>>>>> 2ecdf916
+
  
 <h4>Pulse programming</h4>
 
