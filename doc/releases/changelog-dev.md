--- conflicted
+++ resolved
@@ -42,7 +42,6 @@
 
 <h3>Improvements</h3>
 
-<<<<<<< HEAD
 * Adds a new class `pennylane.tape.QuantumScript`. Now `QuantumTape` inherits from `QuantumScript` as well
   as `AnnotatedQueue`. `QuantumScript` contains all the non-queuing behavior of `QuantumTape`. Both classes
   can be now constructed from optional iterables of operations, measurements, and state preperation operators.
@@ -69,11 +68,9 @@
   [array([0.77750694])]
   ```
 
-=======
 * Added the `Operator` attributes `has_decomposition` and `has_adjoint` that indicate
   whether a corresponding `decomposition` or `adjoint` method is available.
   [(#2986)](https://github.com/PennyLaneAI/pennylane/pull/2986)
->>>>>>> e5d24565
 
 * Structural improvements are made to `QueuingManager`, formerly `QueuingContext`, and `AnnotatedQueue`.
   [(#2794)](https://github.com/PennyLaneAI/pennylane/pull/2794)
