--- conflicted
+++ resolved
@@ -4,7 +4,6 @@
 
 <h3>New features since last release</h3>
 
-<<<<<<< HEAD
 * A new task-based device, `task.qubit` has been released. This allows offloading of multiple quantum circuits and workflows over all available cores. The following example demonstrates fow to create task-based circuit evaluations, submitting them to the available queue:
 
   ```python 
@@ -46,12 +45,10 @@
     >>> print(qml.untaskify(results)())
     [<tf.Tensor: shape=(3,), dtype=float64, numpy=array([0., 0., 0.])>, <tf.Tensor: shape=(3,), dtype=float64, numpy=array([-0.16661672, -0.07170375, -0.00387164])>, <tf.Tensor: shape=(3,), dtype=float64, numpy=array([ 0.94292007, -0.14209482, -0.0072056 ])>]
   ```
-=======
 * For subclasses of `Operator` where it is known before instantiation, the `num_params` is reverted back to being a 
   static property. This allows to programmatically know the number of parameters before an operator is 
   instantiated without changing the user interface.
   [(#2099)](https://github.com/PennyLaneAI/pennylane/issues/2099)
->>>>>>> 66790714
 
 * Development of circuit cutting compiler has begun:
   A `WireCut` operator has been added for manual wire cut placement
@@ -524,11 +521,6 @@
 
 This release contains contributions from (in alphabetical order):
 
-<<<<<<< HEAD
-Juan Miguel Arrazola, Ali Asadi, Esther Cruz, Christina Lee, Olivia Di Matteo, Diego Guala, Anthony Hayes, 
-Edward Jiang, Josh Izaac, Ankit Khandelwal, Korbinian Kottmann, Lee J. O'Riordan, Jay Soni, Antal Száva, David Wierichs, Shaoming Zhang
-=======
 Juan Miguel Arrazola, Ali Asadi, Esther Cruz, Christian Gogolin, Christina Lee, Olivia Di Matteo, Diego Guala,
-Anthony Hayes, Edward Jiang, Josh Izaac, Ankit Khandelwal, Korbinian Kottmann, Jay Soni, Antal Száva,
-David Wierichs, Shaoming Zhang
->>>>>>> 66790714
+Anthony Hayes, Edward Jiang, Josh Izaac, Ankit Khandelwal, Korbinian Kottmann,  Lee J. O'Riordan, Jay Soni, 
+Antal Száva, David Wierichs, Shaoming Zhang