--- conflicted
+++ resolved
@@ -206,7 +206,6 @@
   ```
   [(#5132)](https://github.com/PennyLaneAI/pennylane/pull/5132)
 
-<<<<<<< HEAD
 * Upgrade the `Sum.terms()` method to return a tuple `(coeffs, ops)` consisting of coefficients and pure product operators.
   ```python3
   >>> qml.operation.enable_new_opmath()
@@ -216,7 +215,7 @@
    [X(0), X(1), Y(1) @ Y(0)])
   ```
   [(#5133)](https://github.com/PennyLaneAI/pennylane/pull/5133)
-=======
+
 * String representations of Pauli operators have been improved and there are new aliases `X, Y, Z, I` for `PauliX, PauliY, PauliZ, Identity`.
   ```
   >>> qml.PauliX(0)
@@ -230,7 +229,6 @@
   ```
   [(#5116)](https://github.com/PennyLaneAI/pennylane/pull/5116)
 
->>>>>>> 9d7640a3
 
 * `qml.ctrl` called on operators with custom controlled versions will return instances
   of the custom class, and it will also flatten nested controlled operators to a single
