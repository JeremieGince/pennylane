:orphan:

# Release 0.25.0-dev (development release)

<h3>New features since last release</h3>

* Added the new optimizer, `qml.SPSAOptimizer` that implements the simultaneous
  perturbation stochastic approximation method based on
  [An Overview of the Simultaneous Perturbation Method for Efficient Optimization](https://www.jhuapl.edu/SPSA/PDF-SPSA/Spall_An_Overview.PDF).
  [(#2661)](https://github.com/PennyLaneAI/pennylane/pull/2661)

  It is a suitable optimizer for cost functions whose evaluation may involve
  noise, as optimization with SPSA may significantly decrease the number of
  quantum executions for the entire optimization.

  ```pycon
  >>> dev = qml.device("default.qubit", wires=1)
  >>> def circuit(params):
  ...     qml.RX(params[0], wires=0)
  ...     qml.RY(params[1], wires=0)
  >>> coeffs = [1, 1]
  >>> obs = [qml.PauliX(0), qml.PauliZ(0)]
  >>> H = qml.Hamiltonian(coeffs, obs)
  >>> @qml.qnode(dev)
  ... def cost(params):
  ...     circuit(params)
  ...     return qml.expval(H)
  >>> params = np.random.normal(0, np.pi, (2), requires_grad=True)
  >>> print(params)
  [-5.92774911 -4.26420843]
  >>> print(cost(params))
  0.43866366253270167
  >>> max_iterations = 50
  >>> opt = qml.SPSAOptimizer(maxiter=max_iterations)
  >>> for _ in range(max_iterations):
  ...     params, energy = opt.step_and_cost(cost, params)
  >>> print(params)
  [-6.21193761 -2.99360548]
  >>> print(energy)
  -1.1258709813834058
  ```

* Differentiable zero-noise-extrapolation error mitigation via ``qml.transforms.mitigate_with_zne`` with ``qml.transforms.fold_global`` and ``qml.transforms.poly_extrapolate``.
  [(#2757)](https://github.com/PennyLaneAI/pennylane/pull/2757)

  When using a noisy or real device, you can now create a differentiable mitigated qnode that internally executes folded circuits that increase the noise and extrapolating with a polynomial fit back to zero noise. There will be an accompanying demo on this, see [(PennyLaneAI/qml/529)](https://github.com/PennyLaneAI/qml/pull/529).

  ```python
  # Describe noise
  noise_gate = qml.DepolarizingChannel
  noise_strength = 0.1

  # Load devices
  dev_ideal = qml.device("default.mixed", wires=n_wires)
  dev_noisy = qml.transforms.insert(noise_gate, noise_strength)(dev_ideal)

  scale_factors = [1, 2, 3]
  @mitigate_with_zne(
    scale_factors,
    qml.transforms.fold_global,
    qml.transforms.poly_extrapolate,
    extrapolate_kwargs={'order': 2}
  )
  @qml.qnode(dev_noisy)
  def qnode_mitigated(theta):
      qml.RY(theta, wires=0)
      return qml.expval(qml.PauliX(0))

  theta = np.array(0.5, requires_grad=True)
  grad = qml.grad(qnode_mitigated)
  >>> grad(theta)
  0.5712737447327619
  ```

* The quantum information module now supports computation of relative entropy.
  [(#2772)](https://github.com/PennyLaneAI/pennylane/pull/2772)

  It includes a function in `qml.math`:

  ```pycon
  >>> rho = np.array([[0.3, 0], [0, 0.7]])
  >>> sigma = np.array([[0.5, 0], [0, 0.5]])
  >>> qml.math.relative_entropy(rho, sigma)
  tensor(0.08228288, requires_grad=True)
  ```

  as well as a QNode transform:

  ```python
  dev = qml.device('default.qubit', wires=2)

  @qml.qnode(dev)
  def circuit(param):
      qml.RY(param, wires=0)
      qml.CNOT(wires=[0, 1])
      return qml.state()
  ```

  ```pycon
  >>> relative_entropy_circuit = qml.qinfo.relative_entropy(circuit, circuit, wires0=[0], wires1=[0])
  >>> x, y = np.array(0.4), np.array(0.6)
  >>> relative_entropy_circuit((x,), (y,))
  0.017750012490703237
  ```

* New PennyLane-inspired `sketch` and `sketch_dark` styles are now available for drawing circuit diagram graphics.
  [(#2709)](https://github.com/PennyLaneAI/pennylane/pull/2709)

* Added `QutritDevice` as an abstract base class for qutrit devices.
  ([#2781](https://github.com/PennyLaneAI/pennylane/pull/2781), [#2782](https://github.com/PennyLaneAI/pennylane/pull/2782))

* Added operation `qml.QutritUnitary` for applying user-specified unitary operations on qutrit devices.
  [(#2699)](https://github.com/PennyLaneAI/pennylane/pull/2699)


**Operator Arithmetic:**

<<<<<<< HEAD
* `default.qubit` now will natively execute any operation that defines a matrix except
  for trainable `Pow` operations. This includes custom operations, `GroverOperator`, `QFT`,
  `U1`, `U2`, `U3`, and arithmetic operations. The existance of a matrix is determined by the
  `Operator.has_matrix` property.
  [(#2836)](https://github.com/PennyLaneAI/pennylane/pull/2836)
=======
* Adds the `Controlled` symbolic operator to represent a controlled version of any
  operation.
  [(#2634)](https://github.com/PennyLaneAI/pennylane/pull/2634)
>>>>>>> 52d656d9

* Adds a base class `qml.ops.op_math.SymbolicOp` for single-operator symbolic
  operators such as `Adjoint` and `Pow`.
  [(#2721)](https://github.com/PennyLaneAI/pennylane/pull/2721)

* A `Sum` symbolic class is added that allows users to represent the sum of operators.
  [(#2475)](https://github.com/PennyLaneAI/pennylane/pull/2475)

  The `Sum` class provides functionality like any other PennyLane operator. We can
  get the matrix, eigenvalues, terms, diagonalizing gates and more.

  ```pycon
  >>> summed_op = qml.op_sum(qml.PauliX(0), qml.PauliZ(0))
  >>> summed_op
  PauliX(wires=[0]) + PauliZ(wires=[0])
  >>> qml.matrix(summed_op)
  array([[ 1,  1],
         [ 1, -1]])
  >>> summed_op.terms()
  ([1.0, 1.0], (PauliX(wires=[0]), PauliZ(wires=[0])))
  ```

  The `summed_op` can also be used inside a `qnode` as an observable.
  If the circuit is parameterized, then we can also differentiate through the
  sum observable.

  ```python
  sum_op = Sum(qml.PauliX(0), qml.PauliZ(1))
  dev = qml.device("default.qubit", wires=2)

  @qml.qnode(dev, grad_method="best")
  def circuit(weights):
        qml.RX(weights[0], wires=0)
        qml.RY(weights[1], wires=1)
        qml.CNOT(wires=[0, 1])
        qml.RX(weights[2], wires=1)
        return qml.expval(sum_op)
  ```

  ```pycon
  >>> weights = qnp.array([0.1, 0.2, 0.3], requires_grad=True)
  >>> qml.grad(circuit)(weights)
  tensor([-0.09347337, -0.18884787, -0.28818254], requires_grad=True)
  ```

* Added `__add__` and `__pow__` dunder methods to the `qml.operation.Operator` class so that users can combine operators
  more naturally. [(#2807)](https://github.com/PennyLaneAI/pennylane/pull/2807)

  ```python
  >>> summed_op = qml.RX(phi=1.23, wires=0) + qml.RZ(phi=3.14, wires=0)
  >>> summed_op
  RX(1.23, wires=[0]) + RZ(3.14, wires=[0])
  >>> exp_op = qml.RZ(1.0, wires=0) ** 2
  >>> exp_op
  RZ**2(1.0, wires=[0])
  ```

* A `SProd` symbolic class is added that allows users to represent the scalar product 
of operators. [(#2622)](https://github.com/PennyLaneAI/pennylane/pull/2622)

  We can get the matrix, eigenvalues, terms, diagonalizing gates and more.

  ```pycon
  >>> sprod_op = qml.s_prod(2.0, qml.PauliX(0))
  >>> sprod_op
  2.0*(PauliX(wires=[0]))
  >>> sprod_op.matrix()
  array([[ 0., 2.],
         [ 2., 0.]])
  >>> sprod_op.terms()
  ([2.0], [PauliX(wires=[0])])
  ```

  The `sprod_op` can also be used inside a `qnode` as an observable.
  If the circuit is parameterized, then we can also differentiate through the observable.

  ```python
  dev = qml.device("default.qubit", wires=1)

  @qml.qnode(dev, grad_method="best")
  def circuit(scalar, theta):
        qml.RX(theta, wires=0)
        return qml.expval(qml.s_prod(scalar, qml.Hadamard(wires=0)))
  ```

  ```pycon
  >>> scalar, theta = (1.2, 3.4)
  >>> qml.grad(circuit, argnum=[0,1])(scalar, theta)
  (array(-0.68362956), array(0.21683382))
  ```

* New FlipSign operator that flips the sign for a given basic state. [(#2780)](https://github.com/PennyLaneAI/pennylane/pull/2780)

<h3>Improvements</h3>

* Jacobians are cached with the Autograd interface when using the
  parameter-shift rule.
  [(#2645)](https://github.com/PennyLaneAI/pennylane/pull/2645)

* Samples can be grouped into counts by passing the `counts=True` flag to `qml.sample`.
  [(#2686)](https://github.com/PennyLaneAI/pennylane/pull/2686)

  Note that the change included creating a new `Counts` measurement type in `measurements.py`.

  `counts=True` can be set when obtaining raw samples in the computational basis:

  ```pycon
  >>> dev = qml.device("default.qubit", wires=2, shots=1000)
  >>>
  >>> @qml.qnode(dev)
  >>> def circuit():
  ...     qml.Hadamard(wires=0)
  ...     qml.CNOT(wires=[0, 1])
  ...     # passing the counts flag
  ...     return qml.sample(counts=True)
  >>> result = circuit()
  >>> print(result)
  {'00': 495, '11': 505}
  ```

  Counts can also be obtained when sampling the eigenstates of an observable:

  ```pycon
  >>> dev = qml.device("default.qubit", wires=2, shots=1000)
  >>>
  >>> @qml.qnode(dev)
  >>> def circuit():
  ...   qml.Hadamard(wires=0)
  ...   qml.CNOT(wires=[0, 1])
  ...   return qml.sample(qml.PauliZ(0), counts=True), qml.sample(qml.PauliZ(1), counts=True)
  >>> result = circuit()
  >>> print(result)
  [tensor({-1: 526, 1: 474}, dtype=object, requires_grad=True)
   tensor({-1: 526, 1: 474}, dtype=object, requires_grad=True)]
  ```

* The `qml.state` and `qml.density_matrix` measurements now support custom wire
  labels.
  [(#2779)](https://github.com/PennyLaneAI/pennylane/pull/2779)

* Add trivial behaviour logic to `qml.operation.expand_matrix`.
  [(#2785)](https://github.com/PennyLaneAI/pennylane/issues/2785)

* Adds a new function to compare operators. `qml.equal` can be used to compare equality of parametric operators taking
  into account their interfaces and trainability.
  [(#2651)](https://github.com/PennyLaneAI/pennylane/pull/2651)

* The `default.mixed` device now supports backpropagation with the `"jax"` interface.
  [(#2754)](https://github.com/PennyLaneAI/pennylane/pull/2754)

* Quantum channels such as `qml.BitFlip` now support abstract tensors. This allows
  their usage inside QNodes decorated by `tf.function`, `jax.jit`, or `jax.vmap`:

  ```python
  dev = qml.device("default.mixed", wires=1)

  @qml.qnode(dev, diff_method="backprop", interface="jax")
  def circuit(t):
      qml.PauliX(wires=0)
      qml.ThermalRelaxationError(0.1, t, 1.4, 0.1, wires=0)
      return qml.expval(qml.PauliZ(0))
  ```

  ```pycon
  >>> x = jnp.array([0.8, 1.0, 1.2])
  >>> jax.vmap(circuit)(x)
  DeviceArray([-0.78849435, -0.8287073 , -0.85608006], dtype=float32)
  ```

* Added an `are_pauli_words_qwc` function which checks if certain
  Pauli words are pairwise qubit-wise commuting. This new function improves performance when measuring hamiltonians
  with many commuting terms.
  [(#2789)](https://github.com/PennyLaneAI/pennylane/pull/2798)

* Adjoint differentiation now uses the adjoint symbolic wrapper instead of in-place inversion.
  [(#2855)](https://github.com/PennyLaneAI/pennylane/pull/2855)

<h3>Breaking changes</h3>

* The deprecated `qml.hf` module is removed. The `qml.hf` functionality is fully supported by
  `qml.qchem`.
  [(#2795)](https://github.com/PennyLaneAI/pennylane/pull/2795)

* PennyLane now depends on newer versions (>=2.7) of the `semantic_version` package,
  which provides an updated API that is incompatible which versions of the package prior to 2.7.
  If you run into issues relating to this package, please reinstall PennyLane.
  [(#2744)](https://github.com/PennyLaneAI/pennylane/pull/2744)
  [(#2767)](https://github.com/PennyLaneAI/pennylane/pull/2767)

<h3>Deprecations</h3>

<h3>Documentation</h3>

* Added a dedicated docstring for the `QubitDevice.sample` method.
  [(#2812)](https://github.com/PennyLaneAI/pennylane/pull/2812)

* Optimization examples of using JAXopt and Optax with the JAX interface have
  been added.
  [(#2769)](https://github.com/PennyLaneAI/pennylane/pull/2769)

<h3>Bug fixes</h3>

* Fixes a bug where the parameter-shift gradient breaks when using both
  custom `grad_recipe`s that contain unshifted terms and recipes that
  do not contains any unshifted terms.
  [(#2834)](https://github.com/PennyLaneAI/pennylane/pull/2834)

* Fixes mixed CPU-GPU data-locality issues for Torch interface.
  [(#2830)](https://github.com/PennyLaneAI/pennylane/pull/2830)

* Fixes a bug where the parameter-shift Hessian of circuits with untrainable
  parameters might be computed with respect to the wrong parameters or
  might raise an error.
  [(#2822)](https://github.com/PennyLaneAI/pennylane/pull/2822)

* Fixes a bug where the custom implementation of the `states_to_binary` device
  method was not used.
  [(#2809)](https://github.com/PennyLaneAI/pennylane/pull/2809)

* `qml.grouping.group_observables` now works when individual wire
  labels are iterable.
  [(#2752)](https://github.com/PennyLaneAI/pennylane/pull/2752)

* The adjoint of an adjoint has a correct `expand` result.
  [(#2766)](https://github.com/PennyLaneAI/pennylane/pull/2766)

* The WireCut operator now raises an error when instantiating it with an empty list.
  [(#2826)](https://github.com/PennyLaneAI/pennylane/pull/2826)

* Allow hamiltonians with grouped observables to be measured on devices
  which were transformed using `qml.transform.insert()`.
  [(#2857)](https://github.com/PennyLaneAI/pennylane/pull/2857) 

<h3>Contributors</h3>

This release contains contributions from (in alphabetical order):

Juan Miguel Arrazola, David Ittah, Soran Jahangiri, Edward Jiang, Ankit Khandelwal, Christina Lee,
Sergio Martínez-Losa, Albert Mitjans Coma, Ixchel Meza Chavez, Romain Moyard, Lee James O'Riordan,
Mudit Pandey, Bogdan Reznychenko, Jay Soni, Antal Száva, David Wierichs, Moritz Willmann<|MERGE_RESOLUTION|>--- conflicted
+++ resolved
@@ -115,17 +115,15 @@
 
 **Operator Arithmetic:**
 
-<<<<<<< HEAD
 * `default.qubit` now will natively execute any operation that defines a matrix except
   for trainable `Pow` operations. This includes custom operations, `GroverOperator`, `QFT`,
   `U1`, `U2`, `U3`, and arithmetic operations. The existance of a matrix is determined by the
   `Operator.has_matrix` property.
   [(#2836)](https://github.com/PennyLaneAI/pennylane/pull/2836)
-=======
+
 * Adds the `Controlled` symbolic operator to represent a controlled version of any
   operation.
   [(#2634)](https://github.com/PennyLaneAI/pennylane/pull/2634)
->>>>>>> 52d656d9
 
 * Adds a base class `qml.ops.op_math.SymbolicOp` for single-operator symbolic
   operators such as `Adjoint` and `Pow`.
