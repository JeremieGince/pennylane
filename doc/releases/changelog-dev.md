:orphan:

# Release 0.26.0-dev (development release)

<h3>New features since last release</h3>

* Embedding templates now support parameter broadcasting.
  [(#2810)](https://github.com/PennyLaneAI/pennylane/pull/2810)
  
  Embedding templates like `AmplitudeEmbedding` or `IQPEmbedding` now support
  parameter broadcasting with a leading broadcasting dimension in their variational
  parameters. `AmplitudeEmbedding`, for example, would usually use a one-dimensional input
  vector of features. With broadcasting, we now also can compute

  ```pycon
  >>> features = np.array([
  ...     [0.5, 0.5, 0., 0., 0.5, 0., 0.5, 0.],
  ...     [1., 0., 0., 0., 0., 0., 0., 0.],
  ...     [0.5, 0.5, 0., 0., 0., 0., 0.5, 0.5],
  ... ])
  >>> op = qml.AmplitudeEmbedding(features, wires=[1, 5, 2])
  >>> op.batch_size
  3
  ```

  An exception is `BasisEmbedding`, which is not broadcastable.
  
* Added `QutritDevice` as an abstract base class for qutrit devices.
  [#2781](https://github.com/PennyLaneAI/pennylane/pull/2781)
  [#2782](https://github.com/PennyLaneAI/pennylane/pull/2782)

* Added operation `qml.QutritUnitary` for applying user-specified unitary operations on qutrit devices.
  [(#2699)](https://github.com/PennyLaneAI/pennylane/pull/2699)

* Added `default.qutrit` plugin for pure state simulation of qutrits. Currently supports operation `qml.QutritUnitary` and measurements `qml.state()`, `qml.probs()`.
  [(#2783)](https://github.com/PennyLaneAI/pennylane/pull/2783)

  ```pycon
  >>> dev = qml.device("default.qutrit", wires=1)
  >>> @qml.qnode(dev)
  ... def circuit(U):
  ...     qml.QutritUnitary(U, wires=0)
  ...     return qml.probs(wires=0)
  >>> U = np.array([[1, 1, 0], [1, -1, 0], [0, 0, np.sqrt(2)]]) / np.sqrt(2)
  >>> print(circuit(U))
  [0.5 0.5 0. ]
  ```

* Added `qml.THermitian` observable for measuring user-specified Hermitian matrix observables for qutrit circuits.
  [#2784](https://github.com/PennyLaneAI/pennylane/pull/2784)

**Classical shadows**

* Added the `qml.classical_shadow` measurement process that can now be returned from QNodes.

  The measurement protocol is described in detail in the
  [classical shadows paper](https://arxiv.org/abs/2002.08953). Calling the QNode
  will return the randomized Pauli measurements (the `recipes`) that are performed
  for each qubit, identified as a unique integer:

  * 0 for Pauli X
  * 1 for Pauli Y
  * 2 for Pauli Z

  It also returns the measurement results (the `bits`), which is `0` if the 1 eigenvalue
  is sampled, and `1` if the -1 eigenvalue is sampled.

  For example,

  ```python
  dev = qml.device("default.qubit", wires=2, shots=5)

  @qml.qnode(dev)
  def circuit():
      qml.Hadamard(wires=0)
      qml.CNOT(wires=[0, 1])
      return qml.classical_shadow(wires=[0, 1])
  ```

  ```pycon
  >>> bits, recipes = circuit()
  tensor([[0, 0],
          [1, 0],
          [1, 0],
          [0, 0],
          [0, 1]], dtype=uint8, requires_grad=True)
  >>> recipes
  tensor([[2, 2],
          [0, 2],
          [1, 0],
          [0, 2],
          [0, 2]], dtype=uint8, requires_grad=True)
  ```

<h3>Improvements</h3>

* Automatic circuit cutting is improved by making better partition imbalance derivations.
  Now it is more likely to generate optimal cuts for larger circuits.
  [(#2517)](https://github.com/PennyLaneAI/pennylane/pull/2517)

* The `qml.simplify` method now can compute the adjoint and power of specific operators.
  [(#2922)](https://github.com/PennyLaneAI/pennylane/pull/2922)

  ```pycon
  >>> adj_op = qml.adjoint(qml.RX(1, 0))
  >>> qml.simplify(adj_op)
  RX(-1, wires=[0])
  ```

* Added the `qml.is_hermitian` and `qml.is_unitary` function checks.
  [(#2960)](https://github.com/PennyLaneAI/pennylane/pull/2960)

  ```pycon
  >>> op = qml.PauliX(wires=0)
  >>> qml.is_hermitian(op)
  True
  >>> op2 = qml.RX(0.54, wires=0)
  >>> qml.is_hermitian(op2)
  False
  ```

<h3>Breaking changes</h3>

* Using an operator that might not be hermitian as an observable now raises a warning instead of an
  error. [(#2960)](https://github.com/PennyLaneAI/pennylane/pull/2960)

<h3>Deprecations</h3>

<h3>Documentation</h3>

<h3>Bug fixes</h3>

<h3>Contributors</h3>

This release contains contributions from (in alphabetical order):

Olivia Di Matteo,
Josh Izaac,
Edward Jiang,
Korbinian Kottmann,
<<<<<<< HEAD
Albert Mitjans Coma,
=======
Rashid N H M,
>>>>>>> 45b654d7
Zeyue Niu,
Mudit Pandey,
Antal Száva
David Wierichs<|MERGE_RESOLUTION|>--- conflicted
+++ resolved
@@ -138,11 +138,8 @@
 Josh Izaac,
 Edward Jiang,
 Korbinian Kottmann,
-<<<<<<< HEAD
 Albert Mitjans Coma,
-=======
 Rashid N H M,
->>>>>>> 45b654d7
 Zeyue Niu,
 Mudit Pandey,
 Antal Száva
