--- conflicted
+++ resolved
@@ -49,19 +49,17 @@
 
 <h3>Improvements</h3>
 
-<<<<<<< HEAD
 * Added a new `pennylane.tape.QuantumScript` class that contains all the non-queuing behavior of `QuantumTape`. Now `QuantumTape` inherits from `QuantumScript` as well
   as `AnnotatedQueue`.
   This is a developer-facing change, and users should not manipulate `QuantumScript` directly.  Instead, they
   should continue to rely on `QNode`s.
   [(#3097)](https://github.com/PennyLaneAI/pennylane/pull/3097)
-=======
+
 * `Adjoint` now supports batching if the base operation supports batching.
   [(#3168)](https://github.com/PennyLaneAI/pennylane/pull/3168)
 
 * `OrbitalRotation` is now decomposed into two `SingleExcitation` operations for faster execution and more efficient parameter-shift gradient calculations on devices that natively support `SingleExcitation`.
   [(#3171)](https://github.com/PennyLaneAI/pennylane/pull/3171)
->>>>>>> 315ff3e0
 
 * Added the `Operator` attributes `has_decomposition` and `has_adjoint` that indicate
   whether a corresponding `decomposition` or `adjoint` method is available.
