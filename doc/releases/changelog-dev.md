--- conflicted
+++ resolved
@@ -280,10 +280,9 @@
   Replaces `qml.transforms.make_tape` with `make_qscript`.
   [(#3429)](https://github.com/PennyLaneAI/pennylane/pull/3429)
 
-<<<<<<< HEAD
 * Extended the functionality of `qml.matrix` to qutrits.
   [(#3460)](https://github.com/PennyLaneAI/pennylane/pull/3460)
-=======
+
 * File `qcut.py` in `qml.transforms` reorganized into multiple files in `qml.transforms.qcut`
   [3413](https://github.com/PennyLaneAI/pennylane/pull/3413)
 
@@ -308,8 +307,7 @@
   [(#3399)](https://github.com/PennyLaneAI/pennylane/pull/3399)
 
 * Improved the performance of executing circuits under the `jax.vmap` transformation, which can now leverage the batch-execution capabilities of some devices. [(#3452)](https://github.com/PennyLaneAI/pennylane/pull/3452)
-  
->>>>>>> a27eead6
+ 
 
 <h4>Return types project</h4>
 
