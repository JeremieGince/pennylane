--- conflicted
+++ resolved
@@ -117,9 +117,5 @@
 
 Lillian M. A. Frederiksen,
 Romain Moyard,
-<<<<<<< HEAD
 Mudit Pandey,
 Matthew Silverman
-=======
-Matthew Silverman
->>>>>>> be771b6e
