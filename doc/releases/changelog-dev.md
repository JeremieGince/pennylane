--- conflicted
+++ resolved
@@ -333,12 +333,7 @@
   [(#3399)](https://github.com/PennyLaneAI/pennylane/pull/3399)
 
 * Improved the performance of executing circuits under the `jax.vmap` transformation, which can now leverage the batch-execution capabilities of some devices. [(#3452)](https://github.com/PennyLaneAI/pennylane/pull/3452)
-<<<<<<< HEAD
- 
-
-=======
-  
->>>>>>> 63609d33
+
 <h4>Return types project</h4>
 
 * The autograd interface for the new return types now supports devices with shot vectors.
