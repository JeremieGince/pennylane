:orphan:

# Release 0.35.0-dev (development release)

<h3>New features since last release</h3>

<h4>Native mid-circuit measurements on default qubit 💡</h4>

<h4>Work easily and efficiently with Pauli operators 🔧</h4>

* New `qml.commutator` function that allows to compute commutators between
  `qml.operation.Operator`, `qml.pauli.PauliWord` and `qml.pauli.PauliSentence` instances.
  [(#5051)](https://github.com/PennyLaneAI/pennylane/pull/5051)
  [(#5052)](https://github.com/PennyLaneAI/pennylane/pull/5052)

  Basic usage with PennyLane operators.

  ```pycon
  >>> qml.commutator(qml.PauliX(0), qml.PauliY(0))
  2j*(PauliZ(wires=[0]))
  ```

  We can return a `PauliSentence` instance by setting `pauli=True`.

  ```pycon
  >>> op1 = qml.PauliX(0) @ qml.PauliX(1)
  >>> op2 = qml.PauliY(0) + qml.PauliY(1)
  >>> qml.commutator(op1, op2, pauli=True)
  2j * X(1) @ Z(0)
  + 2j * Z(1) @ X(0)
  ```

  We can also input `PauliWord` and `PauliSentence` instances.

  ```pycon
  >>> op1 = PauliWord({0:"X", 1:"X"})
  >>> op2 = PauliWord({0:"Y"}) + PauliWord({1:"Y"})
  >>> qml.commutator(op1, op2, pauli=True)
  2j * Z(0) @ X(1)
  + 2j * X(0) @ Z(1)
  ```

  We can also compute commutators with Pauli operators natively with the `PauliSentence.commutator` method.

  ```pycon
  >>> op1 = PauliWord({0:"X", 1:"X"})
  >>> op2 = PauliWord({0:"Y"}) + PauliWord({1:"Y"})
  >>> op1.commutator(op2)
  2j * Z(0) @ X(1)
  + 2j * X(0) @ Z(1)
  ```

* Upgrade Pauli arithmetic:
  You can now multiply `PauliWord` and `PauliSentence` instances by scalars, e.g. `0.5 * PauliWord({0:"X"})` or `0.5 * PauliSentence({PauliWord({0:"X"}): 1.})`.
  You can now intuitively add together
  `PauliWord` and `PauliSentence` as well as scalars, which are treated implicitly as identities.
  For example `ps1 + pw1 + 1.` for some Pauli word `pw1 = PauliWord({0: "X", 1: "Y"})` and Pauli
  sentence `ps1 = PauliSentence({pw1: 3.})`.
  You can now subtract `PauliWord` and `PauliSentence` instances, as well as scalars, from each other. For example `ps1 - pw1 - 1`.
  Overall, you can now intuitively construct `PauliSentence` operators like `0.5 * pw1 - 1.5 * ps1 + 2`.
  [(#4989)](https://github.com/PennyLaneAI/pennylane/pull/4989)
  [(#5001)](https://github.com/PennyLaneAI/pennylane/pull/5001)
  [(#5003)](https://github.com/PennyLaneAI/pennylane/pull/5003)
  [(#5017)](https://github.com/PennyLaneAI/pennylane/pull/5017)

* `qml.matrix` now accepts `PauliWord` and `PauliSentence` instances, `qml.matrix(PauliWord({0:"X"}))`.
  [(#5018)](https://github.com/PennyLaneAI/pennylane/pull/5018)

* Composite operations (eg. those made with `qml.prod` and `qml.sum`) and `SProd` operations convert `Hamiltonian` and
  `Tensor` operands to `Sum` and `Prod` types, respectively. This helps avoid the mixing of
  incompatible operator types.
  [(#5031)](https://github.com/PennyLaneAI/pennylane/pull/5031)
  [(#5063)](https://github.com/PennyLaneAI/pennylane/pull/5063)

* `qml.Identity()` can be initialized without wires. Measuring it is currently not possible though.
  [(#5106)](https://github.com/PennyLaneAI/pennylane/pull/5106)

<h4>Easy to inspect transforms 🔎</h4>

<h4>New Clifford and noisy qutrit devices 🦾</h4>

* A new `default.clifford` device enables efficient simulation of large-scale Clifford circuits
  defined in PennyLane through the use of [stim](https://github.com/quantumlib/Stim) as a backend.
  [(#4936)](https://github.com/PennyLaneAI/pennylane/pull/4936)

  Given a circuit with only Clifford gates, one can use this device to obtain the usual range
  of PennyLane [measurements](https://docs.pennylane.ai/en/stable/introduction/measurements.html)
  as well as the state represented in the Tableau form of
  [Aaronson & Gottesman (2004)](https://journals.aps.org/pra/abstract/10.1103/PhysRevA.70.052328):

  ```python
  import pennylane as qml

  dev = qml.device("default.clifford", tableau=True)
  @qml.qnode(dev)
  def circuit():
      qml.CNOT(wires=[0, 1])
      qml.PauliX(wires=[1])
      qml.ISWAP(wires=[0, 1])
      qml.Hadamard(wires=[0])
      return qml.state()
  ```

  ```pycon
  >>> circuit()
  array([[0, 1, 1, 0, 0],
         [1, 0, 1, 1, 1],
         [0, 0, 0, 1, 0],
         [1, 0, 0, 1, 1]])
  ```

* A function called `apply_operation` has been added to the new `qutrit_mixed` module found in `qml.devices` that applies operations to device-compatible states.
  [(#5032)](https://github.com/PennyLaneAI/pennylane/pull/5032)

<h3>Improvements 🛠</h3>

<h4>Faster gradients with VJPs and other performance improvements</h4>

* Adjoint device VJP's are now supported with `jax.jacobian`. `device_vjp=True` is
  is now strictly faster for jax.
  [(#4963)](https://github.com/PennyLaneAI/pennylane/pull/4963)

* `device_vjp` can now be used with normal Tensorflow. Support has not yet been added
  for `tf.Function` and Tensorflow Autograph.
  [(#4676)](https://github.com/PennyLaneAI/pennylane/pull/4676)

* PennyLane can now use lightning provided VJPs by selecting `device_vjp=True` on the QNode.
  [(#4914)](https://github.com/PennyLaneAI/pennylane/pull/4914)

* Remove queuing (`AnnotatedQueue`) from `qml.cut_circuit` and `qml.cut_circuit_mc` to improve performance 
  for large workflows.
  [(#5108)](https://github.com/PennyLaneAI/pennylane/pull/5108)

* Improve the performance of circuit-cutting workloads with large numbers of generated tapes.
  [(#5005)](https://github.com/PennyLaneAI/pennylane/pull/5005)

<h4>Community contributions 🥳</h4>

* `parity_transform` is added for parity mapping of a fermionic Hamiltonian.
   [(#4928)](https://github.com/PennyLaneAI/pennylane/pull/4928)
   It is now possible to transform a fermionic Hamiltonian to a qubit Hamiltonian with parity mapping.

   ```python
   import pennylane as qml
   fermi_ham = qml.fermi.FermiWord({(0, 0) : '+', (1, 1) : '-'})

   qubit_ham = qml.fermi.parity_transform(fermi_ham, n=6)
   ```

   ```pycon
   >>> print(qubit_ham)
   (-0.25j*(PauliY(wires=[0]))) + ((-0.25+0j)*(PauliX(wires=[0]) @ PauliZ(wires=[1]))) +
   ((0.25+0j)*(PauliX(wires=[0]))) + (0.25j*(PauliY(wires=[0]) @ PauliZ(wires=[1])))
   ```

* The transform `split_non_commuting` now accepts measurements of type `probs`, `sample` and `counts` which accept both wires and observables.
  [(#4972)](https://github.com/PennyLaneAI/pennylane/pull/4972)

* Improve efficiency of matrix calculation when operator is symmetric over wires
   [(#3601)](https://github.com/PennyLaneAI/pennylane/pull/3601)

* The module `pennylane/math/quantum.py` has now support for the min-entropy.
  [(#3959)](https://github.com/PennyLaneAI/pennylane/pull/3959/)

<h4>Other improvements</h4>

* Faster `qml.probs` measurements due to an optimization in `_samples_to_counts`.
  [(#5145)](https://github.com/PennyLaneAI/pennylane/pull/5145)

* Cuts down on performance bottlenecks in converting a `PauliSentence` to a `Sum`.
  [(#5141)](https://github.com/PennyLaneAI/pennylane/pull/5141)
  [(#5150)](https://github.com/PennyLaneAI/pennylane/pull/5150)

* The `qml.qsvt` function uses `qml.GlobalPhase` instead of `qml.exp` to define global phase.
  [(#5105)](https://github.com/PennyLaneAI/pennylane/pull/5105)

* Update `tests/ops/functions/conftest.py` to ensure all operator types are tested for validity.
  [(#4978)](https://github.com/PennyLaneAI/pennylane/pull/4978)

* A new `pennylane.workflow` module is added. This module now contains `qnode.py`, `execution.py`, `set_shots.py`, `jacobian_products.py`, and the submodule `interfaces`.
  [(#5023)](https://github.com/PennyLaneAI/pennylane/pull/5023)

* Raise a more informative error when calling `adjoint_jacobian` with trainable state-prep operations.
  [(#5026)](https://github.com/PennyLaneAI/pennylane/pull/5026)

* Adds `qml.workflow.get_transform_program` and `qml.workflow.construct_batch` to inspect the transform program and batch of tapes
  at different stages.
  [(#5084)](https://github.com/PennyLaneAI/pennylane/pull/5084)

* `CRX`, `CRY`, `CRZ`, `CROT`, and `ControlledPhaseShift` (i.e. `CPhaseShift`) now inherit from `ControlledOp`, giving them additional properties such as `control_wire` and `control_values`. Calling `qml.ctrl` on `RX`, `RY`, `RZ`, `Rot`, and `PhaseShift` with a single control wire will return gates of types `CRX`, `CRY`, etc. as opposed to a general `Controlled` operator.
  [(#5069)](https://github.com/PennyLaneAI/pennylane/pull/5069)

* CI will now fail if coverage data fails to upload to codecov. Previously, it would silently pass
  and the codecov check itself would never execute.
  [(#5101)](https://github.com/PennyLaneAI/pennylane/pull/5101)

<<<<<<< HEAD
* Upgrade the `Prod.terms()` method to return a tuple `(coeffs, ops)` consisting of coefficients and pure product operators.
  ```python3
  >>> qml.operation.enable_new_opmath()
  >>> op = X(0) @ (0.5 * X(1) + X(2))
  >>> op.terms()
  ([0.5, 1.0],
   [X(1) @ X(0),
    X(2) @ X(0)])
  ```
  [(#5132)](https://github.com/PennyLaneAI/pennylane/pull/5132)
=======
* String representations of Pauli operators have been improved and there are new aliases `X, Y, Z, I` for `PauliX, PauliY, PauliZ, Identity`.
  ```
  >>> qml.PauliX(0)
  X(0)
  >>> qml.PauliX('a')
  X('a')
  >>> 0.5 * X(0)
  0.5 * X(0)
  >>> 0.5 * (X(0) + Y(1))
  0.5 * (X(0) + Y(1))
  ```
  [(#5116)](https://github.com/PennyLaneAI/pennylane/pull/5116)
>>>>>>> c1a813d3

* `qml.ctrl` called on operators with custom controlled versions will return instances
  of the custom class, and it will also flatten nested controlled operators to a single
  multi-controlled operation. For `PauliX`, `CNOT`, `Toffoli`, and `MultiControlledX`,
  calling `qml.ctrl` will always resolve to the best option in `CNOT`, `Toffoli`, or
  `MultiControlledX` depending on the number of control wires and control values.
  [(#5125)](https://github.com/PennyLaneAI/pennylane/pull/5125/)

* Remove the unwanted warning filter from tests, and ensure that no PennyLaneDeprecationWarnings
  are being raised unexpectedly.
  [(#5122)](https://github.com/PennyLaneAI/pennylane/pull/5122)

<h3>Breaking changes 💔</h3>

* Make PennyLane code compatible with the latest version of `black`.
  [(#5112)](https://github.com/PennyLaneAI/pennylane/pull/5112)
  [(#5119)](https://github.com/PennyLaneAI/pennylane/pull/5119)

* `gradient_analysis_and_validation` is now renamed to `find_and_validate_gradient_methods`. Instead of returning a list, it now returns a dictionary of gradient methods for each parameter index, and no longer mutates the tape.
  [(#5035)](https://github.com/PennyLaneAI/pennylane/pull/5035)

* Passing additional arguments to a transform that decorates a QNode must be done through the use
  of `functools.partial`.
  [(#5046)](https://github.com/PennyLaneAI/pennylane/pull/5046)

* Multiplying two `PauliWord` instances no longer returns a tuple `(new_word, coeff)`
  but instead `PauliSentence({new_word: coeff})`. The old behavior is still available
  with the private method `PauliWord._matmul(other)` for faster processing.
  [(#5045)](https://github.com/PennyLaneAI/pennylane/pull/5054)

* `Observable.return_type` has been removed. Instead, you should inspect the type
  of the surrounding measurement process.
  [(#5044)](https://github.com/PennyLaneAI/pennylane/pull/5044)

* `ClassicalShadow.entropy()` no longer needs an `atol` keyword as a better
  method to estimate entropies from approximate density matrix reconstructions
  (with potentially negative eigenvalues) has been implemented.
  [(#5048)](https://github.com/PennyLaneAI/pennylane/pull/5048)

* Controlled operators with a custom controlled version decomposes like how their
  controlled counterpart decomposes, as opposed to decomposing into their controlled version.   
  [(#5069)](https://github.com/PennyLaneAI/pennylane/pull/5069)
  [(#5125)](https://github.com/PennyLaneAI/pennylane/pull/5125/)
  
  For example:
  ```
  >>> qml.ctrl(qml.RX(0.123, wires=1), control=0).decomposition()
  [
    RZ(1.5707963267948966, wires=[1]),
    RY(0.0615, wires=[1]),
    CNOT(wires=[0, 1]),
    RY(-0.0615, wires=[1]),
    CNOT(wires=[0, 1]),
    RZ(-1.5707963267948966, wires=[1])
  ]
  ```

* `QuantumScript.is_sampled` and `QuantumScript.all_sampled` have been removed. Users should now
  validate these properties manually.
  [(#5072)](https://github.com/PennyLaneAI/pennylane/pull/5072)

* `qml.transforms.one_qubit_decomposition` and `qml.transforms.two_qubit_decomposition` are removed. Instead,
  you should use `qml.ops.one_qubit_decomposition` and `qml.ops.two_qubit_decomposition`.
  [(#5091)](https://github.com/PennyLaneAI/pennylane/pull/5091)

* `qml.ExpvalCost` has been removed. Users should use `qml.expval()` moving forward.
  [(#5097)](https://github.com/PennyLaneAI/pennylane/pull/5097)

<h3>Deprecations 👋</h3>

* `Operator.validate_subspace(subspace)` has been relocated to the `qml.ops.qutrit.parametric_ops`
  module and will be removed from the Operator class in an upcoming release.
  [(#5067)](https://github.com/PennyLaneAI/pennylane/pull/5067)

* Matrix and tensor products between `PauliWord` and `PauliSentence` instances are done using
  the `@` operator, `*` will be used only for scalar multiplication. Note also the breaking
  change that the product of two `PauliWord` instances now returns a `PauliSentence` instead
  of a tuple `(new_word, coeff)`.
  [(#4989)](https://github.com/PennyLaneAI/pennylane/pull/4989)
  [(#5054)](https://github.com/PennyLaneAI/pennylane/pull/5054)

* `MeasurementProcess.name` and `MeasurementProcess.data` are now deprecated, as they contain dummy
  values that are no longer needed.
  [(#5047)](https://github.com/PennyLaneAI/pennylane/pull/5047)
  [(#5071)](https://github.com/PennyLaneAI/pennylane/pull/5071)
  [(#5076)](https://github.com/PennyLaneAI/pennylane/pull/5076)
  [(#5122)](https://github.com/PennyLaneAI/pennylane/pull/5122)

* Calling `qml.matrix` without providing a `wire_order` on objects where the wire order could be
  ambiguous now raises a warning. In the future, the `wire_order` argument will be required in
  these cases.
  [(#5039)](https://github.com/PennyLaneAI/pennylane/pull/5039)

* `qml.pauli.pauli_mult` and `qml.pauli.pauli_mult_with_phase` are now deprecated. Instead, you
  should use `qml.simplify(qml.prod(pauli_1, pauli_2))` to get the reduced operator.
  [(#5057)](https://github.com/PennyLaneAI/pennylane/pull/5057)

* The private functions `_pauli_mult`, `_binary_matrix` and `_get_pauli_map` from the
  `pauli` module have been deprecated, as they are no longer used anywhere and the same
  functionality can be achieved using newer features in the `pauli` module.
  [(#5057)](https://github.com/PennyLaneAI/pennylane/pull/5057)

<h3>Documentation 📝</h3>

* The module documentation for `pennylane.tape` now explains the difference between `QuantumTape` and `QuantumScript`.
  [(#5065)](https://github.com/PennyLaneAI/pennylane/pull/5065)

* A typo in a code example in the `qml.transforms` API has been fixed.
  [(#5014)](https://github.com/PennyLaneAI/pennylane/pull/5014)

* Documentation `qml.data` has been updated and now mentions a way to access the same dataset simultaneously from multiple environments.
  [(#5029)](https://github.com/PennyLaneAI/pennylane/pull/5029)

* Clarification for the definition of `argnum` added to gradient methods
  [(#5035)](https://github.com/PennyLaneAI/pennylane/pull/5035)

* A typo in the code example for `qml.qchem.dipole_of` has been fixed.
  [(#5036)](https://github.com/PennyLaneAI/pennylane/pull/5036)

* Added a development guide on deprecations and removals.
  [(#5083)](https://github.com/PennyLaneAI/pennylane/pull/5083)

* A note about the eigenspectrum of second-quantized Hamiltonians added to `qml.eigvals`.
  [(#5095)](https://github.com/PennyLaneAI/pennylane/pull/5095)

<h3>Bug fixes 🐛</h3>

* The `qml.TrotterProduct` template is updated to accept `SProd` as input Hamiltonian.
  [(#5073)](https://github.com/PennyLaneAI/pennylane/pull/5073)

* Fixed a bug where caching together with JIT compilation and broadcasted tapes yielded wrong results
  `Operator.hash` now depends on the memory location, `id`, of a Jax tracer instead of its string representation.
  [(#3917)](https://github.com/PennyLaneAI/pennylane/pull/3917)

* `qml.transforms.undo_swaps` can now work with operators with hyperparameters or nesting.
  [(#5081)](https://github.com/PennyLaneAI/pennylane/pull/5081)

* `qml.transforms.split_non_commuting` will now pass the original shots along.
  [(#5081)](https://github.com/PennyLaneAI/pennylane/pull/5081)

* If `argnum` is provided to a gradient transform, only the parameters specified in `argnum` will have their gradient methods validated.
  [(#5035)](https://github.com/PennyLaneAI/pennylane/pull/5035)

* `StatePrep` operations expanded onto more wires are now compatible with backprop.
  [(#5028)](https://github.com/PennyLaneAI/pennylane/pull/5028)

* `qml.equal` works well with `qml.Sum` operators when wire labels are a mix of integers and strings.
  [(#5037)](https://github.com/PennyLaneAI/pennylane/pull/5037)

* The return value of `Controlled.generator` now contains a projector that projects onto the correct subspace based on the control value specified.
  [(#5068)](https://github.com/PennyLaneAI/pennylane/pull/5068)

* `CosineWindow` no longer raises an unexpected error when used on a subset of wires at the beginning of a circuit.
  [(#5080)](https://github.com/PennyLaneAI/pennylane/pull/5080)

* Ensure `tf.function` works with `TensorSpec(shape=None)` by skipping batch size computation.
  [(#5089)](https://github.com/PennyLaneAI/pennylane/pull/5089)

* `PauliSentence.wires` no longer imposes a false order.
  [(#5041)](https://github.com/PennyLaneAI/pennylane/pull/5041)

* `qml.qchem.import_state` now applies the chemist-to-physicist 
  sign convention when initializing a PennyLane state vector from
  classically pre-computed wavefunctions. That is, it interleaves 
  spin-up/spin-down operators for the same spatial orbital index,
  as standard in PennyLane (instead of commuting all spin-up 
  operators to the left, as is standard in quantum chemistry). 
  [(#5114)](https://github.com/PennyLaneAI/pennylane/pull/5114)

* Multi-wire controlled `CNOT` and `PhaseShift` can now be decomposed correctly.
  [(#5125)](https://github.com/PennyLaneAI/pennylane/pull/5125/) 
  [(#5148)](https://github.com/PennyLaneAI/pennylane/pull/5148)

* `draw_mpl` no longer raises an error when drawing a circuit containing an adjoint of a controlled operation.
  [(#5149)](https://github.com/PennyLaneAI/pennylane/pull/5149)

* `default.mixed` no longer throws `ValueError` when applying a state vector that is not of type `complex128` when used with tensorflow.
  [(#5155)](https://github.com/PennyLaneAI/pennylane/pull/5155)

<h3>Contributors ✍️</h3>

This release contains contributions from (in alphabetical order):

Abhishek Abhishek,
Utkarsh Azad,
Gabriel Bottrill,
Astral Cai,
Isaac De Vlugt,
Diksha Dhawan,
Eugenio Gigante,
Diego Guala,
Soran Jahangiri,
Korbinian Kottmann,
Christina Lee,
Xiaoran Li,
Vincent Michaud-Rioux,
Romain Moyard,
Pablo Antonio Moreno Casares,
Lee J. O'Riordan,
Mudit Pandey,
Alex Preciado,
Matthew Silverman,
Jay Soni.
<|MERGE_RESOLUTION|>--- conflicted
+++ resolved
@@ -194,7 +194,7 @@
   and the codecov check itself would never execute.
   [(#5101)](https://github.com/PennyLaneAI/pennylane/pull/5101)
 
-<<<<<<< HEAD
+
 * Upgrade the `Prod.terms()` method to return a tuple `(coeffs, ops)` consisting of coefficients and pure product operators.
   ```python3
   >>> qml.operation.enable_new_opmath()
@@ -205,7 +205,7 @@
     X(2) @ X(0)])
   ```
   [(#5132)](https://github.com/PennyLaneAI/pennylane/pull/5132)
-=======
+
 * String representations of Pauli operators have been improved and there are new aliases `X, Y, Z, I` for `PauliX, PauliY, PauliZ, Identity`.
   ```
   >>> qml.PauliX(0)
@@ -218,7 +218,7 @@
   0.5 * (X(0) + Y(1))
   ```
   [(#5116)](https://github.com/PennyLaneAI/pennylane/pull/5116)
->>>>>>> c1a813d3
+
 
 * `qml.ctrl` called on operators with custom controlled versions will return instances
   of the custom class, and it will also flatten nested controlled operators to a single
