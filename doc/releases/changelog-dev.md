--- conflicted
+++ resolved
@@ -249,9 +249,5 @@
 
 This release contains contributions from (in alphabetical order):
 
-<<<<<<< HEAD
-Juan Miguel Arrazola, Esther Cruz, Olivia Di Matteo, Diego Guala, Josh Izaac, Ankit Khandelwal, 
-Christina Lee, Maria Schuld, Antal Száva, David Wierichs, Shaoming Zhang
-=======
-Juan Miguel Arrazola, Ali Asadi, Esther Cruz, Olivia Di Matteo, Diego Guala, Ankit Khandelwal, Antal Száva, David Wierichs, Shaoming Zhang
->>>>>>> 20f1dd8d
+Juan Miguel Arrazola, Ali Asadi, Esther Cruz, Olivia Di Matteo, Diego Guala, Josh Izaac, Ankit Khandelwal, 
+Christina Lee, Maria Schuld, Antal Száva, David Wierichs, Shaoming Zhang