:orphan:

# Release 0.33.0-dev (development release)

<h3>New features since last release</h3>

* Measurement statistics can now be collected for mid-circuit measurements. Currently,
  `qml.expval`, `qml.var`, `qml.probs`, `qml.sample`, and `qml.counts` are supported on
  `default.qubit`, `default.mixed`, and the new `DefaultQubit2` devices.
  [(#4544)](https://github.com/PennyLaneAI/pennylane/pull/4544)

  ```python
  dev = qml.device("default.qubit", wires=3)

  @qml.qnode(dev)
  def circ(x, y):
      qml.RX(x, wires=0)
      qml.RY(y, wires=1)
      m0 = qml.measure(1)
      return qml.expval(qml.PauliZ(0)), qml.sample(m0)
  ```

  QNodes can be executed as usual when collecting mid-circuit measurement statistics:

  ```pycon
  >>> circ(1.0, 2.0, shots=5)
  (array(0.6), array([1, 1, 1, 0, 1]))
  ```

<h3>Improvements 🛠</h3>

* Add the method ``add_transform`` and ``insert_front_transform`` transform in the ``TransformProgram``.
  [(#4559)](https://github.com/PennyLaneAI/pennylane/pull/4559)

* Dunder ``__add__`` method is added to the ``TransformProgram`` class, therefore two programs can be added using ``+`` .
  [(#4549)](https://github.com/PennyLaneAI/pennylane/pull/4549)

* `qml.sample()` in the new device API now returns a `np.int64` array instead of `np.bool8`.
  [(#4539)](https://github.com/PennyLaneAI/pennylane/pull/4539)

* Wires can be provided to the new device API.
  [(#4538)](https://github.com/PennyLaneAI/pennylane/pull/4538)
  [(#4562)](https://github.com/PennyLaneAI/pennylane/pull/4562)

* The new device API now has a `repr()`
  [(#4562)](https://github.com/PennyLaneAI/pennylane/pull/4562)

<h3>Breaking changes 💔</h3>

* The `__eq__` and `__hash__` methods of `Operator` and `MeasurementProcess` no longer rely on the
  object's address is memory. Using `==` with operators and measurement processes will now behave the
  same as `qml.equal`, and objects of the same type with the same data and hyperparameters will have
  the same hash.
  [(#4536)](https://github.com/PennyLaneAI/pennylane/pull/4536)

  In the following scenario, the second and third code blocks show the previous and current behaviour
  of operator and measurement process equality, determined by the `__eq__` dunder method:

  ```python
  op1 = qml.PauliX(0)
  op2 = qml.PauliX(0)
  op3 = op1
  ```
  Old behaviour:
  ```pycon
  >>> op1 == op2
  False
  >>> op1 == op3
  True
  ```
  New behaviour:
  ```pycon
  >>> op1 == op2
  True
  >>> op1 == op3
  True
  ```

  The `__hash__` dunder method defines the hash of an object. The default hash of an object
  is determined by the objects memory address. However, the new hash is determined by the
  properties and attributes of operators and measurement processes. Consider the scenario below.
  The second and third code blocks show the previous and current behaviour.

  ```python
  op1 = qml.PauliX(0)
  op2 = qml.PauliX(0)
  ```
  Old behaviour:
  ```pycon
  >>> print({op1, op2})
  {PauliX(wires=[0]), PauliX(wires=[0])}
  ```
  New behaviour:
  ```pycon
  >>> print({op1, op2})
  {PauliX(wires=[0])}
  ```

* The old return type and associated functions ``qml.enable_return`` and ``qml.disable_return`` are removed.
  [(#4503)](https://github.com/PennyLaneAI/pennylane/pull/4503)

* The ``mode`` keyword argument in ``QNode`` is removed. Please use ``grad_on_execution`` instead.
  [(#4503)](https://github.com/PennyLaneAI/pennylane/pull/4503)

* The CV observables ``qml.X`` and ``qml.P`` are removed. Please use ``qml.QuadX`` and ``qml.QuadP`` instead.
  [(#4533)](https://github.com/PennyLaneAI/pennylane/pull/4533)

* The method ``tape.unwrap()`` and corresponding ``UnwrapTape`` and ``Unwrap`` classes are removed.
  Instead of ``tape.unwrap()``, use :func:`~.transforms.convert_to_numpy_parameters`.
  [(#4535)](https://github.com/PennyLaneAI/pennylane/pull/4535)

* The ``RandomLayers.compute_decomposition`` keyword argument ``ratio_imprivitive`` has been changed to
  ``ratio_imprim`` to match the call signature of the operation.
  [(#4552)](https://github.com/PennyLaneAI/pennylane/pull/4552)

* The ``sampler_seed`` argument of ``qml.gradients.spsa_grad`` has been removed.
  Instead, the ``sampler_rng`` argument should be set, either to an integer value, which will be used
  to create a PRNG internally, or to a NumPy pseudo-random number generator (PRNG) created via
  ``np.random.default_rng(seed)``.
  [(#4550)](https://github.com/PennyLaneAI/pennylane/pull/4550)

* The ``QuantumScript.set_parameters`` method and the ``QuantumScript.data`` setter have
  been removed. Please use ``QuantumScript.bind_new_parameters`` instead.
  [(#4548)](https://github.com/PennyLaneAI/pennylane/pull/4548)

  
<h3>Deprecations 👋</h3>

* The ``prep`` keyword argument in ``QuantumScript`` is deprecated and will be removed from `QuantumScript`.
  ``StatePrepBase`` operations should be placed at the beginning of the `ops` list instead.
  [(#4554)](https://github.com/PennyLaneAI/pennylane/pull/4554)

<h3>Documentation 📝</h3>

* Minor documentation improvements to the new device API. The documentation now correctly states that interface-specific
  parameters are only passed to the device for backpropagation derivatives. 
  [(#4542)](https://github.com/PennyLaneAI/pennylane/pull/4542)

* Add functions for qubit-simulation to the `qml.devices` sub-page of the "Internal" section.
  Note that these functions are unstable while device upgrades are underway.
  [(#4555)](https://github.com/PennyLaneAI/pennylane/pull/4555)

<h3>Bug fixes 🐛</h3>

* `convert_to_numpy_parameters` now uses `qml.ops.functions.bind_new_parameters`. This reinitializes the operation and
  makes sure everything references the new numpy parameters.

* `tf.function` no longer breaks `ProbabilityMP.process_state` which is needed by new devices.
  [(#4470)](https://github.com/PennyLaneAI/pennylane/pull/4470)

<h3>Contributors ✍️</h3>

This release contains contributions from (in alphabetical order):

Lillian M. A. Frederiksen,
Romain Moyard,
Mudit Pandey,
<<<<<<< HEAD
Matthew Silverman,
=======
Matthew Silverman
>>>>>>> 929e7b85
<|MERGE_RESOLUTION|>--- conflicted
+++ resolved
@@ -6,7 +6,7 @@
 
 * Measurement statistics can now be collected for mid-circuit measurements. Currently,
   `qml.expval`, `qml.var`, `qml.probs`, `qml.sample`, and `qml.counts` are supported on
-  `default.qubit`, `default.mixed`, and the new `DefaultQubit2` devices.
+  `default.qubit` and the new `DefaultQubit2` device.
   [(#4544)](https://github.com/PennyLaneAI/pennylane/pull/4544)
 
   ```python
@@ -155,8 +155,4 @@
 Lillian M. A. Frederiksen,
 Romain Moyard,
 Mudit Pandey,
-<<<<<<< HEAD
-Matthew Silverman,
-=======
-Matthew Silverman
->>>>>>> 929e7b85
+Matthew Silverman,