# Copyright 2018-2023 Xanadu Quantum Technologies Inc.

# Licensed under the Apache License, Version 2.0 (the "License");
# you may not use this file except in compliance with the License.
# You may obtain a copy of the License at

#     http://www.apache.org/licenses/LICENSE-2.0

# Unless required by applicable law or agreed to in writing, software
# distributed under the License is distributed on an "AS IS" BASIS,
# WITHOUT WARRANTIES OR CONDITIONS OF ANY KIND, either express or implied.
# See the License for the specific language governing permissions and
# limitations under the License.
"""
The default.qubit device is PennyLane's standard qubit-based device.
"""

from dataclasses import replace
from functools import partial
from numbers import Number
from typing import Union, Callable, Tuple, Optional, Sequence
import concurrent.futures
import inspect
import logging
import numpy as np

import pennylane as qml
from pennylane.tape import QuantumTape, QuantumScript
from pennylane.typing import Result, ResultBatch
from pennylane.transforms import convert_to_numpy_parameters
from pennylane.transforms.core import TransformProgram

from . import Device
from .preprocess import (
    decompose,
    validate_observables,
    validate_measurements,
    validate_multiprocessing_workers,
    validate_device_wires,
    warn_about_trainable_observables,
    no_sampling,
)
from .execution_config import ExecutionConfig, DefaultExecutionConfig
from .qubit.simulate import simulate, get_final_state, measure_final_state
from .qubit.sampling import get_num_shots_and_executions
from .qubit.adjoint_jacobian import adjoint_jacobian, adjoint_vjp, adjoint_jvp

logger = logging.getLogger(__name__)
logger.addHandler(logging.NullHandler())

Result_or_ResultBatch = Union[Result, ResultBatch]
QuantumTapeBatch = Sequence[QuantumTape]
QuantumTape_or_Batch = Union[QuantumTape, QuantumTapeBatch]
# always a function from a resultbatch to either a result or a result batch
PostprocessingFn = Callable[[ResultBatch], Result_or_ResultBatch]


observables = {
    "PauliX",
    "PauliY",
    "PauliZ",
    "Hadamard",
    "Hermitian",
    "Identity",
    "Projector",
    "SparseHamiltonian",
    "Hamiltonian",
    "Sum",
    "SProd",
    "Prod",
    "Exp",
    "Evolution",
}


def observable_stopping_condition(obs: qml.operation.Operator) -> bool:
    """Specifies whether or not an observable is accepted by DefaultQubit."""
    return obs.name in observables


def stopping_condition(op: qml.operation.Operator) -> bool:
    """Specify whether or not an Operator object is supported by the device."""
    if op.name == "QFT" and len(op.wires) >= 6:
        return False
    if op.name == "GroverOperator" and len(op.wires) >= 13:
        return False
    if op.name == "Snapshot":
        return True
    if op.__class__.__name__[:3] == "Pow" and qml.operation.is_trainable(op):
        return False

    return op.has_matrix


def accepted_sample_measurement(m: qml.measurements.MeasurementProcess) -> bool:
    """Specifies whether or not a measurement is accepted when sampling."""
    return isinstance(
        m,
        (
            qml.measurements.SampleMeasurement,
            qml.measurements.ClassicalShadowMP,
            qml.measurements.ShadowExpvalMP,
        ),
    )


<<<<<<< HEAD
=======
def null_postprocessing(results):
    """An empty post-processing function."""
    return results[0]


def all_state_postprocessing(results, measurements, wire_order):
    """Process a state measurement back into the original measurements."""
    result = tuple(m.process_state(results[0], wire_order=wire_order) for m in measurements)
    return result[0] if len(measurements) == 1 else result


@qml.transform
def adjoint_state_measurements(tape: QuantumTape) -> (Tuple[QuantumTape], Callable):
    """Perform adjoint measurement preprocessing.

    * Allows a tape with only expectation values through unmodified
    * Raises an error if non-expectation value measurements exist and any have diagonalizing gates
    * Turns the circuit into a state measurement + classical postprocesssing for arbitrary measurements

    Args:
        tape (QuantumTape): the input circuit

    """
    if all(isinstance(m, qml.measurements.ExpectationMP) for m in tape.measurements):
        return (tape,), null_postprocessing

    if any(len(m.diagonalizing_gates()) > 0 for m in tape.measurements):
        raise qml.DeviceError(
            "adjoint diff supports either all expectation values or only measurements without observables."
        )

    params = tape.get_parameters()
    complex_data = [qml.math.cast(p, complex) for p in params]
    tape = tape.bind_new_parameters(complex_data, list(range(len(params))))
    new_mp = qml.measurements.StateMP(wires=tape.wires)
    state_tape = qml.tape.QuantumScript(tape.operations, [new_mp])
    return (state_tape,), partial(
        all_state_postprocessing, measurements=tape.measurements, wire_order=tape.wires
    )


>>>>>>> 974ab77b
def _add_adjoint_transforms(program: TransformProgram) -> None:
    """Private helper function for ``preprocess`` that adds the transforms specific
    for adjoint differentiation.

    Args:
        program (TransformProgram): where we will add the adjoint differentiation transforms

    Side Effects:
        Adds transforms to the input program.

    """

    def adjoint_ops(op: qml.operation.Operator) -> bool:
        """Specify whether or not an Operator is supported by adjoint differentiation."""
        return op.num_params == 0 or op.num_params == 1 and op.has_generator

    def adjoint_observables(obs: qml.operation.Operator) -> bool:
        """Specifies whether or not an observable is compatible with adjoint differentiation on DefaultQubit."""
        return obs.has_matrix

    def accepted_adjoint_measurement(m: qml.measurements.MeasurementProcess) -> bool:
        return isinstance(m, qml.measurements.ExpectationMP)

    name = "adjoint + default.qubit"
    program.add_transform(no_sampling, name=name)
    program.add_transform(
        decompose,
        stopping_condition=adjoint_ops,
        name=name,
    )
    program.add_transform(validate_observables, adjoint_observables, name=name)
    program.add_transform(
        validate_measurements,
        analytic_measurements=accepted_adjoint_measurement,
        name=name,
    )
    program.add_transform(qml.transforms.broadcast_expand)
    program.add_transform(warn_about_trainable_observables)


class DefaultQubit(Device):
    """A PennyLane device written in Python and capable of backpropagation derivatives.

    Args:
        wires (int, Iterable[Number, str]): Number of wires present on the device, or iterable that
            contains unique labels for the wires as numbers (i.e., ``[-1, 0, 2]``) or strings
            (``['ancilla', 'q1', 'q2']``). Default ``None`` if not specified.
        shots (int, Sequence[int], Sequence[Union[int, Sequence[int]]]): The default number of shots
            to use in executions involving this device.
        seed (Union[str, None, int, array_like[int], SeedSequence, BitGenerator, Generator, jax.random.PRNGKey]): A
            seed-like parameter matching that of ``seed`` for ``numpy.random.default_rng``, or
            a request to seed from numpy's global random number generator.
            The default, ``seed="global"`` pulls a seed from NumPy's global generator. ``seed=None``
            will pull a seed from the OS entropy.
            If a ``jax.random.PRNGKey`` is passed as the seed, a JAX-specific sampling function using
            ``jax.random.choice`` and the ``PRNGKey`` will be used for sampling rather than
            ``numpy.random.default_rng``.
        max_workers (int): A ``ProcessPoolExecutor`` executes tapes asynchronously
            using a pool of at most ``max_workers`` processes. If ``max_workers`` is ``None``,
            only the current process executes tapes. If you experience any
            issue, say using JAX, TensorFlow, Torch, try setting ``max_workers`` to ``None``.

    **Example:**

    .. code-block:: python

        n_layers = 5
        n_wires = 10
        num_qscripts = 5

        shape = qml.StronglyEntanglingLayers.shape(n_layers=n_layers, n_wires=n_wires)
        rng = qml.numpy.random.default_rng(seed=42)

        qscripts = []
        for i in range(num_qscripts):
            params = rng.random(shape)
            op = qml.StronglyEntanglingLayers(params, wires=range(n_wires))
            qs = qml.tape.QuantumScript([op], [qml.expval(qml.PauliZ(0))])
            qscripts.append(qs)

    >>> dev = DefaultQubit()
    >>> program, execution_config = dev.preprocess()
    >>> new_batch, post_processing_fn = program(qscripts)
    >>> results = dev.execute(new_batch, execution_config=execution_config)
    >>> post_processing_fn(results)
    [-0.0006888975950537501,
    0.025576307134457577,
    -0.0038567269892757494,
    0.1339705146860149,
    -0.03780669772690448]

    This device currently supports backpropagation derivatives:

    >>> from pennylane.devices import ExecutionConfig
    >>> dev.supports_derivatives(ExecutionConfig(gradient_method="backprop"))
    True

    For example, we can use jax to jit computing the derivative:

    .. code-block:: python

        import jax

        @jax.jit
        def f(x):
            qs = qml.tape.QuantumScript([qml.RX(x, 0)], [qml.expval(qml.PauliZ(0))])
            program, execution_config = dev.preprocess()
            new_batch, post_processing_fn = program([qs])
            results = dev.execute(new_batch, execution_config=execution_config)
            return post_processing_fn(results)

    >>> f(jax.numpy.array(1.2))
    DeviceArray(0.36235774, dtype=float32)
    >>> jax.grad(f)(jax.numpy.array(1.2))
    DeviceArray(-0.93203914, dtype=float32, weak_type=True)

    .. details::
        :title: Tracking

        ``DefaultQubit`` tracks:

        * ``executions``: the number of unique circuits that would be required on quantum hardware
        * ``shots``: the number of shots
        * ``resources``: the :class:`~.resource.Resources` for the executed circuit.
        * ``simulations``: the number of simulations performed. One simulation can cover multiple QPU executions, such as for non-commuting measurements and batched parameters.
        * ``batches``: The number of times :meth:`~.execute` is called.
        * ``results``: The results of each call of :meth:`~.execute`
        * ``derivative_batches``: How many times :meth:`~.compute_derivatives` is called.
        * ``execute_and_derivative_batches``: How many times :meth:`~.execute_and_compute_derivatives` is called
        * ``vjp_batches``: How many times :meth:`~.compute_vjp` is called
        * ``execute_and_vjp_batches``: How many times :meth:`~.execute_and_compute_vjp` is called
        * ``jvp_batches``: How many times :meth:`~.compute_jvp` is called
        * ``execute_and_jvp_batches``: How many times :meth:`~.execute_and_compute_jvp` is called
        * ``derivatives``: How many circuits are submitted to :meth:`~.compute_derivatives` or :meth:`~.execute_and_compute_derivatives`.
        * ``vjps``: How many circuits are submitted to :meth:`~.compute_vjp` or :meth:`~.execute_and_compute_vjp`
        * ``jvps``: How many circuits are submitted to :meth:`~.compute_jvp` or :meth:`~.execute_and_compute_jvp`


    .. details::
        :title: Accelerate calculations with multiprocessing

        Suppose one has a processor with 5 cores or more, these scripts can be executed in
        parallel as follows

        >>> dev = DefaultQubit(max_workers=5)
        >>> program, execution_config = dev.preprocess()
        >>> new_batch, post_processing_fn = program(qscripts)
        >>> results = dev.execute(new_batch, execution_config=execution_config)
        >>> post_processing_fn(results)

        If you monitor your CPU usage, you should see 5 new Python processes pop up to
        crunch through those ``QuantumScript``'s. Beware not oversubscribing your machine.
        This may happen if a single device already uses many cores, if NumPy uses a multi-
        threaded BLAS library like MKL or OpenBLAS for example. The number of threads per
        process times the number of processes should not exceed the number of cores on your
        machine. You can control the number of threads per process with the environment
        variables:

        * OMP_NUM_THREADS
        * MKL_NUM_THREADS
        * OPENBLAS_NUM_THREADS

        where the last two are specific to the MKL and OpenBLAS libraries specifically.

        .. warning::

            Multiprocessing may fail depending on your platform and environment (Python shell,
            script with a protected entry point, Jupyter notebook, etc.) This may be solved
            changing the so-called start method. The supported start methods are the following:

            * Windows (win32): spawn (default).
            * macOS (darwin): spawn (default), fork, forkserver.
            * Linux (unix): spawn, fork (default), forkserver.

            which can be changed with ``multiprocessing.set_start_method()``. For example,
            if multiprocessing fails on macOS in your Jupyter notebook environment, try
            restarting the session and adding the following at the beginning of the file:

            .. code-block:: python

                import multiprocessing
                multiprocessing.set_start_method("fork")

            Additional information can be found in the
            `multiprocessing doc <https://docs.python.org/3/library/multiprocessing.html#contexts-and-start-methods>`_.


    """

    @property
    def name(self):
        """The name of the device."""
        return "default.qubit"

    _state_cache: Optional[dict] = None
    """
    A cache to store the "pre-rotated state" for reuse between the forward pass call to ``execute`` and
    subsequent calls to ``compute_vjp``. ``None`` indicates that no caching is required.
    """

    # pylint:disable = too-many-arguments
    def __init__(
        self,
        wires=None,
        shots=None,
        seed="global",
        max_workers=None,
    ) -> None:
        super().__init__(wires=wires, shots=shots)
        self._max_workers = max_workers
        seed = np.random.randint(0, high=10000000) if seed == "global" else seed
        if qml.math.get_interface(seed) == "jax":
            self._prng_key = seed
            self._rng = np.random.default_rng(None)
        else:
            self._prng_key = None
            self._rng = np.random.default_rng(seed)
        self._debugger = None

    def supports_derivatives(
        self,
        execution_config: Optional[ExecutionConfig] = None,
        circuit: Optional[QuantumTape] = None,
    ) -> bool:
        """Check whether or not derivatives are available for a given configuration and circuit.

        ``DefaultQubit`` supports backpropagation derivatives with analytic results, as well as
        adjoint differentiation.

        Args:
            execution_config (ExecutionConfig): The configuration of the desired derivative calculation
            circuit (QuantumTape): An optional circuit to check derivatives support for.

        Returns:
            Bool: Whether or not a derivative can be calculated provided the given information

        """
        if execution_config is None:
            return True
        # backpropagation currently supported for all supported circuits
        # will later need to add logic if backprop requested with finite shots
        # do once device accepts finite shots
        if (
            execution_config.gradient_method == "backprop"
            and execution_config.device_options.get("max_workers", self._max_workers) is None
            and execution_config.interface is not None
        ):
            return True

        if (
            execution_config.gradient_method == "adjoint"
            and execution_config.use_device_gradient is not False
        ):
            if circuit is None:
                return True

            prog = TransformProgram()
            _add_adjoint_transforms(prog)

            try:
                prog((circuit,))
            except (qml.operation.DecompositionUndefinedError, qml.DeviceError):
                return False
            return True

        return False

    def preprocess(
        self,
        execution_config: ExecutionConfig = DefaultExecutionConfig,
    ) -> Tuple[TransformProgram, ExecutionConfig]:
        """This function defines the device transform program to be applied and an updated device configuration.

        Args:
            execution_config (Union[ExecutionConfig, Sequence[ExecutionConfig]]): A data structure describing the
                parameters needed to fully describe the execution.

        Returns:
            TransformProgram, ExecutionConfig: A transform program that when called returns QuantumTapes that the device
            can natively execute as well as a postprocessing function to be called after execution, and a configuration with
            unset specifications filled in.

        This device:

        * Supports any qubit operations that provide a matrix
        * Currently does not support finite shots
        * Currently does not intrinsically support parameter broadcasting

        """
        config = self._setup_execution_config(execution_config)
        transform_program = TransformProgram()

        transform_program.add_transform(validate_device_wires, self.wires, name=self.name)
        transform_program.add_transform(qml.defer_measurements, device=self)
        transform_program.add_transform(
            decompose, stopping_condition=stopping_condition, name=self.name
        )
        transform_program.add_transform(
            validate_measurements, sample_measurements=accepted_sample_measurement, name=self.name
        )
        transform_program.add_transform(
            validate_observables, stopping_condition=observable_stopping_condition, name=self.name
        )

        # Validate multi processing
        max_workers = config.device_options.get("max_workers", self._max_workers)
        if max_workers:
            transform_program.add_transform(validate_multiprocessing_workers, max_workers, self)

        if config.gradient_method == "backprop":
            transform_program.add_transform(no_sampling, name="backprop + default.qubit")

        if config.gradient_method == "adjoint":
            _add_adjoint_transforms(transform_program)

        return transform_program, config

    def _setup_execution_config(self, execution_config: ExecutionConfig) -> ExecutionConfig:
        """This is a private helper for ``preprocess`` that sets up the execution config.

        Args:
            execution_config (ExecutionConfig)

        Returns:
            ExecutionConfig: a preprocessed execution config

        """
        updated_values = {}
        if execution_config.gradient_method == "best":
            updated_values["gradient_method"] = "backprop"
        if execution_config.use_device_gradient is None:
            updated_values["use_device_gradient"] = execution_config.gradient_method in {
                "best",
                "adjoint",
                "backprop",
            }
        if execution_config.use_device_jacobian_product is None:
            updated_values["use_device_jacobian_product"] = (
                execution_config.gradient_method == "adjoint"
            )
        if execution_config.grad_on_execution is None:
            updated_values["grad_on_execution"] = execution_config.gradient_method == "adjoint"
        updated_values["device_options"] = dict(execution_config.device_options)  # copy
        if "max_workers" not in updated_values["device_options"]:
            updated_values["device_options"]["max_workers"] = self._max_workers
        if "rng" not in updated_values["device_options"]:
            updated_values["device_options"]["rng"] = self._rng
        if "prng_key" not in updated_values["device_options"]:
            updated_values["device_options"]["prng_key"] = self._prng_key
        return replace(execution_config, **updated_values)

    def execute(
        self,
        circuits: QuantumTape_or_Batch,
        execution_config: ExecutionConfig = DefaultExecutionConfig,
    ) -> Result_or_ResultBatch:
        if logger.isEnabledFor(logging.DEBUG):
            logger.debug(
                """Entry with args=(circuits=%s) called by=%s""",
                circuits,
                "::L".join(
                    str(i) for i in inspect.getouterframes(inspect.currentframe(), 2)[1][1:3]
                ),
            )

        is_single_circuit = False
        if isinstance(circuits, QuantumScript):
            is_single_circuit = True
            circuits = [circuits]

        max_workers = execution_config.device_options.get("max_workers", self._max_workers)
        self._state_cache = {} if execution_config.use_device_jacobian_product else None
        interface = (
            execution_config.interface
            if execution_config.gradient_method in {"backprop", None}
            else None
        )
        if max_workers is None:
            results = tuple(
                simulate(
                    c,
                    rng=self._rng,
                    prng_key=self._prng_key,
                    debugger=self._debugger,
                    interface=interface,
                    state_cache=self._state_cache,
                )
                for c in circuits
            )
        else:
            vanilla_circuits = [convert_to_numpy_parameters(c) for c in circuits]
            seeds = self._rng.integers(2**31 - 1, size=len(vanilla_circuits))
            _wrap_simulate = partial(simulate, debugger=None, interface=interface)
            with concurrent.futures.ProcessPoolExecutor(max_workers=max_workers) as executor:
                exec_map = executor.map(
                    _wrap_simulate,
                    vanilla_circuits,
                    seeds,
                    [self._prng_key] * len(vanilla_circuits),
                )
                results = tuple(exec_map)

            # reset _rng to mimic serial behavior
            self._rng = np.random.default_rng(self._rng.integers(2**31 - 1))

        if self.tracker.active:
            self.tracker.update(batches=1)
            self.tracker.record()
            for i, c in enumerate(circuits):
                qpu_executions, shots = get_num_shots_and_executions(c)
                res = np.array(results[i]) if isinstance(results[i], Number) else results[i]
                if c.shots:
                    self.tracker.update(
                        simulations=1,
                        executions=qpu_executions,
                        results=res,
                        shots=shots,
                        resources=c.specs["resources"],
                    )
                else:
                    self.tracker.update(
                        simulations=1,
                        executions=qpu_executions,
                        results=res,
                        resources=c.specs["resources"],
                    )
                self.tracker.record()

        return results[0] if is_single_circuit else results

    def compute_derivatives(
        self,
        circuits: QuantumTape_or_Batch,
        execution_config: ExecutionConfig = DefaultExecutionConfig,
    ):
        is_single_circuit = False
        if isinstance(circuits, QuantumScript):
            is_single_circuit = True
            circuits = [circuits]

        if self.tracker.active:
            self.tracker.update(derivative_batches=1, derivatives=len(circuits))
            self.tracker.record()

        max_workers = execution_config.device_options.get("max_workers", self._max_workers)
        if max_workers is None:
            res = tuple(adjoint_jacobian(circuit) for circuit in circuits)
        else:
            vanilla_circuits = [convert_to_numpy_parameters(c) for c in circuits]
            with concurrent.futures.ProcessPoolExecutor(max_workers=max_workers) as executor:
                exec_map = executor.map(adjoint_jacobian, vanilla_circuits)
                res = tuple(exec_map)

            # reset _rng to mimic serial behavior
            self._rng = np.random.default_rng(self._rng.integers(2**31 - 1))

        return res[0] if is_single_circuit else res

    def execute_and_compute_derivatives(
        self,
        circuits: QuantumTape_or_Batch,
        execution_config: ExecutionConfig = DefaultExecutionConfig,
    ):
        is_single_circuit = False
        if isinstance(circuits, QuantumScript):
            is_single_circuit = True
            circuits = [circuits]

        if self.tracker.active:
            for c in circuits:
                self.tracker.update(resources=c.specs["resources"])
            self.tracker.update(
                execute_and_derivative_batches=1,
                executions=len(circuits),
                derivatives=len(circuits),
            )
            self.tracker.record()

        max_workers = execution_config.device_options.get("max_workers", self._max_workers)
        if max_workers is None:
            results = tuple(
                _adjoint_jac_wrapper(
                    c, rng=self._rng, debugger=self._debugger, prng_key=self._prng_key
                )
                for c in circuits
            )
        else:
            vanilla_circuits = [convert_to_numpy_parameters(c) for c in circuits]
            seeds = self._rng.integers(2**31 - 1, size=len(vanilla_circuits))

            with concurrent.futures.ProcessPoolExecutor(max_workers=max_workers) as executor:
                results = tuple(
                    executor.map(
                        _adjoint_jac_wrapper,
                        vanilla_circuits,
                        seeds,
                        [self._prng_key] * len(vanilla_circuits),
                    )
                )

            # reset _rng to mimic serial behavior
            self._rng = np.random.default_rng(self._rng.integers(2**31 - 1))

        results, jacs = tuple(zip(*results))
        return (results[0], jacs[0]) if is_single_circuit else (results, jacs)

    def supports_jvp(
        self,
        execution_config: Optional[ExecutionConfig] = None,
        circuit: Optional[QuantumTape] = None,
    ) -> bool:
        """Whether or not this device defines a custom jacobian vector product.

        ``DefaultQubit`` supports backpropagation derivatives with analytic results, as well as
        adjoint differentiation.

        Args:
            execution_config (ExecutionConfig): The configuration of the desired derivative calculation
            circuit (QuantumTape): An optional circuit to check derivatives support for.

        Returns:
            bool: Whether or not a derivative can be calculated provided the given information
        """
        return self.supports_derivatives(execution_config, circuit)

    def compute_jvp(
        self,
        circuits: QuantumTape_or_Batch,
        tangents: Tuple[Number],
        execution_config: ExecutionConfig = DefaultExecutionConfig,
    ):
        is_single_circuit = False
        if isinstance(circuits, QuantumScript):
            is_single_circuit = True
            circuits = [circuits]
            tangents = [tangents]

        if self.tracker.active:
            self.tracker.update(jvp_batches=1, jvps=len(circuits))
            self.tracker.record()

        max_workers = execution_config.device_options.get("max_workers", self._max_workers)
        if max_workers is None:
            res = tuple(adjoint_jvp(circuit, tans) for circuit, tans in zip(circuits, tangents))
        else:
            vanilla_circuits = [convert_to_numpy_parameters(c) for c in circuits]
            with concurrent.futures.ProcessPoolExecutor(max_workers=max_workers) as executor:
                res = tuple(executor.map(adjoint_jvp, vanilla_circuits, tangents))

            # reset _rng to mimic serial behavior
            self._rng = np.random.default_rng(self._rng.integers(2**31 - 1))

        return res[0] if is_single_circuit else res

    def execute_and_compute_jvp(
        self,
        circuits: QuantumTape_or_Batch,
        tangents: Tuple[Number],
        execution_config: ExecutionConfig = DefaultExecutionConfig,
    ):
        is_single_circuit = False
        if isinstance(circuits, QuantumScript):
            is_single_circuit = True
            circuits = [circuits]
            tangents = [tangents]

        if self.tracker.active:
            for c in circuits:
                self.tracker.update(resources=c.specs["resources"])
            self.tracker.update(
                execute_and_jvp_batches=1, executions=len(circuits), jvps=len(circuits)
            )
            self.tracker.record()

        max_workers = execution_config.device_options.get("max_workers", self._max_workers)
        if max_workers is None:
            results = tuple(
                _adjoint_jvp_wrapper(
                    c, t, rng=self._rng, debugger=self._debugger, prng_key=self._prng_key
                )
                for c, t in zip(circuits, tangents)
            )
        else:
            vanilla_circuits = [convert_to_numpy_parameters(c) for c in circuits]
            seeds = self._rng.integers(2**31 - 1, size=len(vanilla_circuits))

            with concurrent.futures.ProcessPoolExecutor(max_workers=max_workers) as executor:
                results = tuple(
                    executor.map(
                        _adjoint_jvp_wrapper,
                        vanilla_circuits,
                        tangents,
                        seeds,
                        [self._prng_key] * len(vanilla_circuits),
                    )
                )

            # reset _rng to mimic serial behavior
            self._rng = np.random.default_rng(self._rng.integers(2**31 - 1))

        results, jvps = tuple(zip(*results))
        return (results[0], jvps[0]) if is_single_circuit else (results, jvps)

    def supports_vjp(
        self,
        execution_config: Optional[ExecutionConfig] = None,
        circuit: Optional[QuantumTape] = None,
    ) -> bool:
        """Whether or not this device defines a custom vector jacobian product.

        ``DefaultQubit`` supports backpropagation derivatives with analytic results, as well as
        adjoint differentiation.

        Args:
            execution_config (ExecutionConfig): A description of the hyperparameters for the desired computation.
            circuit (None, QuantumTape): A specific circuit to check differentation for.

        Returns:
            bool: Whether or not a derivative can be calculated provided the given information
        """
        return self.supports_derivatives(execution_config, circuit)

    def compute_vjp(
        self,
        circuits: QuantumTape_or_Batch,
        cotangents: Tuple[Number],
        execution_config: ExecutionConfig = DefaultExecutionConfig,
    ):
        is_single_circuit = False
        if isinstance(circuits, QuantumScript):
            is_single_circuit = True
            circuits = [circuits]
            cotangents = [cotangents]

        if self.tracker.active:
            self.tracker.update(vjp_batches=1, vjps=len(circuits))
            self.tracker.record()

        max_workers = execution_config.device_options.get("max_workers", self._max_workers)
        if max_workers is None:

            def _state(circuit):
                return (
                    None if self._state_cache is None else self._state_cache.get(circuit.hash, None)
                )

            res = tuple(
                adjoint_vjp(circuit, cots, state=_state(circuit))
                for circuit, cots in zip(circuits, cotangents)
            )
        else:
            vanilla_circuits = [convert_to_numpy_parameters(c) for c in circuits]
            with concurrent.futures.ProcessPoolExecutor(max_workers=max_workers) as executor:
                res = tuple(executor.map(adjoint_vjp, vanilla_circuits, cotangents))

            # reset _rng to mimic serial behavior
            self._rng = np.random.default_rng(self._rng.integers(2**31 - 1))

        return res[0] if is_single_circuit else res

    def execute_and_compute_vjp(
        self,
        circuits: QuantumTape_or_Batch,
        cotangents: Tuple[Number],
        execution_config: ExecutionConfig = DefaultExecutionConfig,
    ):
        is_single_circuit = False
        if isinstance(circuits, QuantumScript):
            is_single_circuit = True
            circuits = [circuits]
            cotangents = [cotangents]

        if self.tracker.active:
            for c in circuits:
                self.tracker.update(resources=c.specs["resources"])
            self.tracker.update(
                execute_and_vjp_batches=1, executions=len(circuits), vjps=len(circuits)
            )
            self.tracker.record()

        max_workers = execution_config.device_options.get("max_workers", self._max_workers)
        if max_workers is None:
            results = tuple(
                _adjoint_vjp_wrapper(
                    c, t, rng=self._rng, prng_key=self._prng_key, debugger=self._debugger
                )
                for c, t in zip(circuits, cotangents)
            )
        else:
            vanilla_circuits = [convert_to_numpy_parameters(c) for c in circuits]
            seeds = self._rng.integers(2**31 - 1, size=len(vanilla_circuits))

            with concurrent.futures.ProcessPoolExecutor(max_workers=max_workers) as executor:
                results = tuple(
                    executor.map(
                        _adjoint_vjp_wrapper,
                        vanilla_circuits,
                        cotangents,
                        seeds,
                        [self._prng_key] * len(vanilla_circuits),
                    )
                )

            # reset _rng to mimic serial behavior
            self._rng = np.random.default_rng(self._rng.integers(2**31 - 1))

        results, vjps = tuple(zip(*results))
        return (results[0], vjps[0]) if is_single_circuit else (results, vjps)


def _adjoint_jac_wrapper(c, rng=None, prng_key=None, debugger=None):
    state, is_state_batched = get_final_state(c, debugger=debugger)
    jac = adjoint_jacobian(c, state=state)
    res = measure_final_state(c, state, is_state_batched, rng=rng, prng_key=prng_key)
    return res, jac


def _adjoint_jvp_wrapper(c, t, rng=None, prng_key=None, debugger=None):
    state, is_state_batched = get_final_state(c, debugger=debugger)
    jvp = adjoint_jvp(c, t, state=state)
    res = measure_final_state(c, state, is_state_batched, rng=rng, prng_key=prng_key)
    return res, jvp


def _adjoint_vjp_wrapper(c, t, rng=None, prng_key=None, debugger=None):
    state, is_state_batched = get_final_state(c, debugger=debugger)
    vjp = adjoint_vjp(c, t, state=state)
    res = measure_final_state(c, state, is_state_batched, rng=rng, prng_key=prng_key)
    return res, vjp<|MERGE_RESOLUTION|>--- conflicted
+++ resolved
@@ -104,8 +104,6 @@
     )
 
 
-<<<<<<< HEAD
-=======
 def null_postprocessing(results):
     """An empty post-processing function."""
     return results[0]
@@ -147,7 +145,6 @@
     )
 
 
->>>>>>> 974ab77b
 def _add_adjoint_transforms(program: TransformProgram) -> None:
     """Private helper function for ``preprocess`` that adds the transforms specific
     for adjoint differentiation.
