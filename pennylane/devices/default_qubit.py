--- conflicted
+++ resolved
@@ -901,10 +901,6 @@
         return self.marginal_prob(real_state**2 + imag_state**2, wires)
 
     def classical_shadow(self, wires, n_snapshots, circuit, seed=None):
-<<<<<<< HEAD
-        """TODO: docs"""
-        # return super().classical_shadow(wires, n_snapshots, circuit)
-=======
         """
         Returns the measured bits and recipes in the classical shadow protocol.
 
@@ -938,8 +934,6 @@
             tensor_like[int]: A tensor with shape ``(2, T, n)``, where the first row represents
             the measured bits and the second represents the recipes used.
         """
->>>>>>> 6ab0d24e
-
         n_qubits = len(self.wires)
         device_wires = np.array(self.map_wires(wires))
 
