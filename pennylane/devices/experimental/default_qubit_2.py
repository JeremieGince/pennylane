# Copyright 2018-2023 Xanadu Quantum Technologies Inc.

# Licensed under the Apache License, Version 2.0 (the "License");
# you may not use this file except in compliance with the License.
# You may obtain a copy of the License at

#     http://www.apache.org/licenses/LICENSE-2.0

# Unless required by applicable law or agreed to in writing, software
# distributed under the License is distributed on an "AS IS" BASIS,
# WITHOUT WARRANTIES OR CONDITIONS OF ANY KIND, either express or implied.
# See the License for the specific language governing permissions and
# limitations under the License.
"""
This module contains the next generation successor to default qubit
"""

from functools import partial
from numbers import Number
from typing import Union, Callable, Tuple, Optional, Sequence
import concurrent.futures
import numpy as np

from pennylane.tape import QuantumTape, QuantumScript
from pennylane.typing import Result, ResultBatch
from pennylane.transforms import convert_to_numpy_parameters
from pennylane import DeviceError, Snapshot

from . import Device
from .execution_config import ExecutionConfig, DefaultExecutionConfig
from ..qubit.simulate import simulate, get_final_state, measure_final_state
from ..qubit.preprocess import (
    preprocess,
    validate_and_expand_adjoint,
    validate_multiprocessing_workers,
)
from ..qubit.adjoint_jacobian import adjoint_jacobian, adjoint_vjp, adjoint_jvp

Result_or_ResultBatch = Union[Result, ResultBatch]
QuantumTapeBatch = Sequence[QuantumTape]
QuantumTape_or_Batch = Union[QuantumTape, QuantumTapeBatch]
# always a function from a resultbatch to either a result or a result batch
PostprocessingFn = Callable[[ResultBatch], Result_or_ResultBatch]


class DefaultQubit2(Device):
    """A PennyLane device written in Python and capable of backpropagation derivatives.

    Args:
        shots (int, Sequence[int], Sequence[Union[int, Sequence[int]]]): The default number of shots to use in executions involving
            this device.
        seed (Union[str, None, int, array_like[int], SeedSequence, BitGenerator, Generator]): A
            seed-like parameter matching that of ``seed`` for ``numpy.random.default_rng`` or
            a request to seed from numpy's global random number generator.
            The default, ``seed="global"`` pulls a seed from NumPy's global generator. ``seed=None``
            will pull a seed from the OS entropy.
        max_workers (int): A ``ProcessPoolExecutor`` executes tapes asynchronously
            using a pool of at most ``max_workers`` processes. If ``max_workers`` is ``None``,
            only the current process executes tapes. If you experience any
            issue, say using JAX, TensorFlow, Torch, try setting ``max_workers`` to ``None``.

    **Example:**

    .. code-block:: python

        n_layers = 5
        n_wires = 10
        num_qscripts = 5

        shape = qml.StronglyEntanglingLayers.shape(n_layers=n_layers, n_wires=n_wires)
        rng = qml.numpy.random.default_rng(seed=42)

        qscripts = []
        for i in range(num_qscripts):
            params = rng.random(shape)
            op = qml.StronglyEntanglingLayers(params, wires=range(n_wires))
            qs = qml.tape.QuantumScript([op], [qml.expval(qml.PauliZ(0))])
            qscripts.append(qs)

    >>> dev = DefaultQubit2()
    >>> new_batch, post_processing_fn, execution_config = dev.preprocess(qscripts)
    >>> results = dev.execute(new_batch, execution_config=execution_config)
    >>> post_processing_fn(results)
    [-0.0006888975950537501,
    0.025576307134457577,
    -0.0038567269892757494,
    0.1339705146860149,
    -0.03780669772690448]

    Suppose one has a processor with 5 cores or more, these scripts can be executed in
    parallel as follows

    >>> dev = DefaultQubit2(max_workers=5)
    >>> new_batch, post_processing_fn, execution_config = dev.preprocess(qscripts)
    >>> results = dev.execute(new_batch, execution_config=execution_config)
    >>> post_processing_fn(results)

    If you monitor your CPU usage, you should see 5 new Python processes pop up to
    crunch through those ``QuantumScript``'s. Beware not oversubscribing your machine.
    This may happen if a single device already uses many cores, if NumPy uses a multi-
    threaded BLAS library like MKL or OpenBLAS for example. The number of threads per
    process times the number of processes should not exceed the number of cores on your
    machine. You can control the number of threads per process with the environment
    variables:

    * OMP_NUM_THREADS
    * MKL_NUM_THREADS
    * OPENBLAS_NUM_THREADS

    where the last two are specific to the MKL and OpenBLAS libraries specifically.

    This device currently supports backpropagation derivatives:

    >>> from pennylane.devices import ExecutionConfig
    >>> dev.supports_derivatives(ExecutionConfig(gradient_method="backprop"))
    True

    For example, we can use jax to jit computing the derivative:

    .. code-block:: python

        import jax

        @jax.jit
        def f(x):
            qs = qml.tape.QuantumScript([qml.RX(x, 0)], [qml.expval(qml.PauliZ(0))])
            new_batch, post_processing_fn, execution_config = dev.preprocess(qs)
            results = dev.execute(new_batch, execution_config=execution_config)
            return post_processing_fn(results)

    >>> f(jax.numpy.array(1.2))
    DeviceArray(0.36235774, dtype=float32)
    >>> jax.grad(f)(jax.numpy.array(1.2))
    DeviceArray(-0.93203914, dtype=float32, weak_type=True)

    """

    @property
    def name(self):
        """The name of the device."""
        return "default.qubit.2"

<<<<<<< HEAD
    def __repr__(self):
        return f"<DefaultQubit2(default_shots={self.shots}, max_workers={self._max_workers}>"

    def __init__(self, shots=None, seed="global", max_workers=None) -> None:
        super().__init__(shots=shots)
=======
    def __init__(self, wires=None, shots=None, seed="global", max_workers=None) -> None:
        super().__init__(wires=wires, shots=shots)
>>>>>>> f7669f74
        self._max_workers = max_workers
        seed = np.random.randint(0, high=10000000) if seed == "global" else seed
        self._rng = np.random.default_rng(seed)
        self._debugger = None

    def supports_derivatives(
        self,
        execution_config: Optional[ExecutionConfig] = None,
        circuit: Optional[QuantumTape] = None,
    ) -> bool:
        """Check whether or not derivatives are available for a given configuration and circuit.

        ``DefaultQubit2`` supports backpropagation derivatives with analytic results, as well as
        adjoint differentiation.

        Args:
            execution_config (ExecutionConfig): The configuration of the desired derivative calculation
            circuit (QuantumTape): An optional circuit to check derivatives support for.

        Returns:
            Bool: Whether or not a derivative can be calculated provided the given information

        """
        if execution_config is None:
            return True
        # backpropagation currently supported for all supported circuits
        # will later need to add logic if backprop requested with finite shots
        # do once device accepts finite shots
        if (
            execution_config.gradient_method == "backprop"
            and execution_config.device_options.get("max_workers", self._max_workers) is None
        ):
            return True

        if execution_config.gradient_method == "adjoint" and execution_config.use_device_gradient:
            if circuit is None:
                return True

            return isinstance(validate_and_expand_adjoint(circuit), QuantumScript)

        return False

    def preprocess(
        self,
        circuits: QuantumTape_or_Batch,
        execution_config: ExecutionConfig = DefaultExecutionConfig,
    ) -> Tuple[QuantumTapeBatch, PostprocessingFn, ExecutionConfig]:
        """Converts an arbitrary circuit or batch of circuits into a batch natively executable by the :meth:`~.execute` method.

        Args:
            circuits (Union[QuantumTape, Sequence[QuantumTape]]): The circuit or a batch of circuits to preprocess
                before execution on the device
            execution_config (Union[ExecutionConfig, Sequence[ExecutionConfig]]): A data structure describing the parameters needed to fully describe
                the execution. Includes such information as shots.

        Returns:
            Tuple[QuantumTape], Callable, ExecutionConfig: QuantumTapes that the device can natively execute,
            a postprocessing function to be called after execution, and a configuration with unset specifications filled in.

        This device:

        * Supports any qubit operations that provide a matrix
        * Currently does not support finite shots
        * Currently does not intrinsically support parameter broadcasting

        """
        is_single_circuit = False
        if isinstance(circuits, QuantumScript):
            circuits = [circuits]
            is_single_circuit = True

        # prefer config over device value
        max_workers = execution_config.device_options.get("max_workers", self._max_workers)
        self._validate_multiprocessing(max_workers, circuits)

        batch, post_processing_fn, config = preprocess(circuits, execution_config=execution_config)

        if is_single_circuit:

            def convert_batch_to_single_output(results: ResultBatch) -> Result:
                """Unwraps a dimension so that executing the batch of circuits looks like executing a single circuit."""
                return post_processing_fn(results)[0]

            return batch, convert_batch_to_single_output, config

        return batch, post_processing_fn, config

    def execute(
        self,
        circuits: QuantumTape_or_Batch,
        execution_config: ExecutionConfig = DefaultExecutionConfig,
    ) -> Result_or_ResultBatch:
        is_single_circuit = False
        if isinstance(circuits, QuantumScript):
            is_single_circuit = True
            circuits = [circuits]

        if self.tracker.active:
            for c in circuits:
                self.tracker.update(resources=c.specs["resources"])
            self.tracker.update(batches=1, executions=len(circuits))
            self.tracker.record()

        max_workers = execution_config.device_options.get("max_workers", self._max_workers)
        if max_workers is None:
            results = tuple(simulate(c, rng=self._rng, debugger=self._debugger) for c in circuits)
        else:
            vanilla_circuits = [convert_to_numpy_parameters(c) for c in circuits]
            seeds = self._rng.integers(2**31 - 1, size=len(vanilla_circuits))
            _wrap_simulate = partial(simulate, debugger=None)
            with concurrent.futures.ProcessPoolExecutor(max_workers=max_workers) as executor:
                exec_map = executor.map(_wrap_simulate, vanilla_circuits, seeds)
                results = tuple(exec_map)

            # reset _rng to mimic serial behavior
            self._rng = np.random.default_rng(self._rng.integers(2**31 - 1))

        return results[0] if is_single_circuit else results

    def compute_derivatives(
        self,
        circuits: QuantumTape_or_Batch,
        execution_config: ExecutionConfig = DefaultExecutionConfig,
    ):
        is_single_circuit = False
        if isinstance(circuits, QuantumScript):
            is_single_circuit = True
            circuits = [circuits]

        if self.tracker.active:
            self.tracker.update(derivative_batches=1, derivatives=len(circuits))
            self.tracker.record()

        max_workers = execution_config.device_options.get("max_workers", self._max_workers)
        if max_workers is None:
            res = tuple(adjoint_jacobian(circuit) for circuit in circuits)
        else:
            vanilla_circuits = [convert_to_numpy_parameters(c) for c in circuits]
            with concurrent.futures.ProcessPoolExecutor(max_workers=max_workers) as executor:
                exec_map = executor.map(adjoint_jacobian, vanilla_circuits)
                res = tuple(exec_map)

            # reset _rng to mimic serial behavior
            self._rng = np.random.default_rng(self._rng.integers(2**31 - 1))

        return res[0] if is_single_circuit else res

    def execute_and_compute_derivatives(
        self,
        circuits: QuantumTape_or_Batch,
        execution_config: ExecutionConfig = DefaultExecutionConfig,
    ):
        is_single_circuit = False
        if isinstance(circuits, QuantumScript):
            is_single_circuit = True
            circuits = [circuits]

        if self.tracker.active:
            for c in circuits:
                self.tracker.update(resources=c.specs["resources"])
            self.tracker.update(
                execute_and_derivative_batches=1,
                executions=len(circuits),
                derivatives=len(circuits),
            )
            self.tracker.record()

        max_workers = execution_config.device_options.get("max_workers", self._max_workers)
        if max_workers is None:
            results = tuple(
                _adjoint_jac_wrapper(c, rng=self._rng, debugger=self._debugger) for c in circuits
            )
        else:
            vanilla_circuits = [convert_to_numpy_parameters(c) for c in circuits]
            seeds = self._rng.integers(2**31 - 1, size=len(vanilla_circuits))

            with concurrent.futures.ProcessPoolExecutor(max_workers=max_workers) as executor:
                results = tuple(executor.map(_adjoint_jac_wrapper, vanilla_circuits, seeds))

            # reset _rng to mimic serial behavior
            self._rng = np.random.default_rng(self._rng.integers(2**31 - 1))

        results, jacs = tuple(zip(*results))
        return (results[0], jacs[0]) if is_single_circuit else (results, jacs)

    def supports_jvp(
        self,
        execution_config: Optional[ExecutionConfig] = None,
        circuit: Optional[QuantumTape] = None,
    ) -> bool:
        """Whether or not this device defines a custom jacobian vector product.

        ``DefaultQubit2`` supports backpropagation derivatives with analytic results, as well as
        adjoint differentiation.

        Args:
            execution_config (ExecutionConfig): The configuration of the desired derivative calculation
            circuit (QuantumTape): An optional circuit to check derivatives support for.

        Returns:
            bool: Whether or not a derivative can be calculated provided the given information
        """
        return self.supports_derivatives(execution_config, circuit)

    def compute_jvp(
        self,
        circuits: QuantumTape_or_Batch,
        tangents: Tuple[Number],
        execution_config: ExecutionConfig = DefaultExecutionConfig,
    ):
        is_single_circuit = False
        if isinstance(circuits, QuantumScript):
            is_single_circuit = True
            circuits = [circuits]
            tangents = [tangents]

        if self.tracker.active:
            self.tracker.update(jvp_batches=1, jvps=len(circuits))
            self.tracker.record()

        max_workers = execution_config.device_options.get("max_workers", self._max_workers)
        if max_workers is None:
            res = tuple(adjoint_jvp(circuit, tans) for circuit, tans in zip(circuits, tangents))
        else:
            vanilla_circuits = [convert_to_numpy_parameters(c) for c in circuits]
            with concurrent.futures.ProcessPoolExecutor(max_workers=max_workers) as executor:
                res = tuple(executor.map(adjoint_jvp, vanilla_circuits, tangents))

            # reset _rng to mimic serial behavior
            self._rng = np.random.default_rng(self._rng.integers(2**31 - 1))

        return res[0] if is_single_circuit else res

    def execute_and_compute_jvp(
        self,
        circuits: QuantumTape_or_Batch,
        tangents: Tuple[Number],
        execution_config: ExecutionConfig = DefaultExecutionConfig,
    ):
        is_single_circuit = False
        if isinstance(circuits, QuantumScript):
            is_single_circuit = True
            circuits = [circuits]
            tangents = [tangents]

        if self.tracker.active:
            for c in circuits:
                self.tracker.update(resources=c.specs["resources"])
            self.tracker.update(
                execute_and_jvp_batches=1, executions=len(circuits), jvps=len(circuits)
            )
            self.tracker.record()

        max_workers = execution_config.device_options.get("max_workers", self._max_workers)
        if max_workers is None:
            results = tuple(
                _adjoint_jvp_wrapper(c, t, rng=self._rng, debugger=self._debugger)
                for c, t in zip(circuits, tangents)
            )
        else:
            vanilla_circuits = [convert_to_numpy_parameters(c) for c in circuits]
            seeds = self._rng.integers(2**31 - 1, size=len(vanilla_circuits))

            with concurrent.futures.ProcessPoolExecutor(max_workers=max_workers) as executor:
                results = tuple(
                    executor.map(_adjoint_jvp_wrapper, vanilla_circuits, tangents, seeds)
                )

            # reset _rng to mimic serial behavior
            self._rng = np.random.default_rng(self._rng.integers(2**31 - 1))

        results, jvps = tuple(zip(*results))
        return (results[0], jvps[0]) if is_single_circuit else (results, jvps)

    def supports_vjp(
        self,
        execution_config: Optional[ExecutionConfig] = None,
        circuit: Optional[QuantumTape] = None,
    ) -> bool:
        """Whether or not this device defines a custom vector jacobian product.

        ``DefaultQubit2`` supports backpropagation derivatives with analytic results, as well as
        adjoint differentiation.

        Args:
            execution_config (ExecutionConfig): A description of the hyperparameters for the desired computation.
            circuit (None, QuantumTape): A specific circuit to check differentation for.

        Returns:
            bool: Whether or not a derivative can be calculated provided the given information
        """
        return self.supports_derivatives(execution_config, circuit)

    def compute_vjp(
        self,
        circuits: QuantumTape_or_Batch,
        cotangents: Tuple[Number],
        execution_config: ExecutionConfig = DefaultExecutionConfig,
    ):
        is_single_circuit = False
        if isinstance(circuits, QuantumScript):
            is_single_circuit = True
            circuits = [circuits]
            cotangents = [cotangents]

        if self.tracker.active:
            self.tracker.update(vjp_batches=1, vjps=len(circuits))
            self.tracker.record()

        max_workers = execution_config.device_options.get("max_workers", self._max_workers)
        if max_workers is None:
            res = tuple(adjoint_vjp(circuit, cots) for circuit, cots in zip(circuits, cotangents))
        else:
            vanilla_circuits = [convert_to_numpy_parameters(c) for c in circuits]
            with concurrent.futures.ProcessPoolExecutor(max_workers=max_workers) as executor:
                res = tuple(executor.map(adjoint_vjp, vanilla_circuits, cotangents))

            # reset _rng to mimic serial behavior
            self._rng = np.random.default_rng(self._rng.integers(2**31 - 1))

        return res[0] if is_single_circuit else res

    def execute_and_compute_vjp(
        self,
        circuits: QuantumTape_or_Batch,
        cotangents: Tuple[Number],
        execution_config: ExecutionConfig = DefaultExecutionConfig,
    ):
        is_single_circuit = False
        if isinstance(circuits, QuantumScript):
            is_single_circuit = True
            circuits = [circuits]
            cotangents = [cotangents]

        if self.tracker.active:
            for c in circuits:
                self.tracker.update(resources=c.specs["resources"])
            self.tracker.update(
                execute_and_vjp_batches=1, executions=len(circuits), vjps=len(circuits)
            )
            self.tracker.record()

        max_workers = execution_config.device_options.get("max_workers", self._max_workers)
        if max_workers is None:
            results = tuple(
                _adjoint_vjp_wrapper(c, t, rng=self._rng, debugger=self._debugger)
                for c, t in zip(circuits, cotangents)
            )
        else:
            vanilla_circuits = [convert_to_numpy_parameters(c) for c in circuits]
            seeds = self._rng.integers(2**31 - 1, size=len(vanilla_circuits))

            with concurrent.futures.ProcessPoolExecutor(max_workers=max_workers) as executor:
                results = tuple(
                    executor.map(_adjoint_vjp_wrapper, vanilla_circuits, cotangents, seeds)
                )

            # reset _rng to mimic serial behavior
            self._rng = np.random.default_rng(self._rng.integers(2**31 - 1))

        results, vjps = tuple(zip(*results))
        return (results[0], vjps[0]) if is_single_circuit else (results, vjps)

    def _validate_multiprocessing(self, max_workers, circuits):
        """Make sure the tapes can be processed by a ProcessPoolExecutor instance.

        Args:
            max_workers (Union[int]): Maximal number of multiprocessing workers
            circuits (QuantumTape_or_Batch): Quantum tapes
        """
        if max_workers is None:
            return

        validate_multiprocessing_workers(max_workers)

        if self._debugger and self._debugger.active:
            raise DeviceError("Debugging with ``Snapshots`` is not available with multiprocessing.")

        def _has_snapshot(circuit):
            return any(isinstance(c, Snapshot) for c in circuit)

        if any(_has_snapshot(c) for c in circuits):
            raise RuntimeError(
                """ProcessPoolExecutor cannot execute a QuantumScript with
                a ``Snapshot`` operation. Change the value of ``max_workers``
                to ``None`` or execute the QuantumScript separately."""
            )


def _adjoint_jac_wrapper(c, rng=None, debugger=None):
    state, is_state_batched = get_final_state(c, debugger=debugger)
    jac = adjoint_jacobian(c, state=state)
    res = measure_final_state(c, state, is_state_batched, rng=rng)
    return res, jac


def _adjoint_jvp_wrapper(c, t, rng=None, debugger=None):
    state, is_state_batched = get_final_state(c, debugger=debugger)
    jvp = adjoint_jvp(c, t, state=state)
    res = measure_final_state(c, state, is_state_batched, rng=rng)
    return res, jvp


def _adjoint_vjp_wrapper(c, t, rng=None, debugger=None):
    state, is_state_batched = get_final_state(c, debugger=debugger)
    vjp = adjoint_vjp(c, t, state=state)
    res = measure_final_state(c, state, is_state_batched, rng=rng)
    return res, vjp<|MERGE_RESOLUTION|>--- conflicted
+++ resolved
@@ -140,16 +140,8 @@
         """The name of the device."""
         return "default.qubit.2"
 
-<<<<<<< HEAD
-    def __repr__(self):
-        return f"<DefaultQubit2(default_shots={self.shots}, max_workers={self._max_workers}>"
-
-    def __init__(self, shots=None, seed="global", max_workers=None) -> None:
-        super().__init__(shots=shots)
-=======
     def __init__(self, wires=None, shots=None, seed="global", max_workers=None) -> None:
         super().__init__(wires=wires, shots=shots)
->>>>>>> f7669f74
         self._max_workers = max_workers
         seed = np.random.randint(0, high=10000000) if seed == "global" else seed
         self._rng = np.random.default_rng(seed)
