# Copyright 2018-2023 Xanadu Quantum Technologies Inc.

# Licensed under the Apache License, Version 2.0 (the "License");
# you may not use this file except in compliance with the License.
# You may obtain a copy of the License at

#     http://www.apache.org/licenses/LICENSE-2.0

# Unless required by applicable law or agreed to in writing, software
# distributed under the License is distributed on an "AS IS" BASIS,
# WITHOUT WARRANTIES OR CONDITIONS OF ANY KIND, either express or implied.
# See the License for the specific language governing permissions and
# limitations under the License.
"""Simulate a quantum script."""
# pylint: disable=protected-access
from collections import Counter
from functools import singledispatch
from typing import Optional, Sequence
import copy

from numpy.random import default_rng
import numpy as np

import pennylane as qml
from pennylane.measurements import (
    CountsMP,
    ExpectationMP,
    MidMeasureMP,
    ProbabilityMP,
    SampleMP,
    VarianceMP,
)
from pennylane.typing import Result

from .initialize_state import create_initial_state
from .apply_operation import apply_operation
from .measure import measure
from .sampling import measure_with_samples


INTERFACE_TO_LIKE = {
    # map interfaces known by autoray to themselves
    None: None,
    "numpy": "numpy",
    "autograd": "autograd",
    "jax": "jax",
    "torch": "torch",
    "tensorflow": "tensorflow",
    # map non-standard interfaces to those known by autoray
    "auto": None,
    "scipy": "numpy",
    "jax-jit": "jax",
    "jax-python": "jax",
    "JAX": "jax",
    "pytorch": "torch",
    "tf": "tensorflow",
    "tensorflow-autograph": "tensorflow",
    "tf-autograph": "tensorflow",
}


class _FlexShots(qml.measurements.Shots):
    """Shots class that allows zero shots."""

    # pylint: disable=super-init-not-called
    def __init__(self, shots=None):
        if isinstance(shots, int):
            self.total_shots = shots
            self.shot_vector = (qml.measurements.ShotCopies(shots, 1),)
        else:
            self.__all_tuple_init__([s if isinstance(s, tuple) else (s, 1) for s in shots])

        self._frozen = True


def _postselection_postprocess(state, is_state_batched, shots):
    """Update state after projector is applied."""
    if is_state_batched:
        raise ValueError(
            "Cannot postselect on circuits with broadcasting. Use the "
            "qml.transforms.broadcast_expand transform to split a broadcasted "
            "tape into multiple non-broadcasted tapes before executing if "
            "postselection is used."
        )

    # The floor function is being used here so that a norm very close to zero becomes exactly
    # equal to zero so that the state can become invalid. This way, execution can continue, and
    # bad postselection gives results that are invalid rather than results that look valid but
    # are incorrect.
    norm = qml.math.norm(state)

    if not qml.math.is_abstract(state) and qml.math.allclose(norm, 0.0):
        norm = 0.0

    if shots:
        # Clip the number of shots using a binomial distribution using the probability of
        # measuring the postselected state.
        postselected_shots = (
            [np.random.binomial(s, float(norm**2)) for s in shots]
            if not qml.math.is_abstract(norm)
            else shots
        )

        # _FlexShots is used here since the binomial distribution could result in zero
        # valid samples
        shots = _FlexShots(postselected_shots)

    state = state / norm
    return state, shots


<<<<<<< HEAD
def get_final_state(
    circuit, debugger=None, interface=None, initial_state=None, mid_measurements=None
):
=======
def get_final_state(circuit, debugger=None, interface=None, mid_measurements=None):
>>>>>>> 0073f679
    """
    Get the final state that results from executing the given quantum script.

    This is an internal function that will be called by the successor to ``default.qubit``.

    Args:
        circuit (.QuantumScript): The single circuit to simulate
        debugger (._Debugger): The debugger to use
        interface (str): The machine learning interface to create the initial state with
        mid_measurements (None, dict): Dictionary of mid-circuit measurements

    Returns:
        Tuple[TensorLike, bool]: A tuple containing the final state of the quantum script and
            whether the state has a batch dimension.

    """
    if initial_state is None:
        circuit = circuit.map_to_standard_wires()

    prep = None
    if len(circuit) > 0 and isinstance(circuit[0], qml.operation.StatePrepBase):
        prep = circuit[0]

    if initial_state is None:
        state = create_initial_state(
            sorted(circuit.op_wires), prep, like=INTERFACE_TO_LIKE[interface]
        )
    else:
        state = initial_state

    # initial state is batched only if the state preparation (if it exists) is batched
    is_state_batched = bool(prep and prep.batch_size is not None)
<<<<<<< HEAD
    measurement_values = mid_measurements if mid_measurements is not None else {}
    for op in circuit.operations[bool(prep) :]:
        if isinstance(op, Conditional):
            if not op.meas_val.concretize(measurement_values):
                continue
            op = op.then_op
        if isinstance(op, MidMeasureMP):
            state, measurement_values[op] = apply_mid_measure(
                op, state, is_state_batched=is_state_batched, debugger=debugger
            )
        else:
            state = apply_operation(op, state, is_state_batched=is_state_batched, debugger=debugger)
=======
    for op in circuit.operations[bool(prep) :]:
        state = apply_operation(
            op,
            state,
            is_state_batched=is_state_batched,
            debugger=debugger,
            mid_measurements=mid_measurements,
        )
>>>>>>> 0073f679
        # Handle postselection on mid-circuit measurements
        if isinstance(op, qml.Projector):
            state, circuit._shots = _postselection_postprocess(
                state, is_state_batched, circuit.shots
            )

        # new state is batched if i) the old state is batched, or ii) the new op adds a batch dim
        is_state_batched = is_state_batched or (op.batch_size is not None)

    if initial_state is None:
        for _ in range(len(circuit.wires) - len(circuit.op_wires)):
            # if any measured wires are not operated on, we pad the state with zeros.
            # We know they belong at the end because the circuit is in standard wire-order
            state = qml.math.stack([state, qml.math.zeros_like(state)], axis=-1)

    return state, is_state_batched


# pylint: disable=too-many-arguments
def measure_final_state(
    circuit, state, is_state_batched, rng=None, prng_key=None, initial_state=None
) -> Result:
    """
    Perform the measurements required by the circuit on the provided state.

    This is an internal function that will be called by the successor to ``default.qubit``.

    Args:
        circuit (.QuantumScript): The single circuit to simulate
        state (TensorLike): The state to perform measurement on
        is_state_batched (bool): Whether the state has a batch dimension or not.
        rng (Union[None, int, array_like[int], SeedSequence, BitGenerator, Generator]): A
            seed-like parameter matching that of ``seed`` for ``numpy.random.default_rng``.
            If no value is provided, a default RNG will be used.
        prng_key (Optional[jax.random.PRNGKey]): An optional ``jax.random.PRNGKey``. This is
            the key to the JAX pseudo random number generator. Only for simulation using JAX.
            If None, the default ``sample_state`` function and a ``numpy.random.default_rng``
            will be for sampling.

    Returns:
        Tuple[TensorLike]: The measurement results
    """
    if initial_state is None:
        circuit = circuit.map_to_standard_wires()

    if not circuit.shots:
        # analytic case

        if len(circuit.measurements) == 1:
            return measure(circuit.measurements[0], state, is_state_batched=is_state_batched)

        return tuple(
            measure(mp, state, is_state_batched=is_state_batched) for mp in circuit.measurements
        )

    # finite-shot case

    rng = default_rng(rng)
    results = measure_with_samples(
        circuit.measurements,
        state,
        shots=circuit.shots,
        is_state_batched=is_state_batched,
        rng=rng,
        prng_key=prng_key,
    )

    if len(circuit.measurements) == 1:
        if circuit.shots.has_partitioned_shots:
            return tuple(res[0] for res in results)

        return results[0]

    return results


# pylint: disable=too-many-arguments
def simulate(
    circuit: qml.tape.QuantumScript,
    rng=None,
    prng_key=None,
    debugger=None,
    interface=None,
    state_cache: Optional[dict] = None,
) -> Result:
    """Simulate a single quantum script.

    This is an internal function that will be called by the successor to ``default.qubit``.

    Args:
        circuit (QuantumTape): The single circuit to simulate
        rng (Union[None, int, array_like[int], SeedSequence, BitGenerator, Generator]): A
            seed-like parameter matching that of ``seed`` for ``numpy.random.default_rng``.
            If no value is provided, a default RNG will be used.
        prng_key (Optional[jax.random.PRNGKey]): An optional ``jax.random.PRNGKey``. This is
            the key to the JAX pseudo random number generator. If None, a random key will be
            generated. Only for simulation using JAX.
        debugger (_Debugger): The debugger to use
        interface (str): The machine learning interface to create the initial state with
        state_cache=None (Optional[dict]): A dictionary mapping the hash of a circuit to the pre-rotated state. Used to pass the state between forward passes and vjp calculations.

    Returns:
        tuple(TensorLike): The results of the simulation

    Note that this function can return measurements for non-commuting observables simultaneously.

    This function assumes that all operations provide matrices.

    >>> qs = qml.tape.QuantumScript([qml.RX(1.2, wires=0)], [qml.expval(qml.PauliZ(0)), qml.probs(wires=(0,1))])
    >>> simulate(qs)
    (0.36235775447667357,
    tensor([0.68117888, 0.        , 0.31882112, 0.        ], requires_grad=True))

    """
    if circuit.shots and has_mid_circuit_measurements(circuit):
        # return simulate_native_mcm(
        #     circuit, rng=rng, prng_key=prng_key, debugger=debugger, interface=interface
        # )
        return simulate_tree_mcm(
            circuit, rng=rng, prng_key=prng_key, debugger=debugger, interface=interface
        )
    state, is_state_batched = get_final_state(circuit, debugger=debugger, interface=interface)
    if state_cache is not None:
        state_cache[circuit.hash] = state
    return measure_final_state(circuit, state, is_state_batched, rng=rng, prng_key=prng_key)


# pylint: disable=too-many-arguments, dangerous-default-value
def simulate_tree_mcm(
    circuit: qml.tape.QuantumScript,
    rng=None,
    prng_key=None,
    debugger=None,
    interface=None,
    initial_state=None,
    mcm_active=None,
    mcm_counts=None,
    mcm_samples=None,
) -> Result:
    """Simulate a single quantum script with native mid-circuit measurements.

    Args:
        circuit (QuantumTape): The single circuit to simulate
        rng (Union[None, int, array_like[int], SeedSequence, BitGenerator, Generator]): A
            seed-like parameter matching that of ``seed`` for ``numpy.random.default_rng``.
            If no value is provided, a default RNG will be used.
        prng_key (Optional[jax.random.PRNGKey]): An optional ``jax.random.PRNGKey``. This is
            the key to the JAX pseudo random number generator. If None, a random key will be
            generated. Only for simulation using JAX.
        debugger (_Debugger): The debugger to use
        interface (str): The machine learning interface to create the initial state with
        state_cache=None (Optional[dict]): A dictionary mapping the hash of a circuit to the pre-rotated state. Used to pass the state between forward passes and vjp calculations.

    Returns:
        tuple(TensorLike): The results of the simulation
    """

    #########################
    # shot vector treatment #
    #########################
    if circuit.shots.has_partitioned_shots:
        results = []
        for s in circuit.shots:
            aux_circuit = circuit.copy()
            aux_circuit._shots = qml.measurements.Shots(s)
            results.append(
                simulate_tree_mcm(
                    aux_circuit,
                    rng,
                    prng_key,
                    debugger,
                    interface,
                )
            )
        return tuple(results)

    def init_dict(d):
        return {} if d is None else d

    mcm_active = init_dict(mcm_active)
    mcm_counts = init_dict(mcm_counts)
    mcm_samples = init_dict(mcm_samples)

    #######################
    # main implementation #
    #######################
    circuit_base, circuit_next, op = circuit_up_to_first_mcm(circuit)
    state, is_state_batched, _ = get_final_state(
        circuit_base,
        debugger=debugger,
        interface=interface,
        initial_state=initial_state,
        mid_measurements=mcm_active,
    )
    measurements = measure_final_state(
        circuit_base,
        state,
        is_state_batched,
        rng=rng,
        prng_key=prng_key,
        initial_state=initial_state,
    )

    if circuit_next is None:
        return measurements

    samples = measurements

    update_samples(op, samples, mcm_active, mcm_samples)

    meas = circuit_base.measurements[0]
    counts = CountsMP(wires=meas.wires).process_samples(
        samples.reshape((-1, 1)), wire_order=meas.wires
    )
    counts = dict((int(x), int(y)) for x, y in counts.items())
    mcm_tmp = mcm_counts[op] if op in mcm_counts else None
    mcm_tmp = Counter(mcm_tmp)
    mcm_tmp.update(counts)
    if op in mcm_counts:
        mcm_counts[op].update(dict(mcm_tmp))
    else:
        mcm_counts[op] = dict(mcm_tmp)

    def branch_measurement(
        circuit_base, circuit_next, counts, state, branch, mcm_active, mcm_counts, mcm_samples
    ):
        """Returns the results of both branches executing ``circuit_next``."""

        def branch_state(state, wire, branch):
            axis = wire.toarray()[0]
            slices = [slice(None)] * state.ndim
            slices[axis] = int(not branch)
            state = copy.deepcopy(state)
            state[tuple(slices)] = 0.0
            state_norm = np.linalg.norm(state)
            if state_norm < 1.0e-15:  # pragma: no cover
                return None
            state = state / state_norm
            if op.reset and branch == 1:
                state = apply_operation(qml.PauliX(wire), state)
            return state

        wire = circuit_base._measurements[0].wires
        new_state = branch_state(state, wire, branch)
        if new_state is None:
            return None
        circuit_next._shots = qml.measurements.Shots(counts[branch])
        return simulate_tree_mcm(
            circuit_next,
            rng=rng,
            prng_key=prng_key,
            debugger=debugger,
            interface=interface,
            initial_state=new_state,
            mcm_active=mcm_active,
            mcm_counts=mcm_counts,
            mcm_samples=mcm_samples,
        )

    measurements = []
    for branch in counts.keys():
        if op.postselect is not None and branch != op.postselect:
            mcm_counts[branch] = 0
            truncate_samples(op, branch, mcm_active, mcm_samples)
            continue
        mcm_active[op] = branch
        measurements.append(
            branch_measurement(
                circuit_base,
                circuit_next,
                counts,
                state,
                branch,
                mcm_active=mcm_active,
                mcm_counts=mcm_counts,
                mcm_samples=mcm_samples,
            )
        )
    measurements = dict(
        (
            (branch, (count, value))
            for branch, count, value in zip(counts.keys(), counts.values(), measurements)
        )
    )
    return combine_measurements(circuit, measurements, mcm_samples)


def update_samples(op, samples, mcm_active, mcm_samples):
    """Updates the mid-measurement sample dictionary given a MidMeasureMP and samples."""
    if mcm_active:
        shape = next(iter(mcm_samples.values())).shape
        mask = np.ones(shape, dtype=bool)
        for k, v in mcm_active.items():
            if k == op:
                break
            mask = np.logical_and(mask, mcm_samples[k] == v)
        if op not in mcm_samples:
            mcm_samples[op] = np.empty(shape, dtype=samples.dtype)
        mcm_samples[op][mask] = samples
    else:
        mcm_samples[op] = samples


def truncate_samples(op, branch, mcm_active, mcm_samples):
    """Removes samples from mid-measurement sample dictionary given a MidMeasureMP and branch."""
    mask = mcm_samples[op] == branch
    for k, v in mcm_active.items():
        if k == op:
            break
        mask = np.logical_and(mask, mcm_samples[k] == v)
    for k in mcm_samples.keys():
        mcm_samples[k] = mcm_samples[k][np.logical_not(mask)]


def circuit_up_to_first_mcm(circuit):
    """Returns two circuits: one that runs up-to the next mid-circuit measurement and one that runs beyond it."""
    if not has_mid_circuit_measurements(circuit):
        return circuit, None, None

    # find next MidMeasureMP
    def find_next_mcm(circuit):
        for i, op in enumerate(circuit.operations):
            if isinstance(op, MidMeasureMP):
                return i, op
        raise ValueError("MidMeasureMP not found.")

    i, op = find_next_mcm(circuit)
    # run circuit until next MidMeasureMP and sample
    circuit_base = qml.tape.QuantumScript(
        circuit.operations,
        [qml.sample(wires=op.wires) if op.obs is None else qml.sample(op=op.obs)],
        shots=circuit.shots,
        trainable_params=circuit.trainable_params,
    )
    circuit_base._ops = circuit_base._ops[0:i]
    # circuit beyond next MidMeasureMP with VarianceMP <==> SampleMP
    new_measurements = []
    for m in circuit.measurements:
        if not m.mv:
            if isinstance(m, VarianceMP):
                new_measurements.append(SampleMP(obs=m.obs))
            else:
                new_measurements.append(m)
    circuit_next = qml.tape.QuantumScript(
        circuit.operations,
        new_measurements,
        shots=circuit.shots,
        trainable_params=circuit.trainable_params,
    )
    circuit_next._ops = circuit_next._ops[i + 1 :]

    return circuit_base, circuit_next, op


def combine_measurements(circuit, measurements, mcm_samples):
    """Returns combined measurement values of various types."""
    keys = list(measurements.keys())
    # convert dict-of-lists to list-of-dicts
    if isinstance(measurements[keys[0]][1], Sequence):
        ds = [
            [(measurements[keys[i]][0], m) for m in measurements[keys[i]][1]]
            for i in range(len(measurements))
        ]
        new_measurements = [{keys[0]: m0, keys[1]: m1} for m0, m1 in zip(*ds)]
    else:
        new_measurements = [measurements]
    # loop over measurements
    final_measurements = []
    for circ_meas in circuit.measurements:
        if circ_meas.mv:
            comb_meas = gather_mcm(circ_meas, mcm_samples)
        else:
            comb_meas = combine_measurements_core(circ_meas, new_measurements.pop(0))
        if isinstance(circ_meas, SampleMP):
            comb_meas = qml.math.squeeze(comb_meas)
        final_measurements.append(comb_meas)
    # special treatment of var
    for i, (c, m) in enumerate(zip(circuit.measurements, final_measurements)):
        if not c.mv and isinstance(circuit.measurements[i], VarianceMP):
            final_measurements[i] = qml.math.var(m)
    return final_measurements[0] if len(final_measurements) == 1 else tuple(final_measurements)


@singledispatch
def combine_measurements_core(original_measurement, measures):
    """Returns the combined measurement value of a given type."""
    raise TypeError(f"Unsupported measurement of {type(original_measurement)}")


@combine_measurements_core.register
def _(original_measurement: CountsMP, measures):
    keys = list(measures.keys())
    new_counts = Counter()
    for k in keys:
        new_counts.update(measures[k][1])
    return dict(new_counts)


@combine_measurements_core.register
def _(original_measurement: ExpectationMP, measures):
    cum_value = 0
    total_counts = 0
    for v in measures.values():
        cum_value += v[0] * v[1]
        total_counts += v[0]
    return cum_value / total_counts


@combine_measurements_core.register
def _(original_measurement: ProbabilityMP, measures):
    cum_value = 0
    total_counts = 0
    for v in measures.values():
        cum_value += v[0] * v[1]
        total_counts += v[0]
    return cum_value / total_counts


@combine_measurements_core.register
def _(original_measurement: SampleMP, measures):
    new_sample = tuple(m[1] for m in measures.values())
    return np.squeeze(np.concatenate(new_sample))


@combine_measurements_core.register
def _(original_measurement: VarianceMP, measures):
    new_sample = tuple(m[1] for m in measures.values())
    return np.squeeze(np.concatenate(new_sample))


# pylint: disable=too-many-arguments
def simulate_native_mcm(
    circuit: qml.tape.QuantumScript,
    rng=None,
    prng_key=None,
    debugger=None,
    interface=None,
) -> Result:
    """Simulate a single quantum script with native mid-circuit measurements.

    Args:
        circuit (QuantumTape): The single circuit to simulate
        rng (Union[None, int, array_like[int], SeedSequence, BitGenerator, Generator]): A
            seed-like parameter matching that of ``seed`` for ``numpy.random.default_rng``.
            If no value is provided, a default RNG will be used.
        prng_key (Optional[jax.random.PRNGKey]): An optional ``jax.random.PRNGKey``. This is
            the key to the JAX pseudo random number generator. If None, a random key will be
            generated. Only for simulation using JAX.
        debugger (_Debugger): The debugger to use
        interface (str): The machine learning interface to create the initial state with
        state_cache=None (Optional[dict]): A dictionary mapping the hash of a circuit to the pre-rotated state. Used to pass the state between forward passes and vjp calculations.

    Returns:
        tuple(TensorLike): The results of the simulation
    """
    if circuit.shots.has_partitioned_shots:
        results = []
        for s in circuit.shots:
            aux_circuit = qml.tape.QuantumScript(
                circuit.operations,
                circuit.measurements,
                shots=s,
                trainable_params=circuit.trainable_params,
            )
            results.append(simulate_native_mcm(aux_circuit, rng, prng_key, debugger, interface))
        return tuple(results)
    aux_circuit = init_auxiliary_circuit(circuit)
    all_shot_meas, list_mcm_values_dict = None, []
    for _ in range(circuit.shots.total_shots):
        one_shot_meas, mcm_values_dict = simulate_one_shot_native_mcm(
            aux_circuit, rng, prng_key, debugger, interface
        )
        if one_shot_meas is None:
            continue
        all_shot_meas = accumulate_native_mcm(aux_circuit, all_shot_meas, one_shot_meas)
        list_mcm_values_dict.append(mcm_values_dict)
    return parse_native_mid_circuit_measurements(circuit, all_shot_meas, list_mcm_values_dict)


def init_auxiliary_circuit(circuit: qml.tape.QuantumScript):
    """Creates an auxiliary circuit to perform one-shot mid-circuit measurement calculations.

    Measurements are replaced by SampleMP measurements on wires and observables found in the
    original measurements.

    Args:
        circuit (QuantumTape): The original QuantumScript

    Returns:
        QuantumScript: A copy of the circuit with modified measurements
    """
    new_measurements = []
    for m in circuit.measurements:
        if not m.mv:
            if isinstance(m, VarianceMP):
                new_measurements.append(SampleMP(obs=m.obs))
            else:
                new_measurements.append(m)
    return qml.tape.QuantumScript(
        circuit.operations, new_measurements, shots=1, trainable_params=circuit.trainable_params
    )


def simulate_one_shot_native_mcm(
    circuit: qml.tape.QuantumScript,
    rng=None,
    prng_key=None,
    debugger=None,
    interface=None,
) -> Result:
    """Simulate a single shot of a single quantum script with native mid-circuit measurements.

    Args:
        circuit (QuantumTape): The single circuit to simulate
        rng (Union[None, int, array_like[int], SeedSequence, BitGenerator, Generator]): A
            seed-like parameter matching that of ``seed`` for ``numpy.random.default_rng``.
            If no value is provided, a default RNG will be used.
        prng_key (Optional[jax.random.PRNGKey]): An optional ``jax.random.PRNGKey``. This is
            the key to the JAX pseudo random number generator. If None, a random key will be
            generated. Only for simulation using JAX.
        debugger (_Debugger): The debugger to use
        interface (str): The machine learning interface to create the initial state with

    Returns:
        tuple(TensorLike): The results of the simulation
        dict: The mid-circuit measurement results of the simulation
    """
    mcm_dict = {}
    state, is_state_batched = get_final_state(
        circuit, debugger=debugger, interface=interface, mid_measurements=mcm_dict
    )
    if not np.allclose(np.linalg.norm(state), 1.0):
        return None, mcm_dict
    return (
        measure_final_state(circuit, state, is_state_batched, rng=rng, prng_key=prng_key),
        mcm_dict,
    )


def accumulate_native_mcm(circuit: qml.tape.QuantumScript, all_shot_meas, one_shot_meas):
    """Incorporates new measurements in current measurement sequence.

    Args:
        circuit (QuantumTape): A one-shot (auxiliary) QuantumScript
        all_shot_meas (Sequence[Any]): List of accumulated measurement results
        one_shot_meas (Sequence[Any]): List of measurement results

    Returns:
        tuple(TensorLike): The results of the simulation
    """
    if len(circuit.measurements) == 1:
        one_shot_meas = [one_shot_meas]
    if all_shot_meas is None:
        new_shot_meas = one_shot_meas
        for i, (m, s) in enumerate(zip(circuit.measurements, new_shot_meas)):
            if isinstance(m, SampleMP) and isinstance(s, np.ndarray):
                new_shot_meas[i] = [s]
        return new_shot_meas
    new_shot_meas = all_shot_meas
    for i, m in enumerate(circuit.measurements):
        if isinstance(m, CountsMP):
            tmp = Counter(all_shot_meas[i])
            tmp.update(Counter(one_shot_meas[i]))
            new_shot_meas[i] = tmp
        elif isinstance(m, (ExpectationMP, ProbabilityMP)):
            new_shot_meas[i] = all_shot_meas[i] + one_shot_meas[i]
        elif isinstance(m, SampleMP):
            new_shot_meas[i].append(one_shot_meas[i])
        else:
            raise TypeError(f"Unsupported measurement of {type(m).__name__}.")
    return new_shot_meas


def has_mid_circuit_measurements(
    circuit: qml.tape.QuantumScript,
):
    """Returns True if the circuit contains a MidMeasureMP object and False otherwise.

    Args:
        circuit (QuantumTape): A QuantumScript

    Returns:
        bool: Whether the circuit contains a MidMeasureMP object
    """
    return any(isinstance(op, MidMeasureMP) for op in circuit.operations)


def find_measurement_values(
    circuit: qml.tape.QuantumScript,
):
    """Returns the indices of measurements with a non-trivial measurement value.

    Args:
        circuit (QuantumTape): A QuantumScript

    Returns:
        List[int]: Indices of measurements with a non-trivial measurement value.
    """
    return [i for i, m in enumerate(circuit.measurements) if m.mv]


def parse_native_mid_circuit_measurements(
    circuit: qml.tape.QuantumScript, all_shot_meas, mcm_shot_meas
):
    """Combines, gathers and normalizes the results of native mid-circuit measurement runs.

    Args:
        circuit (QuantumTape): A one-shot (auxiliary) QuantumScript
        all_shot_meas (Sequence[Any]): List of accumulated measurement results
        mcm_shot_meas (Sequence[dict]): List of dictionaries containing the mid-circuit measurement results of each shot

    Returns:
        tuple(TensorLike): The results of the simulation
    """
    idx_sample = find_measurement_values(circuit)
    normalized_meas = [None] * len(circuit.measurements)
    for i, m in enumerate(circuit.measurements):
        if not isinstance(m, (CountsMP, ExpectationMP, ProbabilityMP, SampleMP, VarianceMP)):
            raise ValueError(
                f"Native mid-circuit measurement mode does not support {type(m).__name__} measurements."
            )
        if i in idx_sample:
            normalized_meas[i] = gather_mcm(m, mcm_shot_meas)
        else:
            normalized_meas[i] = gather_non_mcm(m, all_shot_meas[i], mcm_shot_meas)
        if isinstance(m, SampleMP):
            normalized_meas[i] = qml.math.squeeze(normalized_meas[i])
    return tuple(normalized_meas) if len(normalized_meas) > 1 else normalized_meas[0]


def gather_non_mcm(circuit_measurement, measurement, samples):
    """Combines, gathers and normalizes several measurements with trivial measurement values.

    Args:
        circuit_measurement (MeasurementProcess): measurement
        measurement (TensorLike): measurement results
        samples (List[dict]): Mid-circuit measurement samples

    Returns:
        TensorLike: The combined measurement outcome
    """
    if isinstance(circuit_measurement, CountsMP):
        new_meas = dict(sorted(measurement.items()))
    elif isinstance(circuit_measurement, (ExpectationMP, ProbabilityMP)):
        new_meas = measurement / len(samples)
    elif isinstance(circuit_measurement, SampleMP):
        new_meas = np.squeeze(np.concatenate(tuple(s.reshape(1, -1) for s in measurement)))
    elif isinstance(circuit_measurement, VarianceMP):
        new_meas = qml.math.var(np.concatenate(tuple(s.ravel() for s in measurement)))
    else:
        raise ValueError(
            f"Native mid-circuit measurement mode does not support {type(circuit_measurement).__name__} measurements."
        )
    return new_meas


def gather_mcm(measurement, samples):
    """Combines, gathers and normalizes several measurements with non-trivial measurement values.

    Args:
        measurement (MeasurementProcess): measurement
        samples (List[dict]): Mid-circuit measurement samples

    Returns:
        TensorLike: The combined measurement outcome
    """
    mv = measurement.mv
    if isinstance(measurement, (CountsMP, ProbabilityMP, SampleMP)) and isinstance(mv, Sequence):
        wires = qml.wires.Wires(range(len(mv)))
        if isinstance(samples, Sequence):
            mcm_samples = list(
                np.array([m.concretize(dct) for dct in samples]).reshape((-1, 1)) for m in mv
            )
        else:
            mcm_samples = list(m.concretize(samples).reshape((-1, 1)) for m in mv)
        mcm_samples = np.concatenate(mcm_samples, axis=1)
        meas_tmp = measurement.__class__(wires=wires)
        return meas_tmp.process_samples(mcm_samples, wire_order=wires)
    if isinstance(samples, Sequence):
        mcm_samples = np.array([mv.concretize(dct) for dct in samples]).reshape((-1, 1))
    else:
        mcm_samples = mv.concretize(samples).reshape((-1, 1))
    use_as_is = len(mv.measurements) == 1
    if use_as_is:
        wires, meas_tmp = mv.wires, measurement
    else:
        if isinstance(measurement, (ExpectationMP, VarianceMP)):
            mcm_samples = mcm_samples.ravel()
        wires = qml.wires.Wires(0)
        meas_tmp = measurement.__class__(wires=wires)
    new_measurement = meas_tmp.process_samples(mcm_samples, wire_order=wires)
    if isinstance(measurement, CountsMP) and not use_as_is:
        new_measurement = dict(sorted((int(x, 2), y) for x, y in new_measurement.items()))
    return new_measurement<|MERGE_RESOLUTION|>--- conflicted
+++ resolved
@@ -109,13 +109,9 @@
     return state, shots
 
 
-<<<<<<< HEAD
 def get_final_state(
     circuit, debugger=None, interface=None, initial_state=None, mid_measurements=None
 ):
-=======
-def get_final_state(circuit, debugger=None, interface=None, mid_measurements=None):
->>>>>>> 0073f679
     """
     Get the final state that results from executing the given quantum script.
 
@@ -148,20 +144,6 @@
 
     # initial state is batched only if the state preparation (if it exists) is batched
     is_state_batched = bool(prep and prep.batch_size is not None)
-<<<<<<< HEAD
-    measurement_values = mid_measurements if mid_measurements is not None else {}
-    for op in circuit.operations[bool(prep) :]:
-        if isinstance(op, Conditional):
-            if not op.meas_val.concretize(measurement_values):
-                continue
-            op = op.then_op
-        if isinstance(op, MidMeasureMP):
-            state, measurement_values[op] = apply_mid_measure(
-                op, state, is_state_batched=is_state_batched, debugger=debugger
-            )
-        else:
-            state = apply_operation(op, state, is_state_batched=is_state_batched, debugger=debugger)
-=======
     for op in circuit.operations[bool(prep) :]:
         state = apply_operation(
             op,
@@ -170,7 +152,6 @@
             debugger=debugger,
             mid_measurements=mid_measurements,
         )
->>>>>>> 0073f679
         # Handle postselection on mid-circuit measurements
         if isinstance(op, qml.Projector):
             state, circuit._shots = _postselection_postprocess(
@@ -358,7 +339,9 @@
     # main implementation #
     #######################
     circuit_base, circuit_next, op = circuit_up_to_first_mcm(circuit)
-    state, is_state_batched, _ = get_final_state(
+    # we need to make sure the state is the all-wire state
+    initial_state = prep_initial_state(circuit_base, interface, initial_state)
+    state, is_state_batched = get_final_state(
         circuit_base,
         debugger=debugger,
         interface=interface,
@@ -456,6 +439,16 @@
         )
     )
     return combine_measurements(circuit, measurements, mcm_samples)
+
+
+def prep_initial_state(circuit_base, interface, initial_state):
+    """Returns an initial state which will act on all wires."""
+    if initial_state is not None:
+        return initial_state
+    prep = None
+    if len(circuit_base) > 0 and isinstance(circuit_base[0], qml.operation.StatePrepBase):
+        prep = circuit_base[0]
+    return create_initial_state(sorted(circuit_base.wires), prep, like=INTERFACE_TO_LIKE[interface])
 
 
 def update_samples(op, samples, mcm_active, mcm_samples):
@@ -557,7 +550,7 @@
 @singledispatch
 def combine_measurements_core(original_measurement, measures):
     """Returns the combined measurement value of a given type."""
-    raise TypeError(f"Unsupported measurement of {type(original_measurement)}")
+    raise TypeError(f"Unsupported measurement of {type(original_measurement).__name__}")
 
 
 @combine_measurements_core.register
