# Copyright 2018-2022 Xanadu Quantum Technologies Inc.

# Licensed under the Apache License, Version 2.0 (the "License");
# you may not use this file except in compliance with the License.
# You may obtain a copy of the License at

#     http://www.apache.org/licenses/LICENSE-2.0

# Unless required by applicable law or agreed to in writing, software
# distributed under the License is distributed on an "AS IS" BASIS,
# WITHOUT WARRANTIES OR CONDITIONS OF ANY KIND, either express or implied.
# See the License for the specific language governing permissions and
# limitations under the License.
"""The Pauli arithmetic abstract reduced representation classes"""
from copy import copy
from typing import Iterable
from functools import reduce

import numpy as np
from scipy import sparse
from pennylane import math, wires
from pennylane.operation import Tensor
from pennylane.ops import s_prod, op_sum, prod, Identity, PauliX, PauliY, PauliZ, Hamiltonian


I = "I"
X = "X"
Y = "Y"
Z = "Z"

op_map = {
    I: Identity,
    X: PauliX,
    Y: PauliY,
    Z: PauliZ,
}

op_to_str_map = {
    Identity: I,
    PauliX: X,
    PauliY: Y,
    PauliZ: Z,
}

matI = np.eye(2)
matX = np.array([[0, 1], [1, 0]])
matY = np.array([[0, -1j], [1j, 0]])
matZ = np.array([[1, 0], [0, -1]])

mat_map = {
    I: matI,
    X: matX,
    Y: matY,
    Z: matZ,
}

sparse_matI = sparse.eye(2, format="csr")
sparse_matX = sparse.csr_matrix([[0, 1], [1, 0]])
sparse_matY = sparse.csr_matrix([[0, -1j], [1j, 0]])
sparse_matZ = sparse.csr_matrix([[1, 0], [0, -1]])

sparse_mat_map = {
    I: sparse_matI,
    X: sparse_matX,
    Y: sparse_matY,
    Z: sparse_matZ,
}

_map_I = {
    I: (1, I),
    X: (1, X),
    Y: (1, Y),
    Z: (1, Z),
}
_map_X = {
    I: (1, X),
    X: (1, I),
    Y: (1.0j, Z),
    Z: (-1.0j, Y),
}
_map_Y = {
    I: (1, Y),
    X: (-1.0j, Z),
    Y: (1, I),
    Z: (1j, X),
}
_map_Z = {
    I: (1, Z),
    X: (1j, Y),
    Y: (-1.0j, X),
    Z: (1, I),
}

mul_map = {I: _map_I, X: _map_X, Y: _map_Y, Z: _map_Z}


class PauliWord(dict):
    """Immutable dictionary used to represent a Pauli Word,
    associating wires with their respective operators.
    Can be constructed from a standard dictionary.

    >>> w = PauliWord({"a": 'X', 2: 'Y', 3: 'Z'})
    >>> w
    X(a) @ Y(2) @ Z(3)
    """

    def __missing__(self, key):
        """If the wire is not in the Pauli word,
        then no operator acts on it, so return the Identity."""
        return I

    def __init__(self, mapping):
        """Strip identities from PauliWord on init!"""
        for wire, op in mapping.copy().items():
            if op == I:
                del mapping[wire]
        super().__init__(mapping)

    def __copy__(self):
        """Copy the PauliWord instance."""
        return PauliWord(dict(self.items()))

    def __setitem__(self, key, item):
        """Restrict setting items after instantiation."""
        raise TypeError("PauliWord object does not support assignment")

    def update(self, __m, **kwargs) -> None:
        """Restrict updating PW after instantiation."""
        raise TypeError("PauliWord object does not support assignment")

    def __hash__(self):
        return hash(frozenset(self.items()))

    def __mul__(self, other):
        """Multiply two Pauli words together using the matrix product if wires overlap
        and the tensor product otherwise.

        Args:
            other (PauliWord): The Pauli word to multiply with

        Returns:
            result(PauliWord): The resulting operator of the multiplication
            coeff(complex): The complex phase factor
        """
        base, iterator, swapped = (
            (self, other, False) if len(self) > len(other) else (other, self, True)
        )
        result = copy(dict(base))
        coeff = 1

        for wire, term in iterator.items():
            if wire in base:
                factor, new_op = mul_map[term][base[wire]] if swapped else mul_map[base[wire]][term]
                if new_op == I:
                    del result[wire]
                else:
                    coeff *= factor
                    result[wire] = new_op
            elif term != I:
                result[wire] = term

        return PauliWord(result), coeff

    def __str__(self):
        """String representation of a PauliWord."""
        if len(self) == 0:
            return "I"
        return " @ ".join(f"{op}({w})" for w, op in self.items())

    def __repr__(self):
        """Terminal representation for PauliWord"""
        return str(self)

    @property
    def wires(self):
        """Track wires in a PauliWord."""
        return set(self)

    def to_mat(self, wire_order, format="dense"):
        """Returns the matrix representation.

        Keyword Args:
            wire_order (iterable or None): The order of qubits in the tensor product.
            format (str): The format of the matrix ("dense" by default), if not a dense
                matrix, then the format for the sparse representation of the matrix.

        Returns:
            (Union[NumpyArray, ScipySparseArray]): Matrix representation of the Pauliword

        Raises:
            ValueError: Can't get the matrix of an empty PauliWord.
        """
        if len(self) == 0:
            if wire_order is None or wire_order == wires.Wires([]):
                raise ValueError("Can't get the matrix of an empty PauliWord with no wires.")
            return (
                np.eye(2 ** len(wire_order))
                if format == "dense"
                else sparse.eye(2 ** len(wire_order), format=format)
            )

        matrix_map = sparse_mat_map if format != "dense" else mat_map
        kron = sparse.kron if format != "dense" else math.kron

        return reduce(kron, (matrix_map[self[w]] for w in wire_order))

    def operation(self, wire_order=None):
        """Returns a native PennyLane``~.Operator`` representing the PauliWord."""
        if len(self) == 0:
            if wire_order in (None, [], wires.Wires([])):
                raise ValueError("Can't get the operation for an empty PauliWord.")
            return Identity(wires=wire_order)

        factors = [op_map[op](wire) for wire, op in self.items()]
        return factors[0] if len(factors) == 1 else prod(*factors)

    def hamiltonian(self, wire_order=None):
        """Return ~.Hamiltonian representing the PauliWord"""
        if len(self) == 0:
            if wire_order in (None, [], wires.Wires([])):
                raise ValueError("Can't get the Hamiltonian for an empty PauliWord.")
            return Hamiltonian([1], [Identity(wires=wire_order)])

        obs = [op_map[op](wire) for wire, op in self.items()]
        return Hamiltonian([1], [obs[0] if len(obs) == 1 else Tensor(*obs)])


class PauliSentence(dict):
    """Dictionary representing a linear combination of Pauli words, with the keys
    as PauliWord instances and the values correspond to coefficients.

    >>> ps = PauliSentence({
            PauliWord({0:'X', 1:'Y'}): 1.23,
            PauliWord({2:'Z', 0:'Y'}): -0.45j
        })
    >>> ps
    1.23 * X(0) @ Y(1)
    + (-0-0.45j) * Z(2) @ Y(0)
    """

    def __missing__(self, key):
        """If the PauliWord is not in the sentence then the coefficient
        associated with it should be 0."""
        return 0.0

    def __add__(self, other):
        """Add two Pauli sentence together by iterating over the smaller
        one and adding its terms to the larger one."""
        smaller_ps, larger_ps = (
            (self, copy(other)) if len(self) < len(other) else (other, copy(self))
        )
        for key in smaller_ps:
            larger_ps[key] += smaller_ps[key]

        return larger_ps

    def __copy__(self):
        """Return a deepcopy of self"""
        copied_ps = {}
        for pw, coeff in self.items():
            copied_ps[copy(pw)] = coeff
        return PauliSentence(copied_ps)

    def __mul__(self, other):
        """Multiply two Pauli sentences by iterating over each sentence and multiplying
        the Pauli words pair-wise"""
        final_ps = PauliSentence()

        if len(self) == 0:
            return copy(other)

        if len(other) == 0:
            return copy(self)

        for pw1 in self:
            for pw2 in other:
                prod_pw, coeff = pw1 * pw2
                final_ps[prod_pw] += coeff * self[pw1] * other[pw2]

        return final_ps

    def __str__(self):
        """String representation of the PauliSentence."""
        if len(self) == 0:
            return "I"
        return "\n+ ".join(f"{coeff} * {str(pw)}" for pw, coeff in self.items())

    def __repr__(self):
        """Terminal representation for PauliSentence"""
        return str(self)

    @property
    def wires(self):
        """Track wires of the PauliSentence."""
        return set().union(*(pw.wires for pw in self.keys()))

    def to_mat(self, wire_order, format="dense"):
        """Returns the matrix representation.

        Keyword Args:
            wire_order (iterable or None): The order of qubits in the tensor product.
            format (str): The format of the matrix ("dense" by default), if not a dense
                matrix, then the format for the sparse representation of the matrix.

        Returns:
            (Union[NumpyArray, ScipySparseArray]): Matrix representation of the PauliSentence.

        Rasies:
            ValueError: Can't get the matrix of an empty PauliSentence.
        """

<<<<<<< HEAD
        def _process_wires(w, wire_order=None):
            """To account for empty pauli_words which represent identity operations."""
            if isinstance(w, set):
                w = list(w)

            if w:
                return wires.Wires(w)

            ps_wires = self.wires
            if len(ps_wires) > 0:
                return wires.Wires(
                    list(ps_wires)[0]
                )  # return any wire from the Pauli sentence's wires

            if not w and wire_order:
                return wires.Wires(wire_order)

            return wires.Wires([])
=======
        def _pw_wires(w: Iterable) -> wires.Wires:
            """Return the native Wires instance for a list of wire labels.
            w represents the wires of the PauliWord being processed. In case
            the PauliWord is empty ({}), choose any arbitrary wire from the
            PauliSentence it is composed in.
            """
            if w:
                return wires.Wires(w)

            return wires.Wires(list(self.wires)[0]) if len(self.wires) > 0 else wires.Wires([])
>>>>>>> 50d58cbc

        if len(self) == 0:
            if wire_order is None or wire_order == wires.Wires([]):
                raise ValueError("Can't get the matrix of an empty PauliSentence.")
            if format == "dense":
                return np.eye(2 ** len(wire_order))
            return sparse.eye(2 ** len(wire_order), format=format)

        mats_and_wires_gen = (
            (
<<<<<<< HEAD
                coeff * pw.to_mat(wire_order=_process_wires(pw.wires, wire_order), format=format),
                _process_wires(pw.wires, wire_order),
=======
                coeff * pw.to_mat(wire_order=_pw_wires(pw.wires), format=format),
                _pw_wires(pw.wires),
>>>>>>> 50d58cbc
            )
            for pw, coeff in self.items()
        )

        reduced_mat, result_wire_order = math.reduce_matrices(
            mats_and_wires_gen=mats_and_wires_gen, reduce_func=math.add
        )

        return math.expand_matrix(reduced_mat, result_wire_order, wire_order=wire_order)

    def operation(self, wire_order=None):
        """Returns a native PennyLane``~.Operator`` representing the PauliSentence."""
        if len(self) == 0:
            if wire_order in (None, [], wires.Wires([])):
                raise ValueError("Can't get the operation for an empty PauliSentence.")
            return Identity(wires=wire_order)

        summands = [
            s_prod(coeff, pw.operation(wire_order=list(self.wires))) for pw, coeff in self.items()
        ]
        return summands[0] if len(summands) == 1 else op_sum(*summands)

    def hamiltonian(self, wire_order=None):
        """Returns a native PennyLane ~.Hamiltonian representing the PauliSentence."""
        if len(self) == 0:
            if wire_order in (None, [], wires.Wires([])):
                raise ValueError("Can't get the Hamiltonian for an empty PauliSentence.")
            return Hamiltonian([1], [Identity(wires=wire_order)])

        return sum(
            coeff * pw.hamiltonian(wire_order=list(self.wires)) for pw, coeff in self.items()
        )

    def simplify(self, tol=1e-8):
        """Remove any PauliWords in the PauliSentence with coefficients less than the threshold tolerance."""
        items = list(self.items())
        for pw, coeff in items:
            if abs(coeff) <= tol:
                del self[pw]<|MERGE_RESOLUTION|>--- conflicted
+++ resolved
@@ -309,7 +309,6 @@
             ValueError: Can't get the matrix of an empty PauliSentence.
         """
 
-<<<<<<< HEAD
         def _process_wires(w, wire_order=None):
             """To account for empty pauli_words which represent identity operations."""
             if isinstance(w, set):
@@ -328,18 +327,6 @@
                 return wires.Wires(wire_order)
 
             return wires.Wires([])
-=======
-        def _pw_wires(w: Iterable) -> wires.Wires:
-            """Return the native Wires instance for a list of wire labels.
-            w represents the wires of the PauliWord being processed. In case
-            the PauliWord is empty ({}), choose any arbitrary wire from the
-            PauliSentence it is composed in.
-            """
-            if w:
-                return wires.Wires(w)
-
-            return wires.Wires(list(self.wires)[0]) if len(self.wires) > 0 else wires.Wires([])
->>>>>>> 50d58cbc
 
         if len(self) == 0:
             if wire_order is None or wire_order == wires.Wires([]):
@@ -350,13 +337,8 @@
 
         mats_and_wires_gen = (
             (
-<<<<<<< HEAD
                 coeff * pw.to_mat(wire_order=_process_wires(pw.wires, wire_order), format=format),
                 _process_wires(pw.wires, wire_order),
-=======
-                coeff * pw.to_mat(wire_order=_pw_wires(pw.wires), format=format),
-                _pw_wires(pw.wires),
->>>>>>> 50d58cbc
             )
             for pw, coeff in self.items()
         )
