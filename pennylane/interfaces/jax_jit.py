# Copyright 2018-2022 Xanadu Quantum Technologies Inc.

# Licensed under the Apache License, Version 2.0 (the "License");
# you may not use this file except in compliance with the License.
# You may obtain a copy of the License at

#     http://www.apache.org/licenses/LICENSE-2.0

# Unless required by applicable law or agreed to in writing, software
# distributed under the License is distributed on an "AS IS" BASIS,
# WITHOUT WARRANTIES OR CONDITIONS OF ANY KIND, either express or implied.
# See the License for the specific language governing permissions and
# limitations under the License.
"""
This module contains functions for adding the JAX interface
to a PennyLane Device class.
"""
# pylint: disable=too-many-arguments, no-member
from functools import partial
from typing import Union, Tuple
import jax
import jax.numpy as jnp

import pennylane as qml
from pennylane.transforms import convert_to_numpy_parameters

from .jacobian_products import _compute_jvps

<<<<<<< HEAD
dtype = jnp.float64
=======
from .jax import _NonPytreeWrapper

>>>>>>> 974ab77b
Zero = jax.custom_derivatives.SymbolicZero


def _numeric_type_to_dtype(numeric_type):
    """Auxiliary function for converting from Python numeric types to JAX
    dtypes based on the precision defined for the interface."""

    single_precision = dtype is jnp.float32
    if numeric_type is int:
        return jnp.int32 if single_precision else jnp.int64

    if numeric_type is float:
        return jnp.float32 if single_precision else jnp.float64

    # numeric_type is complex
    return jnp.complex64 if single_precision else jnp.complex128


def _set_copy_and_unwrap_tape(t, a, unwrap=True):
    """Copy a given tape with operations and set parameters"""
    tc = t.bind_new_parameters(a, list(range(len(a))))
    return convert_to_numpy_parameters(tc) if unwrap else tc


def set_parameters_on_copy_and_unwrap(tapes, params, unwrap=True):
    """Copy a set of tapes with operations and set parameters"""
    return tuple(_set_copy_and_unwrap_tape(t, a, unwrap=unwrap) for t, a in zip(tapes, params))


<<<<<<< HEAD
def _create_shape_dtype_struct(tape: "qml.tape.QuantumScript", device: "qml.Device"):
=======
def _jax_dtype(m_type):
    if m_type == int:
        return jnp.int64 if jax.config.jax_enable_x64 else jnp.int32
    if m_type == float:
        return jnp.float64 if jax.config.jax_enable_x64 else jnp.float32
    if m_type == complex:
        return jnp.complex128 if jax.config.jax_enable_x64 else jnp.complex64
    return jnp.dtype(m_type)


def _result_shape_dtype_struct(tape: "qml.tape.QuantumScript", device: "qml.Device"):
>>>>>>> 974ab77b
    """Auxiliary function for creating the shape and dtype object structure
    given a tape."""

    shape = tape.shape(device)
    if len(tape.measurements) == 1:
<<<<<<< HEAD
        tape_dtype = _numeric_type_to_dtype(tape.numeric_type)
=======
        m_dtype = _jax_dtype(tape.measurements[0].numeric_type)
>>>>>>> 974ab77b
        if tape.shots.has_partitioned_shots:
            return tuple(jax.ShapeDtypeStruct(s, m_dtype) for s in shape)
        return jax.ShapeDtypeStruct(tuple(shape), m_dtype)

<<<<<<< HEAD
    tape_dtype = tuple(_numeric_type_to_dtype(elem) for elem in tape.numeric_type)
=======
    tape_dtype = tuple(_jax_dtype(m.numeric_type) for m in tape.measurements)
>>>>>>> 974ab77b
    if tape.shots.has_partitioned_shots:
        return tuple(
            tuple(jax.ShapeDtypeStruct(tuple(s), d) for s, d in zip(si, tape_dtype)) for si in shape
        )
    return tuple(jax.ShapeDtypeStruct(tuple(s), d) for s, d in zip(shape, tape_dtype))


def _jac_shape_dtype_struct(tape: "qml.tape.QuantumScript", device: "qml.Device"):
    """The shape of a jacobian for a single tape given a device.

    Args:
        tape (QuantumTape): the tape who's output we want to determine
        device (Device): the device used to execute the tape.

    >>> tape = qml.tape.QuantumScript([qml.RX(1.0, wires=0)], [qml.expval(qml.PauliX(0)), qml.probs(0)])
    >>> dev = qml.devices.DefaultQubit()
    >>> _jac_shape_dtype_struct(tape, dev)
    (ShapeDtypeStruct(shape=(), dtype=float64),
    ShapeDtypeStruct(shape=(2,), dtype=float64))
    >>> tapes, fn = qml.gradients.param_shift(tape)
    >>> fn(dev.execute(tapes))
    (array(0.), array([-0.42073549,  0.42073549]))
    """
    shape_and_dtype = _create_shape_dtype_struct(tape, device)
    if len(tape.trainable_params) == 1:
        return shape_and_dtype
    if len(tape.measurements) == 1:
        return tuple(shape_and_dtype for _ in tape.trainable_params)
    return tuple(tuple(_s for _ in tape.trainable_params) for _s in shape_and_dtype)


def _empty_jacs_for_shape(
    shape_dtype: Union[Tuple, jax.ShapeDtypeStruct]
) -> Union[Tuple, jnp.array]:
    """Converts a nested tuple containing ``jax.ShapeDtypeStruct`` into a nested tuples
    containing zeros arrays of the appropriate shape.

    """
<<<<<<< HEAD
    if isinstance(shape_dtype, tuple):
        return tuple(_empty_jacs_for_shape(struct) for struct in shape_dtype)
    return jnp.zeros(shape_dtype.shape, shape_dtype.dtype)


def _switched_jacobian(tape, device, original_trainable_parameters, jacs):
    """Adds in jacobians with of all zeros for parameters that had zero tangent.

    Used in ``execute_wrapper_jvp`` for grad_on_execution=True with device derivatives.

    Note that this adds an additional nesting dimension to ``jacs``, with one jacobian
    for each original trainable parameter. I am unsure why this works.

    >>> dev = qml.devices.DefaultQubit()
    >>> config = qml.devices.ExecutionConfig(gradient_method="adjoint")
    >>> tape = qml.tape.QuantumTape([qml.RY(1.0, 0), qml.RX(0.6, 0), qml.RX(0.7, 0)], [qml.expval(qml.PauliZ(0))])
    >>> tape.trainable_params = [0, 2]
    >>> jac = dev.compute_derivatives(tape, config)
    >>> jac
    (array(-0.2250925), array(-0.52061271))
    >>> _switched_jacobian(tape, dev, [0,1,2], jac)
    ((array(-0.2250925), array(-0.52061271)),
    (Array(0., dtype=float64), Array(0., dtype=float64)),
    (array(-0.2250925), array(-0.52061271)))
=======
    shape_dtype_structs = tuple(_result_shape_dtype_struct(t, device) for t in tapes.vals)

    def pure_callback_wrapper(p):
        new_tapes = _set_parameters_on_copy(tapes.vals, p)
        res = tuple(_to_jax(execute_fn(new_tapes)))
        # When executed under `jax.vmap` the `result_shapes_dtypes` will contain
        # the shape without the vmap dimensions, while the function here will be
        # executed with objects containing the vmap dimensions. So res[i].ndim
        # will have an extra dimension for every `jax.vmap` wrapping this execution.
        #
        # The execute_fn will return an object with shape `(n_observables, batches)`
        # but the default behaviour for `jax.pure_callback` is to add the extra
        # dimension at the beginning, so `(batches, n_observables)`. So in here
        # we detect with the heuristic above if we are executing under vmap and we
        # swap the order in that case.
        return jax.tree_map(lambda r, s: r.T if r.ndim > s.ndim else r, res, shape_dtype_structs)

    out = jax.pure_callback(pure_callback_wrapper, shape_dtype_structs, params, vectorized=True)
    return out


def _execute_and_compute_jvp(tapes, execute_fn, jpc, device, primals, tangents):
    """
    Compute the results and jvps using a pure callback around
    :meth:`~.JacobianProductCalculator.execute_and_compute_jacobian`.
>>>>>>> 974ab77b

    """
    intermediate_jacs = []

<<<<<<< HEAD
    shape_dtype = _jac_shape_dtype_struct(tape, device)
=======
    def wrapper(inner_params):
        new_tapes = _set_parameters_on_copy(tapes.vals, inner_params)
        return _to_jax(jpc.execute_and_compute_jacobian(new_tapes))
>>>>>>> 974ab77b

    for param_idx in original_trainable_parameters:
        if param_idx in tape.trainable_params:
            p_jac = jacs
        else:
            p_jac = _empty_jacs_for_shape(shape_dtype)
        intermediate_jacs.append(p_jac)
    return tuple(intermediate_jacs)


<<<<<<< HEAD
# pylint: disable=unused-argument
def _device_method_jac_via_callback(
    params, tapes, device, execute_fn, gradient_fn, gradient_kwargs, _n, max_diff
):
    """Perform a callback to compute the jacobian of tapes using a device method (e.g., adjoint).
=======
    return results, jvps
>>>>>>> 974ab77b

    Note: we are not using the batch_jvp pipeline and rather split the steps of unwrapping tapes and the JVP
    computation because:

    1. Tape unwrapping has to happen in the callback: otherwise jitting is broken and Tracer objects
    are converted to NumPy, something that raises an error;

    2. Passing in the tangents as an argument to the wrapper function called by the jax.pure_callback raises an
    error (as of jax and jaxlib 0.3.25):
    ValueError: Pure callbacks do not support transpose. Please use jax.custom_vjp to use callbacks while
    taking gradients.

    Solution: Use the callback to compute the jacobian and then separately compute the JVP using the
    tangent.
    """

<<<<<<< HEAD
    def wrapper(inner_params):
        new_tapes = set_parameters_on_copy_and_unwrap(tapes, inner_params, unwrap=False)
        return gradient_fn(new_tapes, **gradient_kwargs)

    shape_dtype_structs = tuple(_jac_shape_dtype_struct(t, device) for t in tapes)
    return jax.pure_callback(wrapper, shape_dtype_structs, params)


# pylint: disable=unused-argument
def _grad_transform_jac_via_callback(
    params, tapes, device, execute_fn, gradient_fn, gradient_kwargs, _n, max_diff
):
    """Perform a callback to compute the jacobian of tapes using a gradient transform (e.g., parameter-shift or
    finite differences grad transform).
=======
    def wrapper(inner_params, inner_dy):
        new_tapes = _set_parameters_on_copy(tapes.vals, inner_params)
        return _to_jax(jpc.compute_vjp(new_tapes, inner_dy))
>>>>>>> 974ab77b

    Note: we are not using the batch_jvp pipeline and rather split the steps of unwrapping tapes and the JVP
    computation because:

    1. Tape unwrapping has to happen in the callback: otherwise jitting is broken and Tracer objects
    are converted to NumPy, something that raises an error;

    2. Passing in the tangents as an argument to the wrapper function called by the jax.pure_callback raises an
    error (as of jax and jaxlib 0.3.25):
    ValueError: Pure callbacks do not support transpose. Please use jax.custom_vjp to use callbacks while
    taking gradients.

    Solution: Use the callback to compute the jacobian and then separately compute the JVP using the
    tangent.
    """

    def wrapper(inner_params):
        new_tapes = set_parameters_on_copy_and_unwrap(tapes, inner_params, unwrap=False)
        all_jacs = []
        for new_t in new_tapes:
            jvp_tapes, res_processing_fn = gradient_fn(new_t, **gradient_kwargs)
            jacs = execute_fn(jvp_tapes)[0]
            jacs = res_processing_fn(jacs)
            all_jacs.append(jacs)
        return tuple(all_jacs)

    expected_shapes = tuple(_jac_shape_dtype_struct(t, device) for t in tapes)
    return jax.pure_callback(wrapper, expected_shapes, params)


def _grad_transform_jac_no_callback(
    params, tapes, device, execute_fn, gradient_fn, gradient_kwargs, _n, max_diff
):
    """Performs the gradient transform in a differentiable manner."""
    new_tapes = set_parameters_on_copy_and_unwrap(tapes, params, unwrap=False)
    jacobians = []
    for new_t in new_tapes:
        jvp_tapes, res_processing_fn = gradient_fn(new_t, **gradient_kwargs)
        jacs = execute(
            jvp_tapes,
            device,
            execute_fn,
            gradient_fn,
            gradient_kwargs,
            _n=_n + 1,
            max_diff=max_diff,
        )
        jacs = res_processing_fn(jacs)
        jacobians.append(jacs)
    return tuple(jacobians)


def execute(tapes, device, execute_fn, gradient_fn, gradient_kwargs, _n=1, max_diff=1):
    """Execute a batch of tapes with JAX parameters on a device.

    Args:
        tapes (Sequence[.QuantumTape]): batch of tapes to execute
        device (pennylane.Device): Device to use to execute the batch of tapes.
            If the device does not provide a ``batch_execute`` method,
            by default the tapes will be executed in serial.
        execute_fn (callable): The execution function used to execute the tapes
            during the forward pass. This function must return a tuple ``(results, jacobians)``.
            If ``jacobians`` is an empty list, then ``gradient_fn`` is used to
            compute the gradients during the backwards pass.
        gradient_fn (callable): the gradient function to use to compute quantum gradients
        gradient_kwargs (dict): dictionary of keyword arguments to pass when
            determining the gradients of tapes
        _n (int): a positive integer used to track nesting of derivatives, for example
            if the nth-order derivative is requested.
        max_diff (int): If ``gradient_fn`` is a gradient transform, this option specifies
            the maximum order of derivatives to support. Increasing this value allows
            for higher order derivatives to be extracted, at the cost of additional
            (classical) computational overhead during the backwards pass.

    Returns:
        list[list[float]]: A nested list of tape results. Each element in
        the returned list corresponds in order to the provided tapes.
    """
    # pylint: disable=unused-argument

    if any(
        m.return_type in (qml.measurements.Counts, qml.measurements.AllCounts)
        for t in tapes
        for m in t.measurements
    ):
        # Obtaining information about the shape of the Counts measurements is
        # not implemented and is required for the callback logic
        raise NotImplementedError("The JAX-JIT interface doesn't support qml.counts.")

    parameters = tuple(list(t.get_parameters(trainable_only=False)) for t in tapes)

    if gradient_fn is None:
        return _execute_fwd(
            parameters,
            tapes=tapes,
            device=device,
            execute_fn=execute_fn,
            gradient_kwargs=gradient_kwargs,
            _n=_n,
        )

    return _execute_bwd(
        parameters,
        tapes=tapes,
        device=device,
        execute_fn=execute_fn,
        gradient_fn=gradient_fn,
        gradient_kwargs=gradient_kwargs,
        _n=_n,
        max_diff=max_diff,
    )


def _execute_bwd(
    params,
    tapes=None,
    device=None,
    execute_fn=None,
    gradient_fn=None,
    gradient_kwargs=None,
    _n=1,
    max_diff=2,
):  # pylint: disable=dangerous-default-value,unused-argument
    @jax.custom_jvp
    def execute_wrapper(inner_params):
        shape_dtype_structs = tuple(_create_shape_dtype_struct(t, device) for t in tapes)

        def wrapper(p):
            """Compute the forward pass."""
            new_tapes = set_parameters_on_copy_and_unwrap(tapes, p, unwrap=False)
            res, _ = execute_fn(new_tapes, **gradient_kwargs)
            res = tuple(res)

            # When executed under `jax.vmap` the `result_shapes_dtypes` will contain
            # the shape without the vmap dimensions, while the function here will be
            # executed with objects containing the vmap dimensions. So res[i].ndim
            # will have an extra dimension for every `jax.vmap` wrapping this execution.
            #
            # The execute_fn will return an object with shape `(n_observables, batches)`
            # but the default behaviour for `jax.pure_callback` is to add the extra
            # dimension at the beginning, so `(batches, n_observables)`. So in here
            # we detect with the heuristic above if we are executing under vmap and we
            # swap the order in that case.
            return jax.tree_map(
                lambda r, s: r.T if r.ndim > s.ndim else r, res, shape_dtype_structs
            )

        return jax.pure_callback(wrapper, shape_dtype_structs, inner_params, vectorized=True)

    # execute_wrapper_jvp merely registered, not used.
    # pylint: disable=unused-variable
    @partial(execute_wrapper.defjvp, symbolic_zeros=True)
    def execute_wrapper_jvp(primals, tangents):
        """Calculate the jvp in such a way that we can bind it to jax.

        Closure Variables:
            tapes, device, gradient_fn, gradient_kwargs, execute_fn, _n, max_diff
        """
        params = primals[0]

        # Select the trainable params. Non-trainable params contribute a 0 gradient.
        for tangent, tape in zip(tangents[0], tapes):
            tape.trainable_params = tuple(
                idx for idx, t in enumerate(tangent) if not isinstance(t, Zero)
            )

        if not isinstance(gradient_fn, qml.transforms.core.TransformDispatcher):
            jacobians_func = _device_method_jac_via_callback
        elif _n == max_diff:
            jacobians_func = _grad_transform_jac_via_callback
        else:
            jacobians_func = _grad_transform_jac_no_callback

        jacobians = jacobians_func(
            params, tapes, device, execute_fn, gradient_fn, gradient_kwargs, _n, max_diff
        )

        tangents_trainable = tuple(
            tuple(t for t in tangent if not isinstance(t, Zero)) for tangent in tangents[0]
        )
        jvps = _compute_jvps(jacobians, tangents_trainable, tapes)

        results = execute_wrapper(params)
        return results, jvps

    return execute_wrapper(params)


# The execute function in forward mode
def _execute_fwd(
    params,
    tapes=None,
    device=None,
    execute_fn=None,
    gradient_kwargs=None,
    _n=1,
):  # pylint: disable=dangerous-default-value,unused-argument
    """The auxiliary execute function for cases when the user requested
    jacobians to be computed in forward mode (e.g. adjoint) or when no gradient function was
    provided. This function does not allow multiple derivatives. It currently does not support shot vectors
    because adjoint jacobian for default qubit does not support it."""

    # pylint: disable=unused-variable
    @jax.custom_jvp
    def execute_wrapper(params):
        def wrapper(p):
            """Compute the forward pass."""
            new_tapes = set_parameters_on_copy_and_unwrap(tapes, p, unwrap=False)
            return execute_fn(new_tapes, **gradient_kwargs)

        shape_dtype_structs = tuple(_create_shape_dtype_struct(t, device) for t in tapes)

        jac_shape = tuple(_jac_shape_dtype_struct(t, device) for t in tapes)
        jac_shape = jac_shape[0] if len(tapes) == 1 else jac_shape

        return jax.pure_callback(wrapper, (shape_dtype_structs, jac_shape), params)

    @partial(execute_wrapper.defjvp, symbolic_zeros=True)
    def execute_wrapper_jvp(primals, tangents):
        """Primals[0] are parameters as Jax tracers and tangents[0] is a list of tangent vectors as Jax tracers.

        Closure Variables:
            tapes, execute_wrapper
        """

        # Get the original trainable parameters and the trainable parameters from symbolic zeros
        original_trainable_parameters = [tape.trainable_params for tape in tapes]

        for tangent, tape in zip(tangents[0], tapes):
            tape.trainable_params = [
                idx for idx, t in enumerate(tangent) if not isinstance(t, Zero)
            ]

        # Forward execution with the right trainable parameters
        res, jacs = execute_wrapper(primals[0])

        jacs_ = [jacs] if len(tapes) == 1 else jacs

        updated_jacs = []

        for tape, tape_jac, orig_trainable in zip(tapes, jacs_, original_trainable_parameters):
            if tape.trainable_params != orig_trainable:
                # Add zeros in the jacobians if the trainable params were switched
                updated_jacs.append(_switched_jacobian(tape, device, orig_trainable, tape_jac))
            else:
                updated_jacs.append(tape_jac)

        updated_jacs = updated_jacs[0] if len(tapes) == 1 else tuple(updated_jacs)

        # Get the jvps
        tangents = [[t for t in tangent if not isinstance(t, Zero)] for tangent in tangents[0]]
        jvps = _compute_jvps(jacs_, tangents, tapes)

        return (res, updated_jacs), (jvps, updated_jacs)

    return execute_wrapper(params)[0]
<|MERGE_RESOLUTION|>--- conflicted
+++ resolved
@@ -1,509 +1,281 @@
-# Copyright 2018-2022 Xanadu Quantum Technologies Inc.
-
-# Licensed under the Apache License, Version 2.0 (the "License");
-# you may not use this file except in compliance with the License.
-# You may obtain a copy of the License at
-
-#     http://www.apache.org/licenses/LICENSE-2.0
-
-# Unless required by applicable law or agreed to in writing, software
-# distributed under the License is distributed on an "AS IS" BASIS,
-# WITHOUT WARRANTIES OR CONDITIONS OF ANY KIND, either express or implied.
-# See the License for the specific language governing permissions and
-# limitations under the License.
-"""
-This module contains functions for adding the JAX interface
-to a PennyLane Device class.
-"""
-# pylint: disable=too-many-arguments, no-member
-from functools import partial
-from typing import Union, Tuple
-import jax
-import jax.numpy as jnp
-
-import pennylane as qml
-from pennylane.transforms import convert_to_numpy_parameters
-
-from .jacobian_products import _compute_jvps
-
-<<<<<<< HEAD
-dtype = jnp.float64
-=======
-from .jax import _NonPytreeWrapper
-
->>>>>>> 974ab77b
-Zero = jax.custom_derivatives.SymbolicZero
-
-
-def _numeric_type_to_dtype(numeric_type):
-    """Auxiliary function for converting from Python numeric types to JAX
-    dtypes based on the precision defined for the interface."""
-
-    single_precision = dtype is jnp.float32
-    if numeric_type is int:
-        return jnp.int32 if single_precision else jnp.int64
-
-    if numeric_type is float:
-        return jnp.float32 if single_precision else jnp.float64
-
-    # numeric_type is complex
-    return jnp.complex64 if single_precision else jnp.complex128
-
-
-def _set_copy_and_unwrap_tape(t, a, unwrap=True):
-    """Copy a given tape with operations and set parameters"""
-    tc = t.bind_new_parameters(a, list(range(len(a))))
-    return convert_to_numpy_parameters(tc) if unwrap else tc
-
-
-def set_parameters_on_copy_and_unwrap(tapes, params, unwrap=True):
-    """Copy a set of tapes with operations and set parameters"""
-    return tuple(_set_copy_and_unwrap_tape(t, a, unwrap=unwrap) for t, a in zip(tapes, params))
-
-
-<<<<<<< HEAD
-def _create_shape_dtype_struct(tape: "qml.tape.QuantumScript", device: "qml.Device"):
-=======
-def _jax_dtype(m_type):
-    if m_type == int:
-        return jnp.int64 if jax.config.jax_enable_x64 else jnp.int32
-    if m_type == float:
-        return jnp.float64 if jax.config.jax_enable_x64 else jnp.float32
-    if m_type == complex:
-        return jnp.complex128 if jax.config.jax_enable_x64 else jnp.complex64
-    return jnp.dtype(m_type)
-
-
-def _result_shape_dtype_struct(tape: "qml.tape.QuantumScript", device: "qml.Device"):
->>>>>>> 974ab77b
-    """Auxiliary function for creating the shape and dtype object structure
-    given a tape."""
-
-    shape = tape.shape(device)
-    if len(tape.measurements) == 1:
-<<<<<<< HEAD
-        tape_dtype = _numeric_type_to_dtype(tape.numeric_type)
-=======
-        m_dtype = _jax_dtype(tape.measurements[0].numeric_type)
->>>>>>> 974ab77b
-        if tape.shots.has_partitioned_shots:
-            return tuple(jax.ShapeDtypeStruct(s, m_dtype) for s in shape)
-        return jax.ShapeDtypeStruct(tuple(shape), m_dtype)
-
-<<<<<<< HEAD
-    tape_dtype = tuple(_numeric_type_to_dtype(elem) for elem in tape.numeric_type)
-=======
-    tape_dtype = tuple(_jax_dtype(m.numeric_type) for m in tape.measurements)
->>>>>>> 974ab77b
-    if tape.shots.has_partitioned_shots:
-        return tuple(
-            tuple(jax.ShapeDtypeStruct(tuple(s), d) for s, d in zip(si, tape_dtype)) for si in shape
-        )
-    return tuple(jax.ShapeDtypeStruct(tuple(s), d) for s, d in zip(shape, tape_dtype))
-
-
-def _jac_shape_dtype_struct(tape: "qml.tape.QuantumScript", device: "qml.Device"):
-    """The shape of a jacobian for a single tape given a device.
-
-    Args:
-        tape (QuantumTape): the tape who's output we want to determine
-        device (Device): the device used to execute the tape.
-
-    >>> tape = qml.tape.QuantumScript([qml.RX(1.0, wires=0)], [qml.expval(qml.PauliX(0)), qml.probs(0)])
-    >>> dev = qml.devices.DefaultQubit()
-    >>> _jac_shape_dtype_struct(tape, dev)
-    (ShapeDtypeStruct(shape=(), dtype=float64),
-    ShapeDtypeStruct(shape=(2,), dtype=float64))
-    >>> tapes, fn = qml.gradients.param_shift(tape)
-    >>> fn(dev.execute(tapes))
-    (array(0.), array([-0.42073549,  0.42073549]))
-    """
-    shape_and_dtype = _create_shape_dtype_struct(tape, device)
-    if len(tape.trainable_params) == 1:
-        return shape_and_dtype
-    if len(tape.measurements) == 1:
-        return tuple(shape_and_dtype for _ in tape.trainable_params)
-    return tuple(tuple(_s for _ in tape.trainable_params) for _s in shape_and_dtype)
-
-
-def _empty_jacs_for_shape(
-    shape_dtype: Union[Tuple, jax.ShapeDtypeStruct]
-) -> Union[Tuple, jnp.array]:
-    """Converts a nested tuple containing ``jax.ShapeDtypeStruct`` into a nested tuples
-    containing zeros arrays of the appropriate shape.
-
-    """
-<<<<<<< HEAD
-    if isinstance(shape_dtype, tuple):
-        return tuple(_empty_jacs_for_shape(struct) for struct in shape_dtype)
-    return jnp.zeros(shape_dtype.shape, shape_dtype.dtype)
-
-
-def _switched_jacobian(tape, device, original_trainable_parameters, jacs):
-    """Adds in jacobians with of all zeros for parameters that had zero tangent.
-
-    Used in ``execute_wrapper_jvp`` for grad_on_execution=True with device derivatives.
-
-    Note that this adds an additional nesting dimension to ``jacs``, with one jacobian
-    for each original trainable parameter. I am unsure why this works.
-
-    >>> dev = qml.devices.DefaultQubit()
-    >>> config = qml.devices.ExecutionConfig(gradient_method="adjoint")
-    >>> tape = qml.tape.QuantumTape([qml.RY(1.0, 0), qml.RX(0.6, 0), qml.RX(0.7, 0)], [qml.expval(qml.PauliZ(0))])
-    >>> tape.trainable_params = [0, 2]
-    >>> jac = dev.compute_derivatives(tape, config)
-    >>> jac
-    (array(-0.2250925), array(-0.52061271))
-    >>> _switched_jacobian(tape, dev, [0,1,2], jac)
-    ((array(-0.2250925), array(-0.52061271)),
-    (Array(0., dtype=float64), Array(0., dtype=float64)),
-    (array(-0.2250925), array(-0.52061271)))
-=======
-    shape_dtype_structs = tuple(_result_shape_dtype_struct(t, device) for t in tapes.vals)
-
-    def pure_callback_wrapper(p):
-        new_tapes = _set_parameters_on_copy(tapes.vals, p)
-        res = tuple(_to_jax(execute_fn(new_tapes)))
-        # When executed under `jax.vmap` the `result_shapes_dtypes` will contain
-        # the shape without the vmap dimensions, while the function here will be
-        # executed with objects containing the vmap dimensions. So res[i].ndim
-        # will have an extra dimension for every `jax.vmap` wrapping this execution.
-        #
-        # The execute_fn will return an object with shape `(n_observables, batches)`
-        # but the default behaviour for `jax.pure_callback` is to add the extra
-        # dimension at the beginning, so `(batches, n_observables)`. So in here
-        # we detect with the heuristic above if we are executing under vmap and we
-        # swap the order in that case.
-        return jax.tree_map(lambda r, s: r.T if r.ndim > s.ndim else r, res, shape_dtype_structs)
-
-    out = jax.pure_callback(pure_callback_wrapper, shape_dtype_structs, params, vectorized=True)
-    return out
-
-
-def _execute_and_compute_jvp(tapes, execute_fn, jpc, device, primals, tangents):
-    """
-    Compute the results and jvps using a pure callback around
-    :meth:`~.JacobianProductCalculator.execute_and_compute_jacobian`.
->>>>>>> 974ab77b
-
-    """
-    intermediate_jacs = []
-
-<<<<<<< HEAD
-    shape_dtype = _jac_shape_dtype_struct(tape, device)
-=======
-    def wrapper(inner_params):
-        new_tapes = _set_parameters_on_copy(tapes.vals, inner_params)
-        return _to_jax(jpc.execute_and_compute_jacobian(new_tapes))
->>>>>>> 974ab77b
-
-    for param_idx in original_trainable_parameters:
-        if param_idx in tape.trainable_params:
-            p_jac = jacs
-        else:
-            p_jac = _empty_jacs_for_shape(shape_dtype)
-        intermediate_jacs.append(p_jac)
-    return tuple(intermediate_jacs)
-
-
-<<<<<<< HEAD
-# pylint: disable=unused-argument
-def _device_method_jac_via_callback(
-    params, tapes, device, execute_fn, gradient_fn, gradient_kwargs, _n, max_diff
-):
-    """Perform a callback to compute the jacobian of tapes using a device method (e.g., adjoint).
-=======
-    return results, jvps
->>>>>>> 974ab77b
-
-    Note: we are not using the batch_jvp pipeline and rather split the steps of unwrapping tapes and the JVP
-    computation because:
-
-    1. Tape unwrapping has to happen in the callback: otherwise jitting is broken and Tracer objects
-    are converted to NumPy, something that raises an error;
-
-    2. Passing in the tangents as an argument to the wrapper function called by the jax.pure_callback raises an
-    error (as of jax and jaxlib 0.3.25):
-    ValueError: Pure callbacks do not support transpose. Please use jax.custom_vjp to use callbacks while
-    taking gradients.
-
-    Solution: Use the callback to compute the jacobian and then separately compute the JVP using the
-    tangent.
-    """
-
-<<<<<<< HEAD
-    def wrapper(inner_params):
-        new_tapes = set_parameters_on_copy_and_unwrap(tapes, inner_params, unwrap=False)
-        return gradient_fn(new_tapes, **gradient_kwargs)
-
-    shape_dtype_structs = tuple(_jac_shape_dtype_struct(t, device) for t in tapes)
-    return jax.pure_callback(wrapper, shape_dtype_structs, params)
-
-
-# pylint: disable=unused-argument
-def _grad_transform_jac_via_callback(
-    params, tapes, device, execute_fn, gradient_fn, gradient_kwargs, _n, max_diff
-):
-    """Perform a callback to compute the jacobian of tapes using a gradient transform (e.g., parameter-shift or
-    finite differences grad transform).
-=======
-    def wrapper(inner_params, inner_dy):
-        new_tapes = _set_parameters_on_copy(tapes.vals, inner_params)
-        return _to_jax(jpc.compute_vjp(new_tapes, inner_dy))
->>>>>>> 974ab77b
-
-    Note: we are not using the batch_jvp pipeline and rather split the steps of unwrapping tapes and the JVP
-    computation because:
-
-    1. Tape unwrapping has to happen in the callback: otherwise jitting is broken and Tracer objects
-    are converted to NumPy, something that raises an error;
-
-    2. Passing in the tangents as an argument to the wrapper function called by the jax.pure_callback raises an
-    error (as of jax and jaxlib 0.3.25):
-    ValueError: Pure callbacks do not support transpose. Please use jax.custom_vjp to use callbacks while
-    taking gradients.
-
-    Solution: Use the callback to compute the jacobian and then separately compute the JVP using the
-    tangent.
-    """
-
-    def wrapper(inner_params):
-        new_tapes = set_parameters_on_copy_and_unwrap(tapes, inner_params, unwrap=False)
-        all_jacs = []
-        for new_t in new_tapes:
-            jvp_tapes, res_processing_fn = gradient_fn(new_t, **gradient_kwargs)
-            jacs = execute_fn(jvp_tapes)[0]
-            jacs = res_processing_fn(jacs)
-            all_jacs.append(jacs)
-        return tuple(all_jacs)
-
-    expected_shapes = tuple(_jac_shape_dtype_struct(t, device) for t in tapes)
-    return jax.pure_callback(wrapper, expected_shapes, params)
-
-
-def _grad_transform_jac_no_callback(
-    params, tapes, device, execute_fn, gradient_fn, gradient_kwargs, _n, max_diff
-):
-    """Performs the gradient transform in a differentiable manner."""
-    new_tapes = set_parameters_on_copy_and_unwrap(tapes, params, unwrap=False)
-    jacobians = []
-    for new_t in new_tapes:
-        jvp_tapes, res_processing_fn = gradient_fn(new_t, **gradient_kwargs)
-        jacs = execute(
-            jvp_tapes,
-            device,
-            execute_fn,
-            gradient_fn,
-            gradient_kwargs,
-            _n=_n + 1,
-            max_diff=max_diff,
-        )
-        jacs = res_processing_fn(jacs)
-        jacobians.append(jacs)
-    return tuple(jacobians)
-
-
-def execute(tapes, device, execute_fn, gradient_fn, gradient_kwargs, _n=1, max_diff=1):
-    """Execute a batch of tapes with JAX parameters on a device.
-
-    Args:
-        tapes (Sequence[.QuantumTape]): batch of tapes to execute
-        device (pennylane.Device): Device to use to execute the batch of tapes.
-            If the device does not provide a ``batch_execute`` method,
-            by default the tapes will be executed in serial.
-        execute_fn (callable): The execution function used to execute the tapes
-            during the forward pass. This function must return a tuple ``(results, jacobians)``.
-            If ``jacobians`` is an empty list, then ``gradient_fn`` is used to
-            compute the gradients during the backwards pass.
-        gradient_fn (callable): the gradient function to use to compute quantum gradients
-        gradient_kwargs (dict): dictionary of keyword arguments to pass when
-            determining the gradients of tapes
-        _n (int): a positive integer used to track nesting of derivatives, for example
-            if the nth-order derivative is requested.
-        max_diff (int): If ``gradient_fn`` is a gradient transform, this option specifies
-            the maximum order of derivatives to support. Increasing this value allows
-            for higher order derivatives to be extracted, at the cost of additional
-            (classical) computational overhead during the backwards pass.
-
-    Returns:
-        list[list[float]]: A nested list of tape results. Each element in
-        the returned list corresponds in order to the provided tapes.
-    """
-    # pylint: disable=unused-argument
-
-    if any(
-        m.return_type in (qml.measurements.Counts, qml.measurements.AllCounts)
-        for t in tapes
-        for m in t.measurements
-    ):
-        # Obtaining information about the shape of the Counts measurements is
-        # not implemented and is required for the callback logic
-        raise NotImplementedError("The JAX-JIT interface doesn't support qml.counts.")
-
-    parameters = tuple(list(t.get_parameters(trainable_only=False)) for t in tapes)
-
-    if gradient_fn is None:
-        return _execute_fwd(
-            parameters,
-            tapes=tapes,
-            device=device,
-            execute_fn=execute_fn,
-            gradient_kwargs=gradient_kwargs,
-            _n=_n,
-        )
-
-    return _execute_bwd(
-        parameters,
-        tapes=tapes,
-        device=device,
-        execute_fn=execute_fn,
-        gradient_fn=gradient_fn,
-        gradient_kwargs=gradient_kwargs,
-        _n=_n,
-        max_diff=max_diff,
-    )
-
-
-def _execute_bwd(
-    params,
-    tapes=None,
-    device=None,
-    execute_fn=None,
-    gradient_fn=None,
-    gradient_kwargs=None,
-    _n=1,
-    max_diff=2,
-):  # pylint: disable=dangerous-default-value,unused-argument
-    @jax.custom_jvp
-    def execute_wrapper(inner_params):
-        shape_dtype_structs = tuple(_create_shape_dtype_struct(t, device) for t in tapes)
-
-        def wrapper(p):
-            """Compute the forward pass."""
-            new_tapes = set_parameters_on_copy_and_unwrap(tapes, p, unwrap=False)
-            res, _ = execute_fn(new_tapes, **gradient_kwargs)
-            res = tuple(res)
-
-            # When executed under `jax.vmap` the `result_shapes_dtypes` will contain
-            # the shape without the vmap dimensions, while the function here will be
-            # executed with objects containing the vmap dimensions. So res[i].ndim
-            # will have an extra dimension for every `jax.vmap` wrapping this execution.
-            #
-            # The execute_fn will return an object with shape `(n_observables, batches)`
-            # but the default behaviour for `jax.pure_callback` is to add the extra
-            # dimension at the beginning, so `(batches, n_observables)`. So in here
-            # we detect with the heuristic above if we are executing under vmap and we
-            # swap the order in that case.
-            return jax.tree_map(
-                lambda r, s: r.T if r.ndim > s.ndim else r, res, shape_dtype_structs
-            )
-
-        return jax.pure_callback(wrapper, shape_dtype_structs, inner_params, vectorized=True)
-
-    # execute_wrapper_jvp merely registered, not used.
-    # pylint: disable=unused-variable
-    @partial(execute_wrapper.defjvp, symbolic_zeros=True)
-    def execute_wrapper_jvp(primals, tangents):
-        """Calculate the jvp in such a way that we can bind it to jax.
-
-        Closure Variables:
-            tapes, device, gradient_fn, gradient_kwargs, execute_fn, _n, max_diff
-        """
-        params = primals[0]
-
-        # Select the trainable params. Non-trainable params contribute a 0 gradient.
-        for tangent, tape in zip(tangents[0], tapes):
-            tape.trainable_params = tuple(
-                idx for idx, t in enumerate(tangent) if not isinstance(t, Zero)
-            )
-
-        if not isinstance(gradient_fn, qml.transforms.core.TransformDispatcher):
-            jacobians_func = _device_method_jac_via_callback
-        elif _n == max_diff:
-            jacobians_func = _grad_transform_jac_via_callback
-        else:
-            jacobians_func = _grad_transform_jac_no_callback
-
-        jacobians = jacobians_func(
-            params, tapes, device, execute_fn, gradient_fn, gradient_kwargs, _n, max_diff
-        )
-
-        tangents_trainable = tuple(
-            tuple(t for t in tangent if not isinstance(t, Zero)) for tangent in tangents[0]
-        )
-        jvps = _compute_jvps(jacobians, tangents_trainable, tapes)
-
-        results = execute_wrapper(params)
-        return results, jvps
-
-    return execute_wrapper(params)
-
-
-# The execute function in forward mode
-def _execute_fwd(
-    params,
-    tapes=None,
-    device=None,
-    execute_fn=None,
-    gradient_kwargs=None,
-    _n=1,
-):  # pylint: disable=dangerous-default-value,unused-argument
-    """The auxiliary execute function for cases when the user requested
-    jacobians to be computed in forward mode (e.g. adjoint) or when no gradient function was
-    provided. This function does not allow multiple derivatives. It currently does not support shot vectors
-    because adjoint jacobian for default qubit does not support it."""
-
-    # pylint: disable=unused-variable
-    @jax.custom_jvp
-    def execute_wrapper(params):
-        def wrapper(p):
-            """Compute the forward pass."""
-            new_tapes = set_parameters_on_copy_and_unwrap(tapes, p, unwrap=False)
-            return execute_fn(new_tapes, **gradient_kwargs)
-
-        shape_dtype_structs = tuple(_create_shape_dtype_struct(t, device) for t in tapes)
-
-        jac_shape = tuple(_jac_shape_dtype_struct(t, device) for t in tapes)
-        jac_shape = jac_shape[0] if len(tapes) == 1 else jac_shape
-
-        return jax.pure_callback(wrapper, (shape_dtype_structs, jac_shape), params)
-
-    @partial(execute_wrapper.defjvp, symbolic_zeros=True)
-    def execute_wrapper_jvp(primals, tangents):
-        """Primals[0] are parameters as Jax tracers and tangents[0] is a list of tangent vectors as Jax tracers.
-
-        Closure Variables:
-            tapes, execute_wrapper
-        """
-
-        # Get the original trainable parameters and the trainable parameters from symbolic zeros
-        original_trainable_parameters = [tape.trainable_params for tape in tapes]
-
-        for tangent, tape in zip(tangents[0], tapes):
-            tape.trainable_params = [
-                idx for idx, t in enumerate(tangent) if not isinstance(t, Zero)
-            ]
-
-        # Forward execution with the right trainable parameters
-        res, jacs = execute_wrapper(primals[0])
-
-        jacs_ = [jacs] if len(tapes) == 1 else jacs
-
-        updated_jacs = []
-
-        for tape, tape_jac, orig_trainable in zip(tapes, jacs_, original_trainable_parameters):
-            if tape.trainable_params != orig_trainable:
-                # Add zeros in the jacobians if the trainable params were switched
-                updated_jacs.append(_switched_jacobian(tape, device, orig_trainable, tape_jac))
-            else:
-                updated_jacs.append(tape_jac)
-
-        updated_jacs = updated_jacs[0] if len(tapes) == 1 else tuple(updated_jacs)
-
-        # Get the jvps
-        tangents = [[t for t in tangent if not isinstance(t, Zero)] for tangent in tangents[0]]
-        jvps = _compute_jvps(jacs_, tangents, tapes)
-
-        return (res, updated_jacs), (jvps, updated_jacs)
-
-    return execute_wrapper(params)[0]
+# Copyright 2018-2022 Xanadu Quantum Technologies Inc.
+
+# Licensed under the Apache License, Version 2.0 (the "License");
+# you may not use this file except in compliance with the License.
+# You may obtain a copy of the License at
+
+#     http://www.apache.org/licenses/LICENSE-2.0
+
+# Unless required by applicable law or agreed to in writing, software
+# distributed under the License is distributed on an "AS IS" BASIS,
+# WITHOUT WARRANTIES OR CONDITIONS OF ANY KIND, either express or implied.
+# See the License for the specific language governing permissions and
+# limitations under the License.
+"""
+This module contains functions for adding the JAX interface
+to a PennyLane Device class.
+"""
+# pylint: disable=too-many-arguments, no-member
+from typing import Union, Tuple
+import jax
+import jax.numpy as jnp
+
+import pennylane as qml
+from pennylane.transforms import convert_to_numpy_parameters
+from pennylane.typing import ResultBatch
+
+from .jacobian_products import _compute_jvps
+
+from .jax import _NonPytreeWrapper
+
+Zero = jax.custom_derivatives.SymbolicZero
+
+
+def _to_jax(result: qml.typing.ResultBatch) -> qml.typing.ResultBatch:
+    """Converts an arbitrary result batch to one with jax arrays.
+    Args:
+        result (ResultBatch): a nested structure of lists, tuples, and numpy arrays
+    Returns:
+        ResultBatch: a nested structure of tuples, and jax arrays
+
+    """
+    # jax-jit not compatible with counts
+    # if isinstance(result, dict):
+    #     return result
+    if isinstance(result, (list, tuple)):
+        return tuple(_to_jax(r) for r in result)
+    return jnp.array(result)
+
+
+def _set_copy_and_unwrap_tape(t, a, unwrap=True):
+    """Copy a given tape with operations and set parameters"""
+    tc = t.bind_new_parameters(a, list(range(len(a))))
+    return convert_to_numpy_parameters(tc) if unwrap else tc
+
+
+def _set_parameters_on_copy(tapes, params):
+    """Copy a set of tapes with operations and set parameters"""
+    return tuple(t.bind_new_parameters(a, list(range(len(a)))) for t, a in zip(tapes, params))
+
+
+def set_parameters_on_copy_and_unwrap(tapes, params, unwrap=True):
+    """Copy a set of tapes with operations and set parameters"""
+    return tuple(_set_copy_and_unwrap_tape(t, a, unwrap=unwrap) for t, a in zip(tapes, params))
+
+
+def _jax_dtype(m_type):
+    if m_type == int:
+        return jnp.int64 if jax.config.jax_enable_x64 else jnp.int32
+    if m_type == float:
+        return jnp.float64 if jax.config.jax_enable_x64 else jnp.float32
+    if m_type == complex:
+        return jnp.complex128 if jax.config.jax_enable_x64 else jnp.complex64
+    return jnp.dtype(m_type)
+
+
+def _result_shape_dtype_struct(tape: "qml.tape.QuantumScript", device: "qml.Device"):
+    """Auxiliary function for creating the shape and dtype object structure
+    given a tape."""
+
+    shape = tape.shape(device)
+    if len(tape.measurements) == 1:
+        m_dtype = _jax_dtype(tape.measurements[0].numeric_type)
+        if tape.shots.has_partitioned_shots:
+            return tuple(jax.ShapeDtypeStruct(s, m_dtype) for s in shape)
+        return jax.ShapeDtypeStruct(tuple(shape), m_dtype)
+
+    tape_dtype = tuple(_jax_dtype(m.numeric_type) for m in tape.measurements)
+
+    if tape.shots.has_partitioned_shots:
+        return tuple(
+            tuple(jax.ShapeDtypeStruct(tuple(s), d) for s, d in zip(si, tape_dtype)) for si in shape
+        )
+    return tuple(jax.ShapeDtypeStruct(tuple(s), d) for s, d in zip(shape, tape_dtype))
+
+
+def _jac_shape_dtype_struct(tape: "qml.tape.QuantumScript", device: "qml.Device"):
+    """The shape of a jacobian for a single tape given a device.
+
+    Args:
+        tape (QuantumTape): the tape who's output we want to determine
+        device (Device): the device used to execute the tape.
+
+    >>> tape = qml.tape.QuantumScript([qml.RX(1.0, wires=0)], [qml.expval(qml.PauliX(0)), qml.probs(0)])
+    >>> dev = qml.devices.DefaultQubit()
+    >>> _jac_shape_dtype_struct(tape, dev)
+    (ShapeDtypeStruct(shape=(), dtype=float64),
+    ShapeDtypeStruct(shape=(2,), dtype=float64))
+    >>> tapes, fn = qml.gradients.param_shift(tape)
+    >>> fn(dev.execute(tapes))
+    (array(0.), array([-0.42073549,  0.42073549]))
+    """
+    shape_and_dtype = _result_shape_dtype_struct(tape, device)
+    if len(tape.trainable_params) == 1:
+        return shape_and_dtype
+    if len(tape.measurements) == 1:
+        return tuple(shape_and_dtype for _ in tape.trainable_params)
+    return tuple(tuple(_s for _ in tape.trainable_params) for _s in shape_and_dtype)
+
+
+def _pytree_shape_dtype_struct(pytree):
+    """Creates a shape structure that matches the types and shapes for the provided pytree."""
+    leaves, struct = jax.tree_util.tree_flatten(pytree)
+    new_leaves = [jax.ShapeDtypeStruct(jnp.shape(l), l.dtype) for l in leaves]
+    return jax.tree_util.tree_unflatten(struct, new_leaves)
+
+
+def _execute_wrapper(params, tapes, execute_fn, _, device) -> ResultBatch:
+    """
+    Execute tapes using a pure-callback.
+    """
+    shape_dtype_structs = tuple(_result_shape_dtype_struct(t, device) for t in tapes.vals)
+
+    def pure_callback_wrapper(p):
+        new_tapes = _set_parameters_on_copy(tapes.vals, p)
+        res = tuple(_to_jax(execute_fn(new_tapes)))
+        # When executed under `jax.vmap` the `result_shapes_dtypes` will contain
+        # the shape without the vmap dimensions, while the function here will be
+        # executed with objects containing the vmap dimensions. So res[i].ndim
+        # will have an extra dimension for every `jax.vmap` wrapping this execution.
+        #
+        # The execute_fn will return an object with shape `(n_observables, batches)`
+        # but the default behaviour for `jax.pure_callback` is to add the extra
+        # dimension at the beginning, so `(batches, n_observables)`. So in here
+        # we detect with the heuristic above if we are executing under vmap and we
+        # swap the order in that case.
+        return jax.tree_map(lambda r, s: r.T if r.ndim > s.ndim else r, res, shape_dtype_structs)
+
+    out = jax.pure_callback(pure_callback_wrapper, shape_dtype_structs, params, vectorized=True)
+    return out
+
+
+def _empty_jacs_for_shape(
+    shape_dtype: Union[Tuple, jax.ShapeDtypeStruct]
+) -> Union[Tuple, jnp.array]:
+    """Converts a nested tuple containing ``jax.ShapeDtypeStruct`` into a nested tuples
+    containing zeros arrays of the appropriate shape.
+
+    """
+    if isinstance(shape_dtype, tuple):
+        return tuple(_empty_jacs_for_shape(struct) for struct in shape_dtype)
+    return jnp.zeros(shape_dtype.shape, shape_dtype.dtype)
+
+
+# pylint: disable=unused-argument
+def _execute_and_compute_jvp(tapes, execute_fn, jpc, device, primals, tangents):
+    """
+    Compute the results and jvps using a pure callback around
+    :meth:`~.JacobianProductCalculator.execute_and_compute_jacobian`.
+
+    Note that we must query the full jacobian inside the pure-callback so that jax can trace the JVP
+    calculation.
+    """
+    # Select the trainable params. Non-trainable params contribute a 0 gradient.
+    for tangent, tape in zip(tangents[0], tapes.vals):
+        tape.trainable_params = tuple(
+            idx for idx, t in enumerate(tangent) if not isinstance(t, Zero)
+        )
+    tangents_trainable = tuple(
+        tuple(t for t in tangent if not isinstance(t, Zero)) for tangent in tangents[0]
+    )
+
+    def wrapper(inner_params):
+        new_tapes = _set_parameters_on_copy(tapes.vals, inner_params)
+        return _to_jax(jpc.execute_and_compute_jacobian(new_tapes))
+
+    res_struct = tuple(_result_shape_dtype_struct(t, device) for t in tapes.vals)
+    jac_struct = tuple(_jac_shape_dtype_struct(t, device) for t in tapes.vals)
+    results, jacobians = jax.pure_callback(wrapper, (res_struct, jac_struct), primals[0])
+
+    jvps = _compute_jvps(jacobians, tangents_trainable, tapes.vals)
+
+    return results, jvps
+
+
+# pylint: disable=unused-argument
+def _grad_transform_jac_via_callback(
+    params, tapes, device, execute_fn, gradient_fn, gradient_kwargs, _n, max_diff
+):
+    """Perform a callback to compute the jacobian of tapes using a gradient transform (e.g., parameter-shift or
+    finite differences grad transform).
+
+    Note: we are not using the batch_jvp pipeline and rather split the steps of unwrapping tapes and the JVP
+    computation because:
+
+    1. Tape unwrapping has to happen in the callback: otherwise jitting is broken and Tracer objects
+    are converted to NumPy, something that raises an error;
+
+    2. Passing in the tangents as an argument to the wrapper function called by the jax.pure_callback raises an
+    error (as of jax and jaxlib 0.3.25):
+    ValueError: Pure callbacks do not support transpose. Please use jax.custom_vjp to use callbacks while
+    taking gradients.
+
+    Solution: Use the callback to compute the jacobian and then separately compute the JVP using the
+    tangent.
+    """
+
+    def wrapper(inner_params):
+        new_tapes = set_parameters_on_copy_and_unwrap(tapes, inner_params, unwrap=False)
+        all_jacs = []
+        for new_t in new_tapes:
+            jvp_tapes, res_processing_fn = gradient_fn(new_t, **gradient_kwargs)
+            jacs = execute_fn(jvp_tapes)[0]
+            jacs = res_processing_fn(jacs)
+            all_jacs.append(jacs)
+        return tuple(all_jacs)
+
+    expected_shapes = tuple(_jac_shape_dtype_struct(t, device) for t in tapes)
+    return jax.pure_callback(wrapper, expected_shapes, params)
+
+
+def _vjp_fwd(params, tapes, execute_fn, jpc, device):
+    """Perform the forward pass execution, return results and the parameters as residuals."""
+    return _execute_wrapper(params, tapes, execute_fn, jpc, device), params
+
+
+def _vjp_bwd(tapes, execute_fn, jpc, device, params, dy):
+    """Perform the backward pass of a vjp calculation, returning the vjp."""
+
+    def wrapper(inner_params, inner_dy):
+        new_tapes = _set_parameters_on_copy(tapes.vals, inner_params)
+        return _to_jax(jpc.compute_vjp(new_tapes, inner_dy))
+
+    vjp_shape = _pytree_shape_dtype_struct(params)
+    return (jax.pure_callback(wrapper, vjp_shape, params, dy),)
+
+
+_execute_jvp_jit = jax.custom_jvp(_execute_wrapper, nondiff_argnums=[1, 2, 3, 4])
+_execute_jvp_jit.defjvp(_execute_and_compute_jvp, symbolic_zeros=True)
+
+_execute_vjp_jit = jax.custom_vjp(_execute_wrapper, nondiff_argnums=[1, 2, 3, 4])
+_execute_vjp_jit.defvjp(_vjp_fwd, _vjp_bwd)
+
+
+def jax_jit_jvp_execute(tapes, execute_fn, jpc, device):
+    """Execute a batch of tapes with JAX parameters using VJP derivatives.
+
+    Args:
+        tapes (Sequence[.QuantumTape]): batch of tapes to execute
+        execute_fn (Callable[[Sequence[.QuantumTape]], ResultBatch]): a function that turns a batch of circuits into results
+        jpc (JacobianProductCalculator): a class that can compute the Jacobian for the input tapes.
+        device (pennylane.Device, pennylane.devices.Device): The device used for execution. Used to determine the shapes of outputs for
+            pure callback calls.
+
+    Returns:
+        TensorLike: A nested tuple of tape results. Each element in
+        the returned tuple corresponds in order to the provided tapes.
+
+    """
+
+    if any(
+        m.return_type in (qml.measurements.Counts, qml.measurements.AllCounts)
+        for t in tapes
+        for m in t.measurements
+    ):
+        # Obtaining information about the shape of the Counts measurements is
+        # not implemented and is required for the callback logic
+        raise NotImplementedError("The JAX-JIT interface doesn't support qml.counts.")
+
+    parameters = tuple(tuple(t.get_parameters(trainable_only=False)) for t in tapes)
+
+    return _execute_jvp_jit(parameters, _NonPytreeWrapper(tuple(tapes)), execute_fn, jpc, device)