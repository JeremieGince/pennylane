# Copyright 2018-2021 Xanadu Quantum Technologies Inc.

# Licensed under the Apache License, Version 2.0 (the "License");
# you may not use this file except in compliance with the License.
# You may obtain a copy of the License at

#     http://www.apache.org/licenses/LICENSE-2.0

# Unless required by applicable law or agreed to in writing, software
# distributed under the License is distributed on an "AS IS" BASIS,
# WITHOUT WARRANTIES OR CONDITIONS OF ANY KIND, either express or implied.
# See the License for the specific language governing permissions and
# limitations under the License.
r"""
Subroutines are the most basic template, consisting of a collection of quantum operations, and not fulfilling
any of the characteristics of other templates (i.e. to prepare a specific state, to be repeated or to encode features).
"""

from .arbitrary_unitary import ArbitraryUnitary
from .commuting_evolution import CommutingEvolution
from .fermionic_double_excitation import FermionicDoubleExcitation
from .interferometer import Interferometer
from .fermionic_single_excitation import FermionicSingleExcitation
from .uccsd import UCCSD
from .approx_time_evolution import ApproxTimeEvolution
from .permute import Permute
from .qpe import QuantumPhaseEstimation
from .qmc import QuantumMonteCarlo
from .all_singles_doubles import AllSinglesDoubles
from .grover import GroverOperator
from .qft import QFT
from .kupccgsd import kUpCCGSD
from .hilbert_schmidt import HilbertSchmidt, LocalHilbertSchmidt
from .flip_sign import FlipSign
from .basis_rotation import BasisRotation
from .qsvt import QSVT, qsvt
from .select import Select
from .qdrift import QDrift
<<<<<<< HEAD
from .trotter import TrotterProduct
from .aqft import AQFT
=======
from .controlled_sequence import ControlledSequence
from .trotter import TrotterProduct
>>>>>>> 605ea73b
<|MERGE_RESOLUTION|>--- conflicted
+++ resolved
@@ -36,10 +36,6 @@
 from .qsvt import QSVT, qsvt
 from .select import Select
 from .qdrift import QDrift
-<<<<<<< HEAD
-from .trotter import TrotterProduct
-from .aqft import AQFT
-=======
 from .controlled_sequence import ControlledSequence
 from .trotter import TrotterProduct
->>>>>>> 605ea73b
+from .aqft import AQFT