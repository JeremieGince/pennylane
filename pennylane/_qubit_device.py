# Copyright 2018-2021 Xanadu Quantum Technologies Inc.

# Licensed under the Apache License, Version 2.0 (the "License");
# you may not use this file except in compliance with the License.
# You may obtain a copy of the License at

#     http://www.apache.org/licenses/LICENSE-2.0

# Unless required by applicable law or agreed to in writing, software
# distributed under the License is distributed on an "AS IS" BASIS,
# WITHOUT WARRANTIES OR CONDITIONS OF ANY KIND, either express or implied.
# See the License for the specific language governing permissions and
# limitations under the License.
"""
This module contains the :class:`QubitDevice` abstract base class.
"""

# For now, arguments may be different from the signatures provided in Device
# e.g. instead of expval(self, observable, wires, par) have expval(self, observable)
# pylint: disable=arguments-differ, abstract-method, no-value-for-parameter,too-many-instance-attributes,too-many-branches, no-member, bad-option-value, arguments-renamed
import abc
import itertools
import warnings

import numpy as np

import pennylane as qml
from pennylane import DeviceError
from pennylane.operation import operation_derivative
from pennylane.measurements import (
    Sample,
    Counts,
    Variance,
    Expectation,
    Probability,
    State,
    VnEntropy,
    MutualInfo,
)

from pennylane import Device
from pennylane.math import sum as qmlsum
from pennylane.math import multiply as qmlmul
from pennylane.wires import Wires

from pennylane.measurements import MeasurementProcess


class QubitDevice(Device):
    """Abstract base class for PennyLane qubit devices.

    The following abstract method **must** be defined:

    * :meth:`~.apply`: append circuit operations, compile the circuit (if applicable),
      and perform the quantum computation.

    Devices that generate their own samples (such as hardware) may optionally
    overwrite :meth:`~.probabilty`. This method otherwise automatically
    computes the probabilities from the generated samples, and **must**
    overwrite the following method:

    * :meth:`~.generate_samples`: Generate samples from the device from the
      exact or approximate probability distribution.

    Analytic devices **must** overwrite the following method:

    * :meth:`~.analytic_probability`: returns the probability or marginal probability from the
      device after circuit execution. :meth:`~.marginal_prob` may be used here.

    This device contains common utility methods for qubit-based devices. These
    do not need to be overwritten. Utility methods include:

    * :meth:`~.expval`, :meth:`~.var`, :meth:`~.sample`: return expectation values,
      variances, and samples of observables after the circuit has been rotated
      into the observable eigenbasis.

    Args:
        wires (int, Iterable[Number, str]]): Number of subsystems represented by the device,
            or iterable that contains unique labels for the subsystems as numbers (i.e., ``[-1, 0, 2]``)
            or strings (``['ancilla', 'q1', 'q2']``). Default 1 if not specified.
        shots (None, int, list[int]): Number of circuit evaluations/random samples used to estimate
            expectation values of observables. If ``None``, the device calculates probability, expectation values,
            and variances analytically. If an integer, it specifies the number of samples to estimate these quantities.
            If a list of integers is passed, the circuit evaluations are batched over the list of shots.
        r_dtype: Real floating point precision type.
        c_dtype: Complex floating point precision type.
    """

    # pylint: disable=too-many-public-methods

    _asarray = staticmethod(np.asarray)
    _dot = staticmethod(np.dot)
    _abs = staticmethod(np.abs)
    _reduce_sum = staticmethod(lambda array, axes: np.sum(array, axis=tuple(axes)))
    _reshape = staticmethod(np.reshape)
    _flatten = staticmethod(lambda array: array.flatten())
    _gather = staticmethod(
        lambda array, indices, axis=0: array[:, indices] if axis == 1 else array[indices]
    )  # Make sure to only use _gather with axis=0 or axis=1
    _einsum = staticmethod(np.einsum)
    _cast = staticmethod(np.asarray)
    _transpose = staticmethod(np.transpose)
    _tensordot = staticmethod(np.tensordot)
    _conj = staticmethod(np.conj)
    _imag = staticmethod(np.imag)
    _roll = staticmethod(np.roll)
    _stack = staticmethod(np.stack)
    _outer = staticmethod(np.outer)
    _diag = staticmethod(np.diag)
    _real = staticmethod(np.real)
    _size = staticmethod(np.size)
    _ndim = staticmethod(np.ndim)

    @staticmethod
    def _scatter(indices, array, new_dimensions):
        new_array = np.zeros(new_dimensions, dtype=array.dtype.type)
        new_array[indices] = array
        return new_array

    @staticmethod
    def _const_mul(constant, array):
        """Data type preserving multiply operation"""
        return qmlmul(constant, array, dtype=array.dtype)

    def _permute_wires(self, observable):
        r"""Given an observable which acts on multiple wires, permute the wires to
          be consistent with the device wire order.

          Suppose we are given an observable :math:`\hat{O} = \Identity \otimes \Identity \otimes \hat{Z}`.
          This observable can be represented in many ways:

        .. code-block:: python

              O_1 = qml.Identity(wires=0) @ qml.Identity(wires=1) @ qml.PauliZ(wires=2)
              O_2 = qml.PauliZ(wires=2) @ qml.Identity(wires=0) @ qml.Identity(wires=1)

          Notice that while the explicit tensor product matrix representation of :code:`O_1` and :code:`O_2` is
          different, the underlying operator is identical due to the wire labelling (assuming the labels in
          ascending order are {0,1,2}). If we wish to compute the expectation value of such an observable, we must
          ensure it is identical in both cases. To facilitate this, we permute the wires in our state vector such
          that they are consistent with this swapping of order in the tensor observable.

        .. code-block:: python

              >>> print(0_1.wires)
              <Wires = [0, 1, 2]>
              >>> print(O_2.wires)
              <Wires = [2, 0, 1]>

          We might naively think that we must permute our state vector to match the wire order of our tensor observable.
          We must be careful and realize that the wire order of the terms in the tensor observable DOES NOT match the
          permutation of the terms themselves. As an example we directly compare :code:`O_1` and :code:`O_2`:

          The first term in :code:`O_1` (:code:`qml.Identity(wires=0)`) became the second term in :code:`O_2`.
          By similar comparison we see that each term in the tensor product was shifted one position forward
          (i.e 0 --> 1, 1 --> 2, 2 --> 0). The wires in our permuted quantum state should follow their respective
          terms in the tensor product observable.

          Thus, the correct wire ordering should be :code:`permuted_wires = <Wires = [1, 2, 0]>`. But if we had
          taken the naive approach we would have permuted our state according to
          :code:`permuted_wires = <Wires = [2, 0, 1]>` which is NOT correct.

          This function uses the observable wires and the global device wire ordering in order to determine the
          permutation of the wires in the observable required such that if our quantum state vector is
          permuted accordingly then the amplitudes of the state will match the matrix representation of the observable.

          Args:
              observable (Observable): the observable whose wires are to be permuted.

          Returns:
              permuted_wires (Wires): permuted wires object
        """
        ordered_obs_wire_lst = self.order_wires(
            observable.wires
        ).tolist()  # order according to device wire order

        mapped_wires = self.map_wires(observable.wires)
        if isinstance(mapped_wires, Wires):
            # by default this should be a Wires obj, but it is overwritten to list object in default.qubit
            mapped_wires = mapped_wires.tolist()

        permutation = np.argsort(mapped_wires)  # extract permutation via argsort

        permuted_wires = Wires([ordered_obs_wire_lst[index] for index in permutation])
        return permuted_wires

    observables = {
        "PauliX",
        "PauliY",
        "PauliZ",
        "Hadamard",
        "Hermitian",
        "Identity",
        "Projector",
        "Sum",
        "Sprod",
    }

    def __init__(
        self, wires=1, shots=None, *, r_dtype=np.float64, c_dtype=np.complex128, analytic=None
    ):
        super().__init__(wires=wires, shots=shots, analytic=analytic)

        if "float" not in str(r_dtype):
            raise DeviceError("Real datatype must be a floating point type.")
        if "complex" not in str(c_dtype):
            raise DeviceError("Complex datatype must be a complex floating point type.")

        self.C_DTYPE = c_dtype
        self.R_DTYPE = r_dtype

        self._samples = None
        """None or array[int]: stores the samples generated by the device
        *after* rotation to diagonalize the observables."""

    @classmethod
    def capabilities(cls):

        capabilities = super().capabilities().copy()
        capabilities.update(
            model="qubit",
            supports_broadcasting=False,
            supports_finite_shots=True,
            supports_tensor_observables=True,
            returns_probs=True,
        )
        return capabilities

    def reset(self):
        """Reset the backend state.

        After the reset, the backend should be as if it was just constructed.
        Most importantly the quantum state is reset to its initial value.
        """
        self._samples = None

    def _collect_shotvector_results(self, circuit, counts_exist):
        """Obtain and process statistics when using a shot vector.
        This routine is part of the ``execute()`` method."""

        if self._ndim(self._samples) == 3:
            raise NotImplementedError(
                "Parameter broadcasting when using a shot vector is not supported yet."
            )
        results = []
        s1 = 0

        for shot_tuple in self._shot_vector:
            s2 = s1 + np.prod(shot_tuple)
            r = self.statistics(circuit.observables, shot_range=[s1, s2], bin_size=shot_tuple.shots)

            if qml.math._multi_dispatch(r) == "jax":  # pylint: disable=protected-access
                r = r[0]
            elif not counts_exist:
                # Measurement types except for Counts
                r = qml.math.squeeze(r)

            if counts_exist:

                # This happens when at least one measurement type is Counts
                for result_group in r:
                    if isinstance(result_group, list):
                        # List that contains one or more dictionaries
                        results.extend(result_group)
                    else:
                        # Other measurement results
                        results.append(result_group.T)

            elif shot_tuple.copies > 1:
                results.extend(r.T)
            else:
                results.append(r.T)

            s1 = s2

        multiple_sampled_jobs = circuit.is_sampled and self._has_partitioned_shots()
        if not multiple_sampled_jobs and not counts_exist:
            # Can only stack single element outputs
            results = self._stack(results)

        return results

    def execute(self, circuit, **kwargs):
        """Execute a queue of quantum operations on the device and then
        measure the given observables.

        For plugin developers: instead of overwriting this, consider
        implementing a suitable subset of

        * :meth:`apply`

        * :meth:`~.generate_samples`

        * :meth:`~.probability`

        Additional keyword arguments may be passed to the this method
        that can be utilised by :meth:`apply`. An example would be passing
        the ``QNode`` hash that can be used later for parametric compilation.

        Args:
            circuit (~.tapes.QuantumTape): circuit to execute on the device

        Raises:
            QuantumFunctionError: if the value of :attr:`~.Observable.return_type` is not supported

        Returns:
            array[float]: measured value(s)
        """
        self.check_validity(circuit.operations, circuit.observables)

        # apply all circuit operations
        self.apply(circuit.operations, rotations=circuit.diagonalizing_gates, **kwargs)

        # generate computational basis samples
        if self.shots is not None or circuit.is_sampled:
            self._samples = self.generate_samples()

        ret_types = [m.return_type for m in circuit.measurements]
        counts_exist = any(ret is qml.measurements.Counts for ret in ret_types)

        # compute the required statistics
        if not self.analytic and self._shot_vector is not None:
            results = self._collect_shotvector_results(circuit, counts_exist)
        else:
            results = self.statistics(circuit.observables)

        if not circuit.is_sampled:

            if len(circuit.measurements) == 1:
                if ret_types[0] is qml.measurements.State:
                    # State: assumed to only be allowed if it's the only measurement
                    results = self._asarray(results, dtype=self.C_DTYPE)
                elif circuit.measurements[0].return_type is not qml.measurements.Counts:
                    # Measurements with expval, var or probs
                    try:
                        # Feature for returning custom objects: if the type cannot be cast to float then we can still allow it as an output
                        results = self._asarray(results, dtype=self.R_DTYPE)
                    except TypeError:
                        pass

            elif all(
                ret in (qml.measurements.Expectation, qml.measurements.Variance)
                for ret in ret_types
            ):
                # Measurements with expval or var
                results = self._asarray(results, dtype=self.R_DTYPE)
            elif not counts_exist:
                # all the other cases except any counts
                results = self._asarray(results)

        elif circuit.all_sampled and not self._has_partitioned_shots():
            results = self._asarray(results)
        else:
            results = tuple(
                qml.math.squeeze(self._asarray(r)) if not isinstance(r, dict) else r
                for r in results
            )

        # increment counter for number of executions of qubit device
        self._num_executions += 1

        if self.tracker.active:
            self.tracker.update(executions=1, shots=self._shots)
            self.tracker.record()
        return results

    def execute_new(self, circuit, **kwargs):
        """New execute (update of return type) function, it executes a queue of quantum operations on the device and
        then measure the given observables. More case will be added in future PRs, for the moment it only supports
        measurements without shots.

        For plugin developers: instead of overwriting this, consider
        implementing a suitable subset of

        * :meth:`apply`

        * :meth:`~.generate_samples`

        * :meth:`~.probability`

        Additional keyword arguments may be passed to the this method
        that can be utilised by :meth:`apply`. An example would be passing
        the ``QNode`` hash that can be used later for parametric compilation.

        Args:
            circuit (~.tapes.QuantumTape): circuit to execute on the device

        Raises:
            QuantumFunctionError: if the value of :attr:`~.Observable.return_type` is not supported

        Returns:
            array[float]: measured value(s)
        """
        self.check_validity(circuit.operations, circuit.observables)

        # apply all circuit operations
        self.apply(circuit.operations, rotations=circuit.diagonalizing_gates, **kwargs)

        # generate computational basis samples
        if self.shots is not None:
            self._samples = self.generate_samples()

        # compute the required statistics
        if self._shot_vector is not None:

            results = self.shot_vec_statistics(circuit)

        else:
            results = self.statistics_new(circuit.observables)
            single_measurement = len(circuit.measurements) == 1

            if single_measurement:
                results = results[0]
            else:
                results = tuple(results)

        # increment counter for number of executions of qubit device
        # self._num_executions += 1

        # if self.tracker.active:
        #     self.tracker.update(executions=1, shots=self._shots)
        #     self.tracker.record()
        return results

    def shot_vec_statistics(self, circuit):
        """Process measurement results from circuit execution using a device
        with a shot vector and return statistics.

        This is an auxiliary method of execute_new and uses statistics_new.

        When using shot vectors, measurement results for each item of the shot
        vector are contained in a tuple.

        Args:
            circuit (~.tapes.QuantumTape): circuit to execute on the device

        Raises:
            QuantumFunctionError: if the value of :attr:`~.Observable.return_type` is not supported

        Returns:
            tuple: stastics for each shot item from the shot vector
        """
        results = []
        s1 = 0

        ret_types = [m.return_type for m in circuit.measurements]
        counts_exist = any(ret is qml.measurements.Counts for ret in ret_types)
        single_measurement = len(circuit.measurements) == 1

        for shot_tuple in self._shot_vector:
            s2 = s1 + np.prod(shot_tuple)
            r = self.statistics_new(
                circuit.observables, shot_range=[s1, s2], bin_size=shot_tuple.shots
            )

            # This will likely be required:
            # if qml.math._multi_dispatch(r) == "jax":  # pylint: disable=protected-access
            #     r = r[0]

            if single_measurement:
<<<<<<< HEAD
                r = r[0] if counts_exist else qml.math.squeeze(r)
            else:
                if shot_tuple.copies == 1:
                    r = tuple(
                        r_[0]
                        if isinstance(r_, list)  # need to unwrap the single element
                        else qml.math.squeeze(r_).T
=======
                r = r[0]  # if counts_exist else qml.math.squeeze(r)
            else:
                if shot_tuple.copies == 1:
                    r = tuple(
                        r_[0] if isinstance(r_, list) else r_.T  # need to unwrap the single element
>>>>>>> 7a32588a
                        for idx, r_ in enumerate(r)
                    )
                else:

                    if counts_exist:
                        r = self._multi_meas_with_counts_shot_vec(circuit, shot_tuple, r)
                    else:
<<<<<<< HEAD
                        # r is a nested sequence, contains the results for multiple measurements
                        # Each item of r has copies length
=======
                        # r is a nested sequence, contains the results for
                        # multiple measurements
                        #
                        # Each item of r has copies length, we need to extract
                        # each measurement result from the arrays

                        # 1. transpose: applied because measurements like probs
                        # for multiple copies output results with shape (N,
                        # copies) and we'd like to index straight to get rows
                        # which requires a shape of (copies, N)
                        # 2. asarray: done because indexing into a flat array produces a
                        # scalar instead of a scalar shaped array
>>>>>>> 7a32588a
                        r = [
                            tuple(self._asarray(r_.T[idx]) for r_ in r)
                            for idx in range(shot_tuple.copies)
                        ]

            if isinstance(r, qml.numpy.ndarray):
                if shot_tuple.copies > 1:
                    results.extend(r.T)
                else:
                    results.append(r.T)

            else:
                if single_measurement and counts_exist:
                    # Results are nested in a sequence
                    results.extend(r)
                elif not single_measurement and shot_tuple.copies > 1:
                    # Some samples may still be transposed, fix their shapes
                    # Leave dictionaries intact
                    r = [
<<<<<<< HEAD
                        tuple(
                            qml.math.squeeze(elem.T) if not isinstance(elem, dict) else elem
                            for elem in r_
                        )
=======
                        tuple(elem.T if not isinstance(elem, dict) else elem for elem in r_)
>>>>>>> 7a32588a
                        for r_ in r
                    ]
                    results.extend(r)
                else:
                    results.append(r)

            s1 = s2

        results = tuple(results)
        return results

    def _multi_meas_with_counts_shot_vec(self, circuit, shot_tuple, r):
        """Auxiliary function of the shot_vec_statistics and execute_new
        functions for post-processing the results of multiple measurements at
        least one of which was a counts measurement.

        The measurements were executed on a device that defines a shot vector.
        """
        # First: iterate over each group of measurement
        # results that contain copies many outcomes for a
        # single measurement
        new_r = []

        # Each item of r has copies length
        for idx in range(shot_tuple.copies):
            result_group = []

            for idx2, r_ in enumerate(r):
                measurement_proc = circuit.measurements[idx2]
                if measurement_proc.return_type is Probability or (
                    measurement_proc.return_type is Sample and measurement_proc.obs
                ):

                    # Here, the result has a shape of (num_basis_states, shot_tuple.copies)
                    # Extract a single row -> shape (num_basis_states,)
                    result = r_[:, idx]
                else:
                    result = r_[idx]

                if not circuit.observables[idx2].return_type is Counts:
                    result = self._asarray(result.T)

                result_group.append(result)

            new_r.append(tuple(result_group))

        return new_r

    def batch_execute(self, circuits):
        """Execute a batch of quantum circuits on the device.

        The circuits are represented by tapes, and they are executed one-by-one using the
        device's ``execute`` method. The results are collected in a list.

        For plugin developers: This function should be overwritten if the device can efficiently run multiple
        circuits on a backend, for example using parallel and/or asynchronous executions.

        Args:
            circuits (list[.tapes.QuantumTape]): circuits to execute on the device

        Returns:
            list[array[float]]: list of measured value(s)
        """
        # TODO: This method and the tests can be globally implemented by Device
        # once it has the same signature in the execute() method

        results = []
        for circuit in circuits:
            # we need to reset the device here, else it will
            # not start the next computation in the zero state
            self.reset()

            # TODO: Insert control on value here
            res = self.execute(circuit)
            results.append(res)

        if self.tracker.active:
            self.tracker.update(batches=1, batch_len=len(circuits))
            self.tracker.record()

        return results

    def batch_execute_new(self, circuits):
        """Temporary batch execute function, waiting for QNode execution of the new return types. Execute a batch of
        quantum circuits on the device.

        The circuits are represented by tapes, and they are executed one-by-one using the
        device's ``execute`` method. The results are collected in a list.

        For plugin developers: This function should be overwritten if the device can efficiently run multiple
        circuits on a backend, for example using parallel and/or asynchronous executions.

        Args:
            circuits (list[.tapes.QuantumTape]): circuits to execute on the device

        Returns:
            list[array[float]]: list of measured value(s)
        """
        # TODO: This method and the tests can be globally implemented by Device
        # once it has the same signature in the execute() method

        results = []
        for circuit in circuits:
            # we need to reset the device here, else it will
            # not start the next computation in the zero state
            self.reset()

            # Insert control on value here
            res = self.execute_new(circuit)
            results.append(res)

        # if self.tracker.active:
        #     self.tracker.update(batches=1, batch_len=len(circuits))
        #     self.tracker.record()

        return results

    @abc.abstractmethod
    def apply(self, operations, **kwargs):
        """Apply quantum operations, rotate the circuit into the measurement
        basis, and compile and execute the quantum circuit.

        This method receives a list of quantum operations queued by the QNode,
        and should be responsible for:

        * Constructing the quantum program
        * (Optional) Rotating the quantum circuit using the rotation
          operations provided. This diagonalizes the circuit so that arbitrary
          observables can be measured in the computational basis.
        * Compile the circuit
        * Execute the quantum circuit

        Both arguments are provided as lists of PennyLane :class:`~.Operation`
        instances. Useful properties include :attr:`~.Operation.name`,
        :attr:`~.Operation.wires`, and :attr:`~.Operation.parameters`,
        and :attr:`~.Operation.inverse`:

        >>> op = qml.RX(0.2, wires=[0])
        >>> op.name # returns the operation name
        "RX"
        >>> op.wires # returns a Wires object representing the wires that the operation acts on
        <Wires = [0]>
        >>> op.parameters # returns a list of parameters
        [0.2]
        >>> op.inverse # check if the operation should be inverted
        False
        >>> op = qml.RX(0.2, wires=[0]).inv
        >>> op.inverse
        True

        Args:
            operations (list[~.Operation]): operations to apply to the device

        Keyword args:
            rotations (list[~.Operation]): operations that rotate the circuit
                pre-measurement into the eigenbasis of the observables.
            hash (int): the hash value of the circuit constructed by `CircuitGraph.hash`
        """

    @staticmethod
    def active_wires(operators):
        """Returns the wires acted on by a set of operators.

        Args:
            operators (list[~.Operation]): operators for which
                we are gathering the active wires

        Returns:
            Wires: wires activated by the specified operators
        """
        list_of_wires = [op.wires for op in operators]

        return Wires.all_wires(list_of_wires)

    def statistics(self, observables, shot_range=None, bin_size=None):
        """Process measurement results from circuit execution and return statistics.

        This includes returning expectation values, variance, samples, probabilities, states, and
        density matrices.

        Args:
            observables (List[.Observable]): the observables to be measured
            shot_range (tuple[int]): 2-tuple of integers specifying the range of samples
                to use. If not specified, all samples are used.
            bin_size (int): Divides the shot range into bins of size ``bin_size``, and
                returns the measurement statistic separately over each bin. If not
                provided, the entire shot range is treated as a single bin.

        Raises:
            QuantumFunctionError: if the value of :attr:`~.Observable.return_type` is not supported

        Returns:
            Union[float, List[float]]: the corresponding statistics

        .. details::
            :title: Usage Details

            The ``shot_range`` and ``bin_size`` arguments allow for the statistics
            to be performed on only a subset of device samples. This finer level
            of control is accessible from the main UI by instantiating a device
            with a batch of shots.

            For example, consider the following device:

            >>> dev = qml.device("my_device", shots=[5, (10, 3), 100])

            This device will execute QNodes using 135 shots, however
            measurement statistics will be **coarse grained** across these 135
            shots:

            * All measurement statistics will first be computed using the
              first 5 shots --- that is, ``shots_range=[0, 5]``, ``bin_size=5``.

            * Next, the tuple ``(10, 3)`` indicates 10 shots, repeated 3 times. We will want to use
              ``shot_range=[5, 35]``, performing the expectation value in bins of size 10
              (``bin_size=10``).

            * Finally, we repeat the measurement statistics for the final 100 shots,
              ``shot_range=[35, 135]``, ``bin_size=100``.
        """
        results = []

        for obs in observables:
            # Pass instances directly
            if obs.return_type is Expectation:
                # Appends a result of shape (num_bins,) if bin_size is not None, else a scalar
                results.append(self.expval(obs, shot_range=shot_range, bin_size=bin_size))

            elif obs.return_type is Variance:
                # Appends a result of shape (num_bins,) if bin_size is not None, else a scalar
                results.append(self.var(obs, shot_range=shot_range, bin_size=bin_size))

            elif obs.return_type is Sample:
                # Appends a result of shape (shots, num_bins,) if bin_size is not None else (shots,)
                results.append(
                    self.sample(obs, shot_range=shot_range, bin_size=bin_size, counts=False)
                )

            elif obs.return_type is Counts:
                results.append(
                    self.sample(obs, shot_range=shot_range, bin_size=bin_size, counts=True)
                )

            elif obs.return_type is Probability:
                # Appends a result of shape (2**len(obs.wires), num_bins,)
                # if bin_size is not None else (2**len(obs.wires),)
                results.append(
                    self.probability(wires=obs.wires, shot_range=shot_range, bin_size=bin_size)
                )

            elif obs.return_type is State:
                if len(observables) > 1:
                    raise qml.QuantumFunctionError(
                        "The state or density matrix cannot be returned in combination"
                        " with other return types"
                    )

                # Check if the state is accessible and decide to return the state or the density
                # matrix.
                results.append(self.access_state(wires=obs.wires))

            elif obs.return_type is VnEntropy:
                if self.wires.labels != tuple(range(self.num_wires)):
                    raise qml.QuantumFunctionError(
                        "Returning the Von Neumann entropy is not supported when using custom wire labels"
                    )
                results.append(self.vn_entropy(wires=obs.wires, log_base=obs.log_base))

            elif obs.return_type is MutualInfo:
                if self.wires.labels != tuple(range(self.num_wires)):
                    raise qml.QuantumFunctionError(
                        "Returning the mutual information is not supported when using custom wire labels"
                    )
                wires0, wires1 = obs.raw_wires
                results.append(
                    self.mutual_info(wires0=wires0, wires1=wires1, log_base=obs.log_base)
                )

            elif obs.return_type is not None:
                raise qml.QuantumFunctionError(
                    f"Unsupported return type specified for observable {obs.name}"
                )

        return results

    def statistics_new(self, observables, shot_range=None, bin_size=None):
        """Process measurement results from circuit execution and return statistics.

        This includes returning expectation values, variance, samples, probabilities, states, and
        density matrices.

        Args:
            observables (List[.Observable]): the observables to be measured
            shot_range (tuple[int]): 2-tuple of integers specifying the range of samples
                to use. If not specified, all samples are used.
            bin_size (int): Divides the shot range into bins of size ``bin_size``, and
                returns the measurement statistic separately over each bin. If not
                provided, the entire shot range is treated as a single bin.

        Raises:
            QuantumFunctionError: if the value of :attr:`~.Observable.return_type` is not supported

        Returns:
            Union[float, List[float]]: the corresponding statistics

        .. details::
            :title: Usage Details

            The ``shot_range`` and ``bin_size`` arguments allow for the statistics
            to be performed on only a subset of device samples. This finer level
            of control is accessible from the main UI by instantiating a device
            with a batch of shots.

            For example, consider the following device:

            >>> dev = qml.device("my_device", shots=[5, (10, 3), 100])

            This device will execute QNodes using 135 shots, however
            measurement statistics will be **course grained** across these 135
            shots:

            * All measurement statistics will first be computed using the
              first 5 shots --- that is, ``shots_range=[0, 5]``, ``bin_size=5``.

            * Next, the tuple ``(10, 3)`` indicates 10 shots, repeated 3 times. We will want to use
              ``shot_range=[5, 35]``, performing the expectation value in bins of size 10
              (``bin_size=10``).

            * Finally, we repeat the measurement statistics for the final 100 shots,
              ``shot_range=[35, 135]``, ``bin_size=100``.
        """
        results = []

        for obs in observables:
<<<<<<< HEAD
=======

            # 1. Based on the return_type, compute statistics
>>>>>>> 7a32588a
            # Pass instances directly
            if obs.return_type is Expectation:
                result = self.expval(obs, shot_range=shot_range, bin_size=bin_size)

            elif obs.return_type is Variance:
                result = self.var(obs, shot_range=shot_range, bin_size=bin_size)

            elif obs.return_type is Sample:
                samples = self.sample(obs, shot_range=shot_range, bin_size=bin_size, counts=False)
                result = qml.math.squeeze(samples)

            elif obs.return_type is Counts:
                result = self.sample(obs, shot_range=shot_range, bin_size=bin_size, counts=True)

            elif obs.return_type is Probability:
                result = self.probability(wires=obs.wires, shot_range=shot_range, bin_size=bin_size)

            elif obs.return_type is State:
                if len(observables) > 1:
                    raise qml.QuantumFunctionError(
                        "The state or density matrix cannot be returned in combination"
                        " with other return types"
                    )

                # Check if the state is accessible and decide to return the state or the density
                # matrix.
                state = self.access_state(wires=obs.wires)
                result = self._asarray(state, dtype=self.C_DTYPE)

            elif obs.return_type is VnEntropy:
                if self.wires.labels != tuple(range(self.num_wires)):
                    raise qml.QuantumFunctionError(
                        "Returning the Von Neumann entropy is not supported when using custom wire labels"
                    )
                result = self.vn_entropy(wires=obs.wires, log_base=obs.log_base)

            elif obs.return_type is MutualInfo:
                if self.wires.labels != tuple(range(self.num_wires)):
                    raise qml.QuantumFunctionError(
                        "Returning the mutual information is not supported when using custom wire labels"
                    )
                wires0, wires1 = obs.raw_wires
                result = self.mutual_info(wires0=wires0, wires1=wires1, log_base=obs.log_base)

            elif obs.return_type is not None:
                raise qml.QuantumFunctionError(
                    f"Unsupported return type specified for observable {obs.name}"
                )

<<<<<<< HEAD
=======
            # 2. Post-process statistics results (if need be)
>>>>>>> 7a32588a
            float_return_types = {Expectation, Variance, Probability, VnEntropy, MutualInfo}

            if obs.return_type in float_return_types:
                result = self._asarray(result, dtype=self.R_DTYPE)

<<<<<<< HEAD
=======
            if self._shot_vector is not None and isinstance(result, np.ndarray):
                # In the shot vector case, measurement results may be of shape (N, 1) instead of (N,)
                # Squeeze the result to transform the results
                #
                # E.g.,
                # before:
                # [[0.489]
                #  [0.511]
                #  [0.   ]
                #  [0.   ]]
                #
                # after: [0.489 0.511 0.    0.   ]
                result = qml.math.squeeze(result)

            # 3. Append to final list
>>>>>>> 7a32588a
            results.append(result)

        return results

    def access_state(self, wires=None):
        """Check that the device has access to an internal state and return it if available.

        Args:
            wires (Wires): wires of the reduced system

        Raises:
            QuantumFunctionError: if the device is not capable of returning the state

        Returns:
            array or tensor: the state or the density matrix of the device
        """
        if not self.capabilities().get("returns_state"):
            raise qml.QuantumFunctionError(
                "The current device is not capable of returning the state"
            )

        state = getattr(self, "state", None)

        if state is None:
            raise qml.QuantumFunctionError("The state is not available in the current device")

        if wires:
            density_matrix = self.density_matrix(wires)
            return density_matrix

        return state

    def generate_samples(self):
        r"""Returns the computational basis samples generated for all wires.

        Note that PennyLane uses the convention :math:`|q_0,q_1,\dots,q_{N-1}\rangle` where
        :math:`q_0` is the most significant bit.

        .. warning::

            This method should be overwritten on devices that
            generate their own computational basis samples, with the resulting
            computational basis samples stored as ``self._samples``.

        Returns:
             array[complex]: array of samples in the shape ``(dev.shots, dev.num_wires)``
        """
        number_of_states = 2**self.num_wires

        rotated_prob = self.analytic_probability()

        samples = self.sample_basis_states(number_of_states, rotated_prob)
        return self.states_to_binary(samples, self.num_wires)

    def sample_basis_states(self, number_of_states, state_probability):
        """Sample from the computational basis states based on the state
        probability.

        This is an auxiliary method to the generate_samples method.

        Args:
            number_of_states (int): the number of basis states to sample from
            state_probability (array[float]): the computational basis probability vector

        Returns:
            array[int]: the sampled basis states
        """
        if self.shots is None:
            raise qml.QuantumFunctionError(
                "The number of shots has to be explicitly set on the device "
                "when using sample-based measurements."
            )

        shots = self.shots

        basis_states = np.arange(number_of_states)
        if self._ndim(state_probability) == 2:
            # np.random.choice does not support broadcasting as needed here.
            return np.array(
                [np.random.choice(basis_states, shots, p=prob) for prob in state_probability]
            )
        return np.random.choice(basis_states, shots, p=state_probability)

    def generate_basis_states(self, num_wires, dtype=np.uint32):
        """
        Generates basis states in binary representation according to the number
        of wires specified.

        The states_to_binary method creates basis states faster (for larger
        systems at times over x25 times faster) than the approach using
        ``itertools.product``, at the expense of using slightly more memory.

        Due to the large size of the integer arrays for more than 32 bits,
        memory allocation errors may arise in the states_to_binary method.
        Hence we constraint the dtype of the array to represent unsigned
        integers on 32 bits. Due to this constraint, an overflow occurs for 32
        or more wires, therefore this approach is used only for fewer wires.

        For smaller number of wires speed is comparable to the next approach
        (using ``itertools.product``), hence we resort to that one for testing
        purposes.

        Args:
            num_wires (int): the number wires
            dtype=np.uint32 (type): the data type of the arrays to use

        Returns:
            array[int]: the sampled basis states
        """
        if 2 < num_wires < 32:
            states_base_ten = np.arange(2**num_wires, dtype=dtype)
            return self.states_to_binary(states_base_ten, num_wires, dtype=dtype)

        # A slower, but less memory intensive method
        basis_states_generator = itertools.product((0, 1), repeat=num_wires)
        return np.fromiter(itertools.chain(*basis_states_generator), dtype=int).reshape(
            -1, num_wires
        )

    @staticmethod
    def states_to_binary(samples, num_wires, dtype=np.int64):
        """Convert basis states from base 10 to binary representation.

        This is an auxiliary method to the generate_samples method.

        Args:
            samples (array[int]): samples of basis states in base 10 representation
            num_wires (int): the number of qubits
            dtype (type): Type of the internal integer array to be used. Can be
                important to specify for large systems for memory allocation
                purposes.

        Returns:
            array[int]: basis states in binary representation
        """
        powers_of_two = 1 << np.arange(num_wires, dtype=dtype)
        # `samples` typically is one-dimensional, but can be two-dimensional with broadcasting.
        # In any case we want to append a new axis at the *end* of the shape.
        states_sampled_base_ten = samples[..., None] & powers_of_two
        # `states_sampled_base_ten` can be two- or three-dimensional. We revert the *last* axis.
        return (states_sampled_base_ten > 0).astype(dtype)[..., ::-1]

    @property
    def circuit_hash(self):
        """The hash of the circuit upon the last execution.

        This can be used by devices in :meth:`~.apply` for parametric compilation.
        """
        raise NotImplementedError

    @property
    def state(self):
        """Returns the state vector of the circuit prior to measurement.

        .. note::

            Only state vector simulators support this property. Please see the
            plugin documentation for more details.
        """
        raise NotImplementedError

    def density_matrix(self, wires):
        """Returns the reduced density matrix over the given wires.

        Args:
            wires (Wires): wires of the reduced system

        Returns:
            array[complex]: complex array of shape ``(2 ** len(wires), 2 ** len(wires))``
            representing the reduced density matrix of the state prior to measurement.
        """
        state = getattr(self, "state", None)
        wires = self.map_wires(wires)
        return qml.math.reduced_dm(state, indices=wires, c_dtype=self.C_DTYPE)

    def vn_entropy(self, wires, log_base):
        r"""Returns the Von Neumann entropy prior to measurement.

        .. math::
            S( \rho ) = -\text{Tr}( \rho \log ( \rho ))

        Args:
            wires (Wires): Wires of the considered subsystem.
            log_base (float): Base for the logarithm, default is None the natural logarithm is used in this case.

        Returns:
            float: returns the Von Neumann entropy
        """
        try:
            state = self.access_state()
        except qml.QuantumFunctionError as e:  # pragma: no cover
            raise NotImplementedError(
                f"Cannot compute the Von Neumman entropy with device {self.name} that is not capable of returning the "
                f"state. "
            ) from e
        wires = wires.tolist()
        return qml.math.vn_entropy(state, indices=wires, c_dtype=self.C_DTYPE, base=log_base)

    def mutual_info(self, wires0, wires1, log_base):
        r"""Returns the mutual information prior to measurement:

        .. math::

            I(A, B) = S(\rho^A) + S(\rho^B) - S(\rho^{AB})

        where :math:`S` is the von Neumann entropy.

        Args:
            wires0 (Wires): wires of the first subsystem
            wires1 (Wires): wires of the second subsystem
            log_base (float): base to use in the logarithm

        Returns:
            float: the mutual information
        """
        try:
            state = self.access_state()
        except qml.QuantumFunctionError as e:  # pragma: no cover
            raise NotImplementedError(
                f"Cannot compute the mutual information with device {self.name} that is not capable of returning the "
                f"state. "
            ) from e

        wires0 = wires0.tolist()
        wires1 = wires1.tolist()

        return qml.math.mutual_info(
            state, indices0=wires0, indices1=wires1, c_dtype=self.C_DTYPE, base=log_base
        )

    def analytic_probability(self, wires=None):
        r"""Return the (marginal) probability of each computational basis
        state from the last run of the device.

        PennyLane uses the convention
        :math:`|q_0,q_1,\dots,q_{N-1}\rangle` where :math:`q_0` is the most
        significant bit.

        If no wires are specified, then all the basis states representable by
        the device are considered and no marginalization takes place.

        .. note::

            :meth:`marginal_prob` may be used as a utility method
            to calculate the marginal probability distribution.

        Args:
            wires (Iterable[Number, str], Number, str, Wires): wires to return
                marginal probabilities for. Wires not provided are traced out of the system.

        Returns:
            array[float]: list of the probabilities
        """
        raise NotImplementedError

    def estimate_probability(self, wires=None, shot_range=None, bin_size=None):
        """Return the estimated probability of each computational basis state
        using the generated samples.

        Args:
            wires (Iterable[Number, str], Number, str, Wires): wires to calculate
                marginal probabilities for. Wires not provided are traced out of the system.
            shot_range (tuple[int]): 2-tuple of integers specifying the range of samples
                to use. If not specified, all samples are used.
            bin_size (int): Divides the shot range into bins of size ``bin_size``, and
                returns the measurement statistic separately over each bin. If not
                provided, the entire shot range is treated as a single bin.

        Returns:
            array[float]: list of the probabilities
        """

        wires = wires or self.wires
        # convert to a Wires object
        wires = Wires(wires)
        # translate to wire labels used by device
        device_wires = self.map_wires(wires)
        num_wires = len(device_wires)

        if shot_range is None:
            # The Ellipsis (...) corresponds to broadcasting and shots dimensions or only shots
            samples = self._samples[..., device_wires]
        else:
            # The Ellipsis (...) corresponds to the broadcasting dimension or no axis at all
            samples = self._samples[..., slice(*shot_range), device_wires]

        # convert samples from a list of 0, 1 integers, to base 10 representation
        powers_of_two = 2 ** np.arange(num_wires)[::-1]
        indices = samples @ powers_of_two

        # `self._samples` typically has two axes ((shots, wires)) but can also have three with
        # broadcasting ((batch_size, shots, wires)) so that we simply read out the batch_size.
        batch_size = self._samples.shape[0] if np.ndim(self._samples) == 3 else None
        dim = 2**num_wires
        # count the basis state occurrences, and construct the probability vector
        if bin_size is not None:
            num_bins = samples.shape[-2] // bin_size
            prob = self._count_binned_samples(indices, batch_size, dim, bin_size, num_bins)
        else:
            prob = self._count_unbinned_samples(indices, batch_size, dim)

        return self._asarray(prob, dtype=self.R_DTYPE)

    @staticmethod
    def _count_unbinned_samples(indices, batch_size, dim):
        """Count the occurences of sampled indices and convert them to relative
        counts in order to estimate their occurence probability."""
        if batch_size is None:
            prob = np.zeros(dim, dtype=np.float64)
            basis_states, counts = np.unique(indices, return_counts=True)
            prob[basis_states] = counts / len(indices)

            return prob

        prob = np.zeros((batch_size, dim), dtype=np.float64)

        for i, idx in enumerate(indices):  # iterate over the broadcasting dimension
            basis_states, counts = np.unique(idx, return_counts=True)
            prob[i, basis_states] = counts / len(idx)

        return prob

    @staticmethod
    def _count_binned_samples(indices, batch_size, dim, bin_size, num_bins):
        """Count the occurences of bins of sampled indices and convert them to relative
        counts in order to estimate their occurence probability per bin."""

        if batch_size is None:
            prob = np.zeros((dim, num_bins), dtype=np.float64)
            indices = indices.reshape((num_bins, bin_size))
            # count the basis state occurrences, and construct the probability vector for each bin
            for b, idx in enumerate(indices):
                basis_states, counts = np.unique(idx, return_counts=True)
                prob[basis_states, b] = counts / bin_size

            return prob

        prob = np.zeros((batch_size, dim, num_bins), dtype=np.float64)
        indices = indices.reshape((batch_size, num_bins, bin_size))

        # count the basis state occurrences, and construct the probability vector
        # for each bin and broadcasting index
        for i, _indices in enumerate(indices):  # First iterate over broadcasting dimension
            for b, idx in enumerate(_indices):  # Then iterate over bins dimension
                basis_states, counts = np.unique(idx, return_counts=True)
                prob[i, basis_states, b] = counts / bin_size

        return prob

    def probability(self, wires=None, shot_range=None, bin_size=None):
        """Return either the analytic probability or estimated probability of
        each computational basis state.

        Devices that require a finite number of shots always return the
        estimated probability.

        Args:
            wires (Iterable[Number, str], Number, str, Wires): wires to return
                marginal probabilities for. Wires not provided are traced out of the system.

        Returns:
            array[float]: list of the probabilities
        """

        if self.shots is None:
            return self.analytic_probability(wires=wires)

        return self.estimate_probability(wires=wires, shot_range=shot_range, bin_size=bin_size)

    @staticmethod
    def _get_batch_size(tensor, expected_shape, expected_size):
        """Determine whether a tensor has an additional batch dimension for broadcasting,
        compared to an expected_shape. As QubitDevice does not natively support broadcasting,
        it always reports no batch size, that is ``batch_size=None``"""
        # pylint: disable=unused-argument
        return None

    def marginal_prob(self, prob, wires=None):
        r"""Return the marginal probability of the computational basis
        states by summing the probabiliites on the non-specified wires.

        If no wires are specified, then all the basis states representable by
        the device are considered and no marginalization takes place.

        .. note::

            If the provided wires are not in the order as they appear on the device,
            the returned marginal probabilities take this permutation into account.

            For example, if the addressable wires on this device are ``Wires([0, 1, 2])`` and
            this function gets passed ``wires=[2, 0]``, then the returned marginal
            probability vector will take this 'reversal' of the two wires
            into account:

            .. math::

                \mathbb{P}^{(2, 0)}
                            = \left[
                               |00\rangle, |10\rangle, |01\rangle, |11\rangle
                              \right]

        Args:
            prob: The probabilities to return the marginal probabilities
                for
            wires (Iterable[Number, str], Number, str, Wires): wires to return
                marginal probabilities for. Wires not provided
                are traced out of the system.

        Returns:
            array[float]: array of the resulting marginal probabilities.
        """
        dim = 2**self.num_wires
        batch_size = self._get_batch_size(prob, (dim,), dim)  # pylint: disable=assignment-from-none

        if wires is None:
            # no need to marginalize
            return prob

        wires = Wires(wires)
        # determine which subsystems are to be summed over
        inactive_wires = Wires.unique_wires([self.wires, wires])

        # translate to wire labels used by device
        device_wires = self.map_wires(wires)
        inactive_device_wires = self.map_wires(inactive_wires)

        # reshape the probability so that each axis corresponds to a wire
        shape = [2] * self.num_wires
        if batch_size is not None:
            shape.insert(0, batch_size)
        # prob now is reshaped to have self.num_wires+1 axes in the case of broadcasting
        prob = self._reshape(prob, shape)

        # sum over all inactive wires
        # hotfix to catch when default.qubit uses this method
        # since then device_wires is a list
        if isinstance(inactive_device_wires, Wires):
            inactive_device_wires = inactive_device_wires.labels

        if batch_size is not None:
            inactive_device_wires = [idx + 1 for idx in inactive_device_wires]
        flat_shape = (-1,) if batch_size is None else (batch_size, -1)
        prob = self._reshape(self._reduce_sum(prob, inactive_device_wires), flat_shape)

        # The wires provided might not be in consecutive order (i.e., wires might be [2, 0]).
        # If this is the case, we must permute the marginalized probability so that
        # it corresponds to the orders of the wires passed.
        num_wires = len(device_wires)
        basis_states = self.generate_basis_states(num_wires)
        basis_states = basis_states[:, np.argsort(np.argsort(device_wires))]

        powers_of_two = 2 ** np.arange(len(device_wires))[::-1]
        perm = basis_states @ powers_of_two
        # The permutation happens on the last axis both with and without broadcasting
        out = self._gather(prob, perm, axis=1 if batch_size is not None else 0)

        return out

    def expval(self, observable, shot_range=None, bin_size=None):

        if observable.name == "Projector":
            # branch specifically to handle the projector observable
            idx = int("".join(str(i) for i in observable.parameters[0]), 2)
            probs = self.probability(
                wires=observable.wires, shot_range=shot_range, bin_size=bin_size
            )
            return probs[idx]

        # exact expectation value
        if self.shots is None:
            try:
                eigvals = self._asarray(observable.eigvals(), dtype=self.R_DTYPE)
            except qml.operation.EigvalsUndefinedError as e:
                raise qml.operation.EigvalsUndefinedError(
                    f"Cannot compute analytic expectations of {observable.name}."
                ) from e

            # the probability vector must be permuted to account for the permuted
            # wire order of the observable
            permuted_wires = self._permute_wires(observable)

            prob = self.probability(wires=permuted_wires)
            # In case of broadcasting, `prob` has two axes and this is a matrix-vector product
            return self._dot(prob, eigvals)

        # estimate the ev
        samples = self.sample(observable, shot_range=shot_range, bin_size=bin_size)
        # With broadcasting, we want to take the mean over axis 1, which is the -1st/-2nd with/
        # without bin_size. Without broadcasting, axis 0 is the -1st/-2nd with/without bin_size
        axis = -1 if bin_size is None else -2
        # TODO: do we need to squeeze here? Maybe remove with new return types
        return np.squeeze(np.mean(samples, axis=axis))

    def var(self, observable, shot_range=None, bin_size=None):

        if observable.name == "Projector":
            # branch specifically to handle the projector observable
            idx = int("".join(str(i) for i in observable.parameters[0]), 2)
            probs = self.probability(
                wires=observable.wires, shot_range=shot_range, bin_size=bin_size
            )
            return probs[idx] - probs[idx] ** 2

        # exact variance value
        if self.shots is None:
            try:
                eigvals = self._asarray(observable.eigvals(), dtype=self.R_DTYPE)
            except qml.operation.EigvalsUndefinedError as e:
                # if observable has no info on eigenvalues, we cannot return this measurement
                raise qml.operation.EigvalsUndefinedError(
                    f"Cannot compute analytic variance of {observable.name}."
                ) from e

            # the probability vector must be permuted to account for the permuted wire order of the observable
            permuted_wires = self._permute_wires(observable)

            prob = self.probability(wires=permuted_wires)
            # In case of broadcasting, `prob` has two axes and these are a matrix-vector products
            return self._dot(prob, (eigvals**2)) - self._dot(prob, eigvals) ** 2

        # estimate the variance
        samples = self.sample(observable, shot_range=shot_range, bin_size=bin_size)
        # With broadcasting, we want to take the variance over axis 1, which is the -1st/-2nd with/
        # without bin_size. Without broadcasting, axis 0 is the -1st/-2nd with/without bin_size
        axis = -1 if bin_size is None else -2
        # TODO: do we need to squeeze here? Maybe remove with new return types
        return np.squeeze(np.var(samples, axis=axis))

    def sample(self, observable, shot_range=None, bin_size=None, counts=False):
        """Return samples of an observable.

        Args:
            observable (Observable): the observable to sample
            shot_range (tuple[int]): 2-tuple of integers specifying the range of samples
                to use. If not specified, all samples are used.
            bin_size (int): Divides the shot range into bins of size ``bin_size``, and
                returns the measurement statistic separately over each bin. If not
                provided, the entire shot range is treated as a single bin.
            counts (bool): whether counts (``True``) or raw samples (``False``)
                should be returned

        Raises:
            EigvalsUndefinedError: if no information is available about the
                eigenvalues of the observable

        Returns:
            Union[array[float], dict, list[dict]]: samples in an array of
            dimension ``(shots,)`` or counts
        """

        def _samples_to_counts(samples, no_observable_provided):
            """Group the obtained samples into a dictionary.

            **Example**

                >>> samples
                tensor([[0, 0, 1],
                        [0, 0, 1],
                        [1, 1, 1]], requires_grad=True)
                >>> self._samples_to_counts(samples)
                {'111':1, '001':2}
            """
            if no_observable_provided:
                # If we describe a state vector, we need to convert its list representation
                # into string (it's hashable and good-looking).
                # Before converting to str, we need to extract elements from arrays
                # to satisfy the case of jax interface, as jax arrays do not support str.
                samples = ["".join([str(s.item()) for s in sample]) for sample in samples]

            states, counts = np.unique(samples, return_counts=True)
            return dict(zip(states, counts))

        # translate to wire labels used by device
        device_wires = self.map_wires(observable.wires)
        name = observable.name
        # Select the samples from self._samples that correspond to ``shot_range`` if provided
        if shot_range is None:
            sub_samples = self._samples
        else:
            # Indexing corresponds to: (potential broadcasting, shots, wires). Note that the last
            # colon (:) is required because shots is the second-to-last axis and the
            # Ellipsis (...) otherwise would take up broadcasting and shots axes.
            sub_samples = self._samples[..., slice(*shot_range), :]

        no_observable_provided = isinstance(observable, MeasurementProcess)

        if isinstance(name, str) and name in {"PauliX", "PauliY", "PauliZ", "Hadamard"}:
            # Process samples for observables with eigenvalues {1, -1}
            samples = 1 - 2 * sub_samples[..., device_wires[0]]

        elif no_observable_provided:
            # if no observable was provided then return the raw samples
            if len(observable.wires) != 0:
                # if wires are provided, then we only return samples from those wires
                samples = sub_samples[..., np.array(device_wires)]
            else:
                samples = sub_samples

        else:

            # Replace the basis state in the computational basis with the correct eigenvalue.
            # Extract only the columns of the basis samples required based on ``wires``.
            samples = sub_samples[..., np.array(device_wires)]  # Add np.array here for Jax support.
            powers_of_two = 2 ** np.arange(samples.shape[-1])[::-1]
            indices = samples @ powers_of_two
            indices = np.array(indices)  # Add np.array here for Jax support.
            try:
                samples = observable.eigvals()[indices]
            except qml.operation.EigvalsUndefinedError as e:
                # if observable has no info on eigenvalues, we cannot return this measurement
                raise qml.operation.EigvalsUndefinedError(
                    f"Cannot compute samples of {observable.name}."
                ) from e

        if bin_size is None:
            if counts:
                return _samples_to_counts(samples, no_observable_provided)
            return samples

        num_wires = len(device_wires) if len(device_wires) > 0 else self.num_wires
        if counts:
            shape = (-1, bin_size, num_wires) if no_observable_provided else (-1, bin_size)
            return [
                _samples_to_counts(bin_sample, no_observable_provided)
                for bin_sample in samples.reshape(shape)
            ]

        res = (
            samples.reshape((num_wires, bin_size, -1))
            if no_observable_provided
            else samples.reshape((bin_size, -1))
        )
        return res

    def adjoint_jacobian(self, tape, starting_state=None, use_device_state=False):
        """Implements the adjoint method outlined in
        `Jones and Gacon <https://arxiv.org/abs/2009.02823>`__ to differentiate an input tape.

        After a forward pass, the circuit is reversed by iteratively applying inverse (adjoint)
        gates to scan backwards through the circuit.

        .. note::
            The adjoint differentiation method has the following restrictions:

            * As it requires knowledge of the statevector, only statevector simulator devices can be
              used.

            * Only expectation values are supported as measurements.

            * Does not work for parametrized observables like
              :class:`~.Hamiltonian` or :class:`~.Hermitian`.

        Args:
            tape (.QuantumTape): circuit that the function takes the gradient of

        Keyword Args:
            starting_state (tensor_like): post-forward pass state to start execution with. It should be
                complex-valued. Takes precedence over ``use_device_state``.
            use_device_state (bool): use current device state to initialize. A forward pass of the same
                circuit should be the last thing the device has executed. If a ``starting_state`` is
                provided, that takes precedence.

        Returns:
            array: the derivative of the tape with respect to trainable parameters.
            Dimensions are ``(len(observables), len(trainable_params))``.

        Raises:
            QuantumFunctionError: if the input tape has measurements that are not expectation values
                or contains a multi-parameter operation aside from :class:`~.Rot`
        """
        # broadcasted inner product not summing over first dimension of b
        sum_axes = tuple(range(1, self.num_wires + 1))
        # pylint: disable=unnecessary-lambda-assignment)
        dot_product_real = lambda b, k: self._real(qmlsum(self._conj(b) * k, axis=sum_axes))

        for m in tape.measurements:
            if m.return_type is not Expectation:
                raise qml.QuantumFunctionError(
                    "Adjoint differentiation method does not support"
                    f" measurement {m.return_type.value}"
                )

            if m.obs.name == "Hamiltonian":
                raise qml.QuantumFunctionError(
                    "Adjoint differentiation method does not support Hamiltonian observables."
                )

            if not hasattr(m.obs, "base_name"):
                m.obs.base_name = None  # This is needed for when the observable is a tensor product

        if self.shots is not None:
            warnings.warn(
                "Requested adjoint differentiation to be computed with finite shots."
                " The derivative is always exact when using the adjoint differentiation method.",
                UserWarning,
            )

        # Initialization of state
        if starting_state is not None:
            ket = self._reshape(starting_state, [2] * self.num_wires)
        else:
            if not use_device_state:
                self.reset()
                self.execute(tape)
            ket = self._pre_rotated_state

        n_obs = len(tape.observables)
        bras = np.empty([n_obs] + [2] * self.num_wires, dtype=np.complex128)
        for kk in range(n_obs):
            bras[kk, ...] = self._apply_operation(ket, tape.observables[kk])

        expanded_ops = []
        for op in reversed(tape.operations):
            if op.num_params > 1:
                if isinstance(op, qml.Rot) and not op.inverse:
                    ops = op.decomposition()
                    expanded_ops.extend(reversed(ops))
                else:
                    raise qml.QuantumFunctionError(
                        f"The {op.name} operation is not supported using "
                        'the "adjoint" differentiation method'
                    )
            else:
                if op.name not in ("QubitStateVector", "BasisState", "Snapshot"):
                    expanded_ops.append(op)

        trainable_params = []
        for k in tape.trainable_params:
            # pylint: disable=protected-access
            if hasattr(tape._par_info[k]["op"], "return_type"):
                warnings.warn(
                    "Differentiating with respect to the input parameters of "
                    f"{tape._par_info[k]['op'].name} is not supported with the "
                    "adjoint differentiation method. Gradients are computed "
                    "only with regards to the trainable parameters of the circuit.\n\n Mark "
                    "the parameters of the measured observables as non-trainable "
                    "to silence this warning.",
                    UserWarning,
                )
            else:
                trainable_params.append(k)

        jac = np.zeros((len(tape.observables), len(trainable_params)))

        param_number = len(tape.get_parameters(trainable_only=False, operations_only=True)) - 1
        trainable_param_number = len(trainable_params) - 1
        for op in expanded_ops:

            adj_op = qml.adjoint(op)
            ket = self._apply_operation(ket, adj_op)

            if op.grad_method is not None:
                if param_number in trainable_params:
                    d_op_matrix = operation_derivative(op)
                    ket_temp = self._apply_unitary(ket, d_op_matrix, op.wires)

                    jac[:, trainable_param_number] = 2 * dot_product_real(bras, ket_temp)

                    trainable_param_number -= 1
                param_number -= 1

            for kk in range(n_obs):
                bras[kk, ...] = self._apply_operation(bras[kk, ...], adj_op)

        return jac<|MERGE_RESOLUTION|>--- conflicted
+++ resolved
@@ -458,21 +458,11 @@
             #     r = r[0]
 
             if single_measurement:
-<<<<<<< HEAD
-                r = r[0] if counts_exist else qml.math.squeeze(r)
-            else:
-                if shot_tuple.copies == 1:
-                    r = tuple(
-                        r_[0]
-                        if isinstance(r_, list)  # need to unwrap the single element
-                        else qml.math.squeeze(r_).T
-=======
-                r = r[0]  # if counts_exist else qml.math.squeeze(r)
+                r = r[0]
             else:
                 if shot_tuple.copies == 1:
                     r = tuple(
                         r_[0] if isinstance(r_, list) else r_.T  # need to unwrap the single element
->>>>>>> 7a32588a
                         for idx, r_ in enumerate(r)
                     )
                 else:
@@ -480,10 +470,6 @@
                     if counts_exist:
                         r = self._multi_meas_with_counts_shot_vec(circuit, shot_tuple, r)
                     else:
-<<<<<<< HEAD
-                        # r is a nested sequence, contains the results for multiple measurements
-                        # Each item of r has copies length
-=======
                         # r is a nested sequence, contains the results for
                         # multiple measurements
                         #
@@ -496,7 +482,6 @@
                         # which requires a shape of (copies, N)
                         # 2. asarray: done because indexing into a flat array produces a
                         # scalar instead of a scalar shaped array
->>>>>>> 7a32588a
                         r = [
                             tuple(self._asarray(r_.T[idx]) for r_ in r)
                             for idx in range(shot_tuple.copies)
@@ -516,14 +501,7 @@
                     # Some samples may still be transposed, fix their shapes
                     # Leave dictionaries intact
                     r = [
-<<<<<<< HEAD
-                        tuple(
-                            qml.math.squeeze(elem.T) if not isinstance(elem, dict) else elem
-                            for elem in r_
-                        )
-=======
                         tuple(elem.T if not isinstance(elem, dict) else elem for elem in r_)
->>>>>>> 7a32588a
                         for r_ in r
                     ]
                     results.extend(r)
@@ -858,11 +836,8 @@
         results = []
 
         for obs in observables:
-<<<<<<< HEAD
-=======
 
             # 1. Based on the return_type, compute statistics
->>>>>>> 7a32588a
             # Pass instances directly
             if obs.return_type is Expectation:
                 result = self.expval(obs, shot_range=shot_range, bin_size=bin_size)
@@ -912,17 +887,12 @@
                     f"Unsupported return type specified for observable {obs.name}"
                 )
 
-<<<<<<< HEAD
-=======
             # 2. Post-process statistics results (if need be)
->>>>>>> 7a32588a
             float_return_types = {Expectation, Variance, Probability, VnEntropy, MutualInfo}
 
             if obs.return_type in float_return_types:
                 result = self._asarray(result, dtype=self.R_DTYPE)
 
-<<<<<<< HEAD
-=======
             if self._shot_vector is not None and isinstance(result, np.ndarray):
                 # In the shot vector case, measurement results may be of shape (N, 1) instead of (N,)
                 # Squeeze the result to transform the results
@@ -938,7 +908,6 @@
                 result = qml.math.squeeze(result)
 
             # 3. Append to final list
->>>>>>> 7a32588a
             results.append(result)
 
         return results
