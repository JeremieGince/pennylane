# Copyright 2018-2021 Xanadu Quantum Technologies Inc.

# Licensed under the Apache License, Version 2.0 (the "License");
# you may not use this file except in compliance with the License.
# You may obtain a copy of the License at

#     http://www.apache.org/licenses/LICENSE-2.0

# Unless required by applicable law or agreed to in writing, software
# distributed under the License is distributed on an "AS IS" BASIS,
# WITHOUT WARRANTIES OR CONDITIONS OF ANY KIND, either express or implied.
# See the License for the specific language governing permissions and
# limitations under the License.
"""
This module contains the :class:`QubitDevice` abstract base class.
"""


# For now, arguments may be different from the signatures provided in Device
# e.g. instead of expval(self, observable, wires, par) have expval(self, observable)
# pylint: disable=arguments-differ, abstract-method, no-value-for-parameter,too-many-instance-attributes,too-many-branches, no-member, bad-option-value, arguments-renamed
import abc
import contextlib
import itertools
import warnings

import numpy as np

import pennylane as qml
from pennylane import Device, DeviceError
from pennylane.interfaces import set_shots
from pennylane.math import multiply as qmlmul
from pennylane.math import sum as qmlsum
from pennylane.measurements import (
    AllCounts,
    Counts,
    CustomMeasurement,
    Expectation,
    MeasurementProcess,
    MutualInfo,
    Probability,
    Sample,
    SampleMeasurement,
    Shadow,
    ShadowExpval,
    State,
    StateMeasurement,
    Variance,
    VnEntropy,
)
from pennylane.operation import operation_derivative
from pennylane.tape import QuantumScript
from pennylane.wires import Wires


class QubitDevice(Device):
    """Abstract base class for PennyLane qubit devices.

    The following abstract method **must** be defined:

    * :meth:`~.apply`: append circuit operations, compile the circuit (if applicable),
      and perform the quantum computation.

    Devices that generate their own samples (such as hardware) may optionally
    overwrite :meth:`~.probabilty`. This method otherwise automatically
    computes the probabilities from the generated samples, and **must**
    overwrite the following method:

    * :meth:`~.generate_samples`: Generate samples from the device from the
      exact or approximate probability distribution.

    Analytic devices **must** overwrite the following method:

    * :meth:`~.analytic_probability`: returns the probability or marginal probability from the
      device after circuit execution. :meth:`~.marginal_prob` may be used here.

    This device contains common utility methods for qubit-based devices. These
    do not need to be overwritten. Utility methods include:

    * :meth:`~.expval`, :meth:`~.var`, :meth:`~.sample`: return expectation values,
      variances, and samples of observables after the circuit has been rotated
      into the observable eigenbasis.

    Args:
        wires (int, Iterable[Number, str]]): Number of subsystems represented by the device,
            or iterable that contains unique labels for the subsystems as numbers (i.e., ``[-1, 0, 2]``)
            or strings (``['ancilla', 'q1', 'q2']``). Default 1 if not specified.
        shots (None, int, list[int]): Number of circuit evaluations/random samples used to estimate
            expectation values of observables. If ``None``, the device calculates probability, expectation values,
            and variances analytically. If an integer, it specifies the number of samples to estimate these quantities.
            If a list of integers is passed, the circuit evaluations are batched over the list of shots.
        r_dtype: Real floating point precision type.
        c_dtype: Complex floating point precision type.
    """

    # pylint: disable=too-many-public-methods

    _asarray = staticmethod(np.asarray)
    _dot = staticmethod(np.dot)
    _abs = staticmethod(np.abs)
    _reduce_sum = staticmethod(lambda array, axes: np.sum(array, axis=tuple(axes)))
    _reshape = staticmethod(np.reshape)
    _flatten = staticmethod(lambda array: array.flatten())
    _gather = staticmethod(
        lambda array, indices, axis=0: array[:, indices] if axis == 1 else array[indices]
    )  # Make sure to only use _gather with axis=0 or axis=1
    _einsum = staticmethod(np.einsum)
    _cast = staticmethod(np.asarray)
    _transpose = staticmethod(np.transpose)
    _tensordot = staticmethod(np.tensordot)
    _conj = staticmethod(np.conj)
    _imag = staticmethod(np.imag)
    _roll = staticmethod(np.roll)
    _stack = staticmethod(np.stack)
    _outer = staticmethod(np.outer)
    _diag = staticmethod(np.diag)
    _real = staticmethod(np.real)
    _size = staticmethod(np.size)
    _ndim = staticmethod(np.ndim)

    @staticmethod
    def _scatter(indices, array, new_dimensions):
        new_array = np.zeros(new_dimensions, dtype=array.dtype.type)
        new_array[indices] = array
        return new_array

    @staticmethod
    def _const_mul(constant, array):
        """Data type preserving multiply operation"""
        return qmlmul(constant, array, dtype=array.dtype)

    def _permute_wires(self, observable):
        r"""Given an observable which acts on multiple wires, permute the wires to
          be consistent with the device wire order.

          Suppose we are given an observable :math:`\hat{O} = \Identity \otimes \Identity \otimes \hat{Z}`.
          This observable can be represented in many ways:

        .. code-block:: python

              O_1 = qml.Identity(wires=0) @ qml.Identity(wires=1) @ qml.PauliZ(wires=2)
              O_2 = qml.PauliZ(wires=2) @ qml.Identity(wires=0) @ qml.Identity(wires=1)

          Notice that while the explicit tensor product matrix representation of :code:`O_1` and :code:`O_2` is
          different, the underlying operator is identical due to the wire labelling (assuming the labels in
          ascending order are {0,1,2}). If we wish to compute the expectation value of such an observable, we must
          ensure it is identical in both cases. To facilitate this, we permute the wires in our state vector such
          that they are consistent with this swapping of order in the tensor observable.

        .. code-block:: python

              >>> print(O_1.wires)
              <Wires = [0, 1, 2]>
              >>> print(O_2.wires)
              <Wires = [2, 0, 1]>

          We might naively think that we must permute our state vector to match the wire order of our tensor observable.
          We must be careful and realize that the wire order of the terms in the tensor observable DOES NOT match the
          permutation of the terms themselves. As an example we directly compare :code:`O_1` and :code:`O_2`:

          The first term in :code:`O_1` (:code:`qml.Identity(wires=0)`) became the second term in :code:`O_2`.
          By similar comparison we see that each term in the tensor product was shifted one position forward
          (i.e 0 --> 1, 1 --> 2, 2 --> 0). The wires in our permuted quantum state should follow their respective
          terms in the tensor product observable.

          Thus, the correct wire ordering should be :code:`permuted_wires = <Wires = [1, 2, 0]>`. But if we had
          taken the naive approach we would have permuted our state according to
          :code:`permuted_wires = <Wires = [2, 0, 1]>` which is NOT correct.

          This function uses the observable wires and the global device wire ordering in order to determine the
          permutation of the wires in the observable required such that if our quantum state vector is
          permuted accordingly then the amplitudes of the state will match the matrix representation of the observable.

          Args:
              observable (Observable): the observable whose wires are to be permuted.

          Returns:
              permuted_wires (Wires): permuted wires object
        """
        ordered_obs_wire_lst = self.order_wires(
            observable.wires
        ).tolist()  # order according to device wire order

        mapped_wires = self.map_wires(observable.wires)
        if isinstance(mapped_wires, Wires):
            # by default this should be a Wires obj, but it is overwritten to list object in default.qubit
            mapped_wires = mapped_wires.tolist()

        permutation = np.argsort(mapped_wires)  # extract permutation via argsort

        return Wires([ordered_obs_wire_lst[index] for index in permutation])

    observables = {
        "PauliX",
        "PauliY",
        "PauliZ",
        "Hadamard",
        "Hermitian",
        "Identity",
        "Projector",
        "Sum",
        "Sprod",
        "Prod",
    }

    def __init__(
        self, wires=1, shots=None, *, r_dtype=np.float64, c_dtype=np.complex128, analytic=None
    ):
        super().__init__(wires=wires, shots=shots, analytic=analytic)

        if "float" not in str(r_dtype):
            raise DeviceError("Real datatype must be a floating point type.")
        if "complex" not in str(c_dtype):
            raise DeviceError("Complex datatype must be a complex floating point type.")

        self.C_DTYPE = c_dtype
        self.R_DTYPE = r_dtype

        self._samples = None
        """None or array[int]: stores the samples generated by the device
        *after* rotation to diagonalize the observables."""

    @classmethod
    def capabilities(cls):

        capabilities = super().capabilities().copy()
        capabilities.update(
            model="qubit",
            supports_broadcasting=False,
            supports_finite_shots=True,
            supports_tensor_observables=True,
            returns_probs=True,
        )
        return capabilities

    def reset(self):
        """Reset the backend state.

        After the reset, the backend should be as if it was just constructed.
        Most importantly the quantum state is reset to its initial value.
        """
        self._samples = None

    def _collect_shotvector_results(self, circuit, counts_exist):
        """Obtain and process statistics when using a shot vector.
        This routine is part of the ``execute()`` method."""

        if self._ndim(self._samples) == 3:
            raise NotImplementedError(
                "Parameter broadcasting when using a shot vector is not supported yet."
            )
        results = []
        s1 = 0

        for shot_tuple in self._shot_vector:
            s2 = s1 + np.prod(shot_tuple)
            r = self.statistics(circuit, shot_range=[s1, s2], bin_size=shot_tuple.shots)

            if qml.math.get_interface(*r) == "jax":  # pylint: disable=protected-access
                r = r[0]
            elif not counts_exist:
                # Measurement types except for Counts
                r = qml.math.squeeze(r)

            if counts_exist:

                # This happens when at least one measurement type is Counts
                for result_group in r:
                    if isinstance(result_group, list):
                        # List that contains one or more dictionaries
                        results.extend(result_group)
                    else:
                        # Other measurement results
                        results.append(result_group.T)

            elif shot_tuple.copies > 1:
                results.extend(r.T)
            else:
                results.append(r.T)

            s1 = s2

        multiple_sampled_jobs = circuit.is_sampled and self._has_partitioned_shots()
        if not multiple_sampled_jobs and not counts_exist:
            # Can only stack single element outputs
            results = self._stack(results)

        return results

    def _execute_new(self, circuit, **kwargs):
        """New execute (update of return type) function, it executes a queue of quantum operations on the device and
        then measure the given observables. More case will be added in future PRs, for the moment it only supports
        measurements without shots.

        For plugin developers: instead of overwriting this, consider
        implementing a suitable subset of

        * :meth:`apply`

        * :meth:`~.generate_samples`

        * :meth:`~.probability`

        Additional keyword arguments may be passed to the this method
        that can be utilised by :meth:`apply`. An example would be passing
        the ``QNode`` hash that can be used later for parametric compilation.

        Args:
            circuit (~.tapes.QuantumTape): circuit to execute on the device

        Raises:
            QuantumFunctionError: if the value of :attr:`~.Observable.return_type` is not supported

        Returns:
            array[float]: measured value(s)
        """
        self.check_validity(circuit.operations, circuit.observables)

        # apply all circuit operations
        self.apply(circuit.operations, rotations=circuit.diagonalizing_gates, **kwargs)

        # generate computational basis samples
        if self.shots is not None:
            self._samples = self.generate_samples()

        # compute the required statistics
        if self._shot_vector is not None:

            results = self.shot_vec_statistics(circuit)

        else:
            results = self._statistics_new(circuit)
            single_measurement = len(circuit.measurements) == 1

            results = results[0] if single_measurement else tuple(results)
        # increment counter for number of executions of qubit device
        self._num_executions += 1

        if self.tracker.active:
            self.tracker.update(executions=1, shots=self._shots, results=results)
            self.tracker.record()

        return results

    def execute(self, circuit, **kwargs):
        """Execute a queue of quantum operations on the device and then
        measure the given observables.

        For plugin developers: instead of overwriting this, consider
        implementing a suitable subset of

        * :meth:`apply`

        * :meth:`~.generate_samples`

        * :meth:`~.probability`

        Additional keyword arguments may be passed to the this method
        that can be utilised by :meth:`apply`. An example would be passing
        the ``QNode`` hash that can be used later for parametric compilation.

        Args:
            circuit (~.tapes.QuantumTape): circuit to execute on the device

        Raises:
            QuantumFunctionError: if the value of :attr:`~.Observable.return_type` is not supported

        Returns:
            array[float]: measured value(s)
        """
        if qml.active_return():
            return self._execute_new(circuit, **kwargs)

        self.check_validity(circuit.operations, circuit.observables)

        # apply all circuit operations
        self.apply(circuit.operations, rotations=circuit.diagonalizing_gates, **kwargs)

        # generate computational basis samples
        if self.shots is not None or circuit.is_sampled:
            self._samples = self.generate_samples()

        ret_types = [m.return_type for m in circuit.measurements]
        counts_exist = any(
            ret in (qml.measurements.Counts, qml.measurements.AllCounts) for ret in ret_types
        )

        # compute the required statistics
        if not self.analytic and self._shot_vector is not None:
            results = self._collect_shotvector_results(circuit, counts_exist)
        else:
            results = self.statistics(circuit)

        if not circuit.is_sampled:

            if len(circuit.measurements) == 1:
                if ret_types[0] is qml.measurements.State:
                    # State: assumed to only be allowed if it's the only measurement
                    results = self._asarray(results, dtype=self.C_DTYPE)
                else:
                    # Measurements with expval, var or probs
                    with contextlib.suppress(TypeError):
                        # Feature for returning custom objects: if the type cannot be cast to float then we can still allow it as an output
                        results = self._asarray(results, dtype=self.R_DTYPE)
            elif all(
                ret in (qml.measurements.Expectation, qml.measurements.Variance)
                for ret in ret_types
            ):
                # Measurements with expval or var
                results = self._asarray(results, dtype=self.R_DTYPE)
            elif not counts_exist:
                # all the other cases except any counts
                results = self._asarray(results)

        elif circuit.all_sampled and not self._has_partitioned_shots() and not counts_exist:
            results = self._asarray(results)
        else:
            results = tuple(
                r if isinstance(r, dict) else qml.math.squeeze(self._asarray(r)) for r in results
            )

        # increment counter for number of executions of qubit device
        self._num_executions += 1

        if self.tracker.active:
            self.tracker.update(executions=1, shots=self._shots, results=results)
            self.tracker.record()

        return results

    def shot_vec_statistics(self, circuit):
        """Process measurement results from circuit execution using a device
        with a shot vector and return statistics.

        This is an auxiliary method of execute_new and uses statistics_new.

        When using shot vectors, measurement results for each item of the shot
        vector are contained in a tuple.

        Args:
            circuit (~.tapes.QuantumTape): circuit to execute on the device

        Raises:
            QuantumFunctionError: if the value of :attr:`~.Observable.return_type` is not supported

        Returns:
            tuple: stastics for each shot item from the shot vector
        """
        results = []
        s1 = 0

        ret_types = [m.return_type for m in circuit.measurements]
        counts_exist = any(
            ret in (qml.measurements.Counts, qml.measurements.AllCounts) for ret in ret_types
        )
        single_measurement = len(circuit.measurements) == 1

        for shot_tuple in self._shot_vector:
            s2 = s1 + np.prod(shot_tuple)
            r = self._statistics_new(circuit, shot_range=[s1, s2], bin_size=shot_tuple.shots)

            # This will likely be required:
            # if qml.math.get_interface(*r) == "jax":  # pylint: disable=protected-access
            #     r = r[0]

            if single_measurement:
                r = r[0]
            elif shot_tuple.copies == 1:
                r = tuple(r_[0] if isinstance(r_, list) else r_.T for r_ in r)
            elif counts_exist:
                r = self._multi_meas_with_counts_shot_vec(circuit, shot_tuple, r)
            else:
                # r is a nested sequence, contains the results for
                # multiple measurements
                #
                # Each item of r has copies length, we need to extract
                # each measurement result from the arrays

                # 1. transpose: applied because measurements like probs
                # for multiple copies output results with shape (N,
                # copies) and we'd like to index straight to get rows
                # which requires a shape of (copies, N)
                # 2. asarray: done because indexing into a flat array produces a
                # scalar instead of a scalar shaped array
                r = [
                    tuple(self._asarray(r_.T[idx]) for r_ in r) for idx in range(shot_tuple.copies)
                ]

            if isinstance(r, qml.numpy.ndarray):
                if shot_tuple.copies > 1:
                    results.extend([self._asarray(r_) for r_ in qml.math.unstack(r.T)])
                else:
                    results.append(r.T)

            elif single_measurement and counts_exist:
                # Results are nested in a sequence
                results.extend(r)
            elif not single_measurement and shot_tuple.copies > 1:
                # Some samples may still be transposed, fix their shapes
                # Leave dictionaries intact
                r = [tuple(elem if isinstance(elem, dict) else elem.T for elem in r_) for r_ in r]

                results.extend(r)
            else:
                results.append(r)

            s1 = s2

        return tuple(results)

    def _multi_meas_with_counts_shot_vec(self, circuit, shot_tuple, r):
        """Auxiliary function of the shot_vec_statistics and execute_new
        functions for post-processing the results of multiple measurements at
        least one of which was a counts measurement.

        The measurements were executed on a device that defines a shot vector.
        """
        # First: iterate over each group of measurement
        # results that contain copies many outcomes for a
        # single measurement
        new_r = []

        # Each item of r has copies length
        for idx in range(shot_tuple.copies):
            result_group = []

            for idx2, r_ in enumerate(r):
                measurement_proc = circuit.measurements[idx2]
                if measurement_proc.return_type is Probability or (
                    measurement_proc.return_type is Sample and measurement_proc.obs
                ):

                    # Here, the result has a shape of (num_basis_states, shot_tuple.copies)
                    # Extract a single row -> shape (num_basis_states,)
                    result = r_[:, idx]
                else:
                    result = r_[idx]

                if circuit.observables[idx2].return_type not in (Counts, AllCounts):
                    result = self._asarray(result.T)

                result_group.append(result)

            new_r.append(tuple(result_group))

        return new_r

    def _batch_execute_new(self, circuits):
        """Temporary batch execute function, waiting for QNode execution of the new return types. Execute a batch of
        quantum circuits on the device.

        The circuits are represented by tapes, and they are executed one-by-one using the
        device's ``execute`` method. The results are collected in a list.

        For plugin developers: This function should be overwritten if the device can efficiently run multiple
        circuits on a backend, for example using parallel and/or asynchronous executions.

        Args:
            circuits (list[.tapes.QuantumTape]): circuits to execute on the device

        Returns:
            list[array[float]]: list of measured value(s)
        """
        # TODO: This method and the tests can be globally implemented by Device
        # once it has the same signature in the execute() method

        results = []
        for circuit in circuits:
            # we need to reset the device here, else it will
            # not start the next computation in the zero state
            self.reset()

            res = self._execute_new(circuit)
            results.append(res)

        if self.tracker.active:
            self.tracker.update(batches=1, batch_len=len(circuits))
            self.tracker.record()

        return results

    def batch_execute(self, circuits):
        """Execute a batch of quantum circuits on the device.

        The circuits are represented by tapes, and they are executed one-by-one using the
        device's ``execute`` method. The results are collected in a list.

        For plugin developers: This function should be overwritten if the device can efficiently run multiple
        circuits on a backend, for example using parallel and/or asynchronous executions.

        Args:
            circuits (list[.tapes.QuantumTape]): circuits to execute on the device

        Returns:
            list[array[float]]: list of measured value(s)
        """
        # TODO: This method and the tests can be globally implemented by Device
        # once it has the same signature in the execute() method
        if qml.active_return():
            return self._batch_execute_new(circuits=circuits)

        results = []
        for circuit in circuits:
            # we need to reset the device here, else it will
            # not start the next computation in the zero state
            self.reset()

            # TODO: Insert control on value here
            res = self.execute(circuit)
            results.append(res)

        if self.tracker.active:
            self.tracker.update(batches=1, batch_len=len(circuits))
            self.tracker.record()

        return results

    @abc.abstractmethod
    def apply(self, operations, **kwargs):
        """Apply quantum operations, rotate the circuit into the measurement
        basis, and compile and execute the quantum circuit.

        This method receives a list of quantum operations queued by the QNode,
        and should be responsible for:

        * Constructing the quantum program
        * (Optional) Rotating the quantum circuit using the rotation
          operations provided. This diagonalizes the circuit so that arbitrary
          observables can be measured in the computational basis.
        * Compile the circuit
        * Execute the quantum circuit

        Both arguments are provided as lists of PennyLane :class:`~.Operation`
        instances. Useful properties include :attr:`~.Operation.name`,
        :attr:`~.Operation.wires`, and :attr:`~.Operation.parameters`,
        and :attr:`~.Operation.inverse`:

        >>> op = qml.RX(0.2, wires=[0])
        >>> op.name # returns the operation name
        "RX"
        >>> op.wires # returns a Wires object representing the wires that the operation acts on
        <Wires = [0]>
        >>> op.parameters # returns a list of parameters
        [0.2]
        >>> op.inverse # check if the operation should be inverted
        False
        >>> op = qml.RX(0.2, wires=[0]).inv
        >>> op.inverse
        True

        Args:
            operations (list[~.Operation]): operations to apply to the device

        Keyword args:
            rotations (list[~.Operation]): operations that rotate the circuit
                pre-measurement into the eigenbasis of the observables.
            hash (int): the hash value of the circuit constructed by `CircuitGraph.hash`
        """

    @staticmethod
    def active_wires(operators):
        """Returns the wires acted on by a set of operators.

        Args:
            operators (list[~.Operation]): operators for which
                we are gathering the active wires

        Returns:
            Wires: wires activated by the specified operators
        """
        list_of_wires = [op.wires for op in operators]

        return Wires.all_wires(list_of_wires)

<<<<<<< HEAD
    # pylint: disable=too-many-statements
=======
>>>>>>> a5ea5e98
    def statistics(
        self, circuit: QuantumScript = None, shot_range=None, bin_size=None, observables=None
    ):
        """Process measurement results from circuit execution and return statistics.

        This includes returning expectation values, variance, samples, probabilities, states, and
        density matrices.

        Args:
<<<<<<< HEAD
            circuit (~.tape.QuantumScript): the quantum tape currently being executed
=======
            circuit (~.tape.QuantumScript): the quantum script currently being executed
>>>>>>> a5ea5e98
            shot_range (tuple[int]): 2-tuple of integers specifying the range of samples
                to use. If not specified, all samples are used.
            bin_size (int): Divides the shot range into bins of size ``bin_size``, and
                returns the measurement statistic separately over each bin. If not
                provided, the entire shot range is treated as a single bin.

        Raises:
            QuantumFunctionError: if the value of :attr:`~.Observable.return_type` is not supported

        Returns:
            Union[float, List[float]]: the corresponding statistics

        .. details::
            :title: Usage Details

            The ``shot_range`` and ``bin_size`` arguments allow for the statistics
            to be performed on only a subset of device samples. This finer level
            of control is accessible from the main UI by instantiating a device
            with a batch of shots.

            For example, consider the following device:

            >>> dev = qml.device("my_device", shots=[5, (10, 3), 100])

            This device will execute QNodes using 135 shots, however
            measurement statistics will be **coarse grained** across these 135
            shots:

            * All measurement statistics will first be computed using the
              first 5 shots --- that is, ``shots_range=[0, 5]``, ``bin_size=5``.

            * Next, the tuple ``(10, 3)`` indicates 10 shots, repeated 3 times. We will want to use
              ``shot_range=[5, 35]``, performing the expectation value in bins of size 10
              (``bin_size=10``).

            * Finally, we repeat the measurement statistics for the final 100 shots,
              ``shot_range=[35, 135]``, ``bin_size=100``.
        """
        if isinstance(circuit, QuantumScript):
<<<<<<< HEAD
            measurements = circuit.measurements
=======
            observables = circuit.observables
>>>>>>> a5ea5e98

        else:
            warnings.warn(
                message="The ``observables`` argument in ``QubitDevice.statistics`` is deprecated. "
                "Please use ``circuit`` instead.",
                category=UserWarning,
            )
<<<<<<< HEAD
            measurements = circuit if circuit is not None else observables
=======
            observables = circuit if circuit is not None else observables
>>>>>>> a5ea5e98

        results = []

        for m in measurements:
            if isinstance(m, MeasurementProcess) and m.obs is not None:
                obs = m.obs
                obs.return_type = m.return_type
            else:
                obs = m

            # Pass instances directly
            if obs.return_type is Expectation:
                # Appends a result of shape (num_bins,) if bin_size is not None, else a scalar
                results.append(self.expval(obs, shot_range=shot_range, bin_size=bin_size))

            elif obs.return_type is Variance:
                # Appends a result of shape (num_bins,) if bin_size is not None, else a scalar
                results.append(self.var(obs, shot_range=shot_range, bin_size=bin_size))

            elif obs.return_type is Sample:
                # Appends a result of shape (shots, num_bins,) if bin_size is not None else (shots,)
                results.append(
                    self.sample(obs, shot_range=shot_range, bin_size=bin_size, counts=False)
                )

            elif obs.return_type in (Counts, AllCounts):
                results.append(
                    self.sample(obs, shot_range=shot_range, bin_size=bin_size, counts=True)
                )

            elif obs.return_type is Probability:
                # Appends a result of shape (2**len(obs.wires), num_bins,)
                # if bin_size is not None else (2**len(obs.wires),)
                results.append(
                    self.probability(wires=obs.wires, shot_range=shot_range, bin_size=bin_size)
                )

            elif obs.return_type is State:
                if len(measurements) > 1:
                    raise qml.QuantumFunctionError(
                        "The state or density matrix cannot be returned in combination"
                        " with other return types"
                    )

                if self.shots is not None:
                    warnings.warn(
                        "Requested state or density matrix with finite shots; the returned "
                        "state information is analytic and is unaffected by sampling. To silence "
                        "this warning, set shots=None on the device.",
                        UserWarning,
                    )

                # Check if the state is accessible and decide to return the state or the density
                # matrix.
                results.append(self.access_state(wires=obs.wires))

            elif obs.return_type is VnEntropy:
                if self.wires.labels != tuple(range(self.num_wires)):
                    raise qml.QuantumFunctionError(
                        "Returning the Von Neumann entropy is not supported when using custom wire labels"
                    )

                if self._shot_vector is not None:
                    raise NotImplementedError(
                        "Returning the Von Neumann entropy is not supported with shot vectors."
                    )

                if self.shots is not None:
                    warnings.warn(
                        "Requested Von Neumann entropy with finite shots; the returned "
                        "result is analytic and is unaffected by sampling. To silence "
                        "this warning, set shots=None on the device.",
                        UserWarning,
                    )

                results.append(self.vn_entropy(wires=obs.wires, log_base=obs.log_base))

            elif obs.return_type is MutualInfo:
                if self.wires.labels != tuple(range(self.num_wires)):
                    raise qml.QuantumFunctionError(
                        "Returning the mutual information is not supported when using custom wire labels"
                    )

                if self._shot_vector is not None:
                    raise NotImplementedError(
                        "Returning the mutual information is not supported with shot vectors."
                    )

                if self.shots is not None:
                    warnings.warn(
                        "Requested mutual information with finite shots; the returned "
                        "state information is analytic and is unaffected by sampling. To silence "
                        "this warning, set shots=None on the device.",
                        UserWarning,
                    )

                wires0, wires1 = obs.raw_wires
                results.append(
                    self.mutual_info(wires0=wires0, wires1=wires1, log_base=obs.log_base)
                )

            elif obs.return_type is Shadow:
                if len(measurements) > 1:
                    raise qml.QuantumFunctionError(
                        "Classical shadows cannot be returned in combination"
                        " with other return types"
                    )
                results.append(self.classical_shadow(obs, circuit))

            elif obs.return_type is ShadowExpval:
                if len(measurements) > 1:
                    raise qml.QuantumFunctionError(
                        "Classical shadows cannot be returned in combination"
                        " with other return types"
                    )
                results.append(self.shadow_expval(obs, circuit=circuit))

            elif method := getattr(self, m.method_name, False):
                results.append(method(obs, shot_range=shot_range, bin_size=bin_size))

            elif isinstance(m, CustomMeasurement):
                results.append(m.process(tape=circuit, device=self))

            elif isinstance(m, SampleMeasurement) and self.shots is not None:
                results.append(
                    m.process_samples(
                        samples=self._samples,
                        wire_order=self.wires,
                        shot_range=shot_range,
                        bin_size=bin_size,
                    )
                )

            elif isinstance(m, StateMeasurement):
                if self.shots is not None:
                    warnings.warn(
                        f"Requested measurement {m.__class__.__name__} with finite shots; the "
                        "returned state information is analytic and is unaffected by sampling. "
                        "To silence this warning, set shots=None on the device.",
                        UserWarning,
                    )
                results.append(m.process_state(state=self.state, wire_order=self.wires))

            elif isinstance(m, SampleMeasurement) and self.shots is None:
                raise ValueError(
                    "Shots must be specified in the device to compute the measurement "
                    f"{m.__class__.__name__}"
                )
            elif obs.return_type is not None:
                raise qml.QuantumFunctionError(
                    f"Unsupported return type specified for observable {obs.name}"
                )

        return results

    def _statistics_new(self, circuit: QuantumScript, shot_range=None, bin_size=None):
        """Process measurement results from circuit execution and return statistics.

        This includes returning expectation values, variance, samples, probabilities, states, and
        density matrices.

        Args:
<<<<<<< HEAD
            circuit (~.tape.QuantumScript): the quantum tape currently being executed
=======
            circuit (~.tape.QuantumScript): the quantum script currently being executed
>>>>>>> a5ea5e98
            shot_range (tuple[int]): 2-tuple of integers specifying the range of samples
                to use. If not specified, all samples are used.
            bin_size (int): Divides the shot range into bins of size ``bin_size``, and
                returns the measurement statistic separately over each bin. If not
                provided, the entire shot range is treated as a single bin.

        Raises:
            QuantumFunctionError: if the value of :attr:`~.Observable.return_type` is not supported

        Returns:
            Union[float, List[float]]: the corresponding statistics

        .. details::
            :title: Usage Details

            The ``shot_range`` and ``bin_size`` arguments allow for the statistics
            to be performed on only a subset of device samples. This finer level
            of control is accessible from the main UI by instantiating a device
            with a batch of shots.

            For example, consider the following device:

            >>> dev = qml.device("my_device", shots=[5, (10, 3), 100])

            This device will execute QNodes using 135 shots, however
            measurement statistics will be **course grained** across these 135
            shots:

            * All measurement statistics will first be computed using the
              first 5 shots --- that is, ``shots_range=[0, 5]``, ``bin_size=5``.

            * Next, the tuple ``(10, 3)`` indicates 10 shots, repeated 3 times. We will want to use
              ``shot_range=[5, 35]``, performing the expectation value in bins of size 10
              (``bin_size=10``).

            * Finally, we repeat the measurement statistics for the final 100 shots,
              ``shot_range=[35, 135]``, ``bin_size=100``.
        """
        measurements = circuit.measurements
        results = []

        for m in measurements:
            if m.obs is not None:
                obs = m.obs
                obs.return_type = m.return_type
            else:
                obs = m
            # 1. Based on the return_type, compute statistics
            # Pass instances directly
            if obs.return_type is Expectation:
                result = self.expval(obs, shot_range=shot_range, bin_size=bin_size)

            elif obs.return_type is Variance:
                result = self.var(obs, shot_range=shot_range, bin_size=bin_size)

            elif obs.return_type is Sample:
                samples = self.sample(obs, shot_range=shot_range, bin_size=bin_size, counts=False)
                result = self._asarray(qml.math.squeeze(samples))

            elif obs.return_type in (Counts, AllCounts):
                result = self.sample(obs, shot_range=shot_range, bin_size=bin_size, counts=True)

            elif obs.return_type is Probability:
                result = self.probability(wires=obs.wires, shot_range=shot_range, bin_size=bin_size)

            elif obs.return_type is State:
                if len(measurements) > 1:
                    raise qml.QuantumFunctionError(
                        "The state or density matrix cannot be returned in combination"
                        " with other return types"
                    )

                if self.shots is not None:
                    warnings.warn(
                        "Requested state or density matrix with finite shots; the returned "
                        "state information is analytic and is unaffected by sampling. To silence "
                        "this warning, set shots=None on the device.",
                        UserWarning,
                    )

                # Check if the state is accessible and decide to return the state or the density
                # matrix.
                state = self.access_state(wires=obs.wires)
                result = self._asarray(state, dtype=self.C_DTYPE)

            elif obs.return_type is VnEntropy:
                if self.wires.labels != tuple(range(self.num_wires)):
                    raise qml.QuantumFunctionError(
                        "Returning the Von Neumann entropy is not supported when using custom wire labels"
                    )

                # TODO: qml.execute shot vec support required with new return types
                # if self._shot_vector is not None:
                #     raise NotImplementedError(
                #         "Returning the Von Neumann entropy is not supported with shot vectors."
                #     )

                if self.shots is not None:
                    warnings.warn(
                        "Requested Von Neumann entropy with finite shots; the returned "
                        "result is analytic and is unaffected by sampling. To silence "
                        "this warning, set shots=None on the device.",
                        UserWarning,
                    )
                result = self.vn_entropy(wires=obs.wires, log_base=obs.log_base)

            elif obs.return_type is MutualInfo:
                if self.wires.labels != tuple(range(self.num_wires)):
                    raise qml.QuantumFunctionError(
                        "Returning the mutual information is not supported when using custom wire labels"
                    )

                # TODO: qml.execute shot vec support required with new return types
                # if self._shot_vector is not None:
                #     raise NotImplementedError(
                #         "Returning the mutual information is not supported with shot vectors."
                #     )

                if self.shots is not None:
                    warnings.warn(
                        "Requested mutual information with finite shots; the returned "
                        "state information is analytic and is unaffected by sampling. To silence "
                        "this warning, set shots=None on the device.",
                        UserWarning,
                    )
                wires0, wires1 = obs.raw_wires
                result = self.mutual_info(wires0=wires0, wires1=wires1, log_base=obs.log_base)

<<<<<<< HEAD
            elif method := getattr(self, m.method_name, False):
                result = method(obs, shot_range=shot_range, bin_size=bin_size)

            elif isinstance(m, CustomMeasurement):
                result = m.process(tape=circuit, device=self)

            elif isinstance(m, SampleMeasurement) and self.shots is not None:
                result = m.process_samples(
                    samples=self._samples,
                    wire_order=self.wires,
                    shot_range=shot_range,
                    bin_size=bin_size,
                )

            elif isinstance(m, StateMeasurement):
                if self.shots is not None:
                    warnings.warn(
                        f"Requested measurement {m.__class__.__name__} with finite shots; the "
                        "returned state information is analytic and is unaffected by sampling. "
                        "To silence this warning, set shots=None on the device.",
                        UserWarning,
                    )
                result = m.process_state(state=self.state, wire_order=self.wires)

            elif isinstance(m, SampleMeasurement) and self.shots is None:
                raise ValueError(
                    "Shots must be specified in the device to compute the measurement "
                    f"{m.__class__.__name__}"
                )
=======
            elif obs.return_type is Shadow:
                if len(observables) > 1:
                    raise qml.QuantumFunctionError(
                        "Classical shadows cannot be returned in combination"
                        " with other return types"
                    )

                result = self.classical_shadow(obs, circuit=circuit)

            elif obs.return_type is ShadowExpval:
                if len(observables) > 1:
                    raise qml.QuantumFunctionError(
                        "Classical shadows cannot be returned in combination"
                        " with other return types"
                    )

                result = self.shadow_expval(obs, circuit=circuit)

>>>>>>> a5ea5e98
            elif obs.return_type is not None:
                raise qml.QuantumFunctionError(
                    f"Unsupported return type specified for observable {obs.name}"
                )

            # 2. Post-process statistics results (if need be)
            float_return_types = {
                Expectation,
                Variance,
                Probability,
                VnEntropy,
                MutualInfo,
                ShadowExpval,
            }

            if obs.return_type in float_return_types:
                result = self._asarray(result, dtype=self.R_DTYPE)

            if self._shot_vector is not None and isinstance(result, np.ndarray):
                # In the shot vector case, measurement results may be of shape (N, 1) instead of (N,)
                # Squeeze the result to transform the results
                #
                # E.g.,
                # before:
                # [[0.489]
                #  [0.511]
                #  [0.   ]
                #  [0.   ]]
                #
                # after: [0.489 0.511 0.    0.   ]
                result = qml.math.squeeze(result)

            # 3. Append to final list
            results.append(result)

        return results

    def access_state(self, wires=None):
        """Check that the device has access to an internal state and return it if available.

        Args:
            wires (Wires): wires of the reduced system

        Raises:
            QuantumFunctionError: if the device is not capable of returning the state

        Returns:
            array or tensor: the state or the density matrix of the device
        """
        if not self.capabilities().get("returns_state"):
            raise qml.QuantumFunctionError(
                "The current device is not capable of returning the state"
            )

        state = getattr(self, "state", None)

        if state is None:
            raise qml.QuantumFunctionError("The state is not available in the current device")

        if wires:
            density_matrix = self.density_matrix(wires)
            return density_matrix

        return state

    def generate_samples(self):
        r"""Returns the computational basis samples generated for all wires.

        Note that PennyLane uses the convention :math:`|q_0,q_1,\dots,q_{N-1}\rangle` where
        :math:`q_0` is the most significant bit.

        .. warning::

            This method should be overwritten on devices that
            generate their own computational basis samples, with the resulting
            computational basis samples stored as ``self._samples``.

        Returns:
             array[complex]: array of samples in the shape ``(dev.shots, dev.num_wires)``
        """
        number_of_states = 2**self.num_wires

        rotated_prob = self.analytic_probability()

        samples = self.sample_basis_states(number_of_states, rotated_prob)
        return self.states_to_binary(samples, self.num_wires)

    def sample_basis_states(self, number_of_states, state_probability):
        """Sample from the computational basis states based on the state
        probability.

        This is an auxiliary method to the generate_samples method.

        Args:
            number_of_states (int): the number of basis states to sample from
            state_probability (array[float]): the computational basis probability vector

        Returns:
            array[int]: the sampled basis states
        """
        if self.shots is None:
            raise qml.QuantumFunctionError(
                "The number of shots has to be explicitly set on the device "
                "when using sample-based measurements."
            )

        shots = self.shots

        basis_states = np.arange(number_of_states)
        if self._ndim(state_probability) == 2:
            # np.random.choice does not support broadcasting as needed here.
            return np.array(
                [np.random.choice(basis_states, shots, p=prob) for prob in state_probability]
            )

        return np.random.choice(basis_states, shots, p=state_probability)

    @staticmethod
    def generate_basis_states(num_wires, dtype=np.uint32):
        """
        Generates basis states in binary representation according to the number
        of wires specified.

        The states_to_binary method creates basis states faster (for larger
        systems at times over x25 times faster) than the approach using
        ``itertools.product``, at the expense of using slightly more memory.

        Due to the large size of the integer arrays for more than 32 bits,
        memory allocation errors may arise in the states_to_binary method.
        Hence we constraint the dtype of the array to represent unsigned
        integers on 32 bits. Due to this constraint, an overflow occurs for 32
        or more wires, therefore this approach is used only for fewer wires.

        For smaller number of wires speed is comparable to the next approach
        (using ``itertools.product``), hence we resort to that one for testing
        purposes.

        Args:
            num_wires (int): the number wires
            dtype=np.uint32 (type): the data type of the arrays to use

        Returns:
            array[int]: the sampled basis states
        """
        if 2 < num_wires < 32:
            states_base_ten = np.arange(2**num_wires, dtype=dtype)
            return QubitDevice.states_to_binary(states_base_ten, num_wires, dtype=dtype)

        # A slower, but less memory intensive method
        basis_states_generator = itertools.product((0, 1), repeat=num_wires)
        return np.fromiter(itertools.chain(*basis_states_generator), dtype=int).reshape(
            -1, num_wires
        )

    @staticmethod
    def states_to_binary(samples, num_wires, dtype=np.int64):
        """Convert basis states from base 10 to binary representation.

        This is an auxiliary method to the generate_samples method.

        Args:
            samples (array[int]): samples of basis states in base 10 representation
            num_wires (int): the number of qubits
            dtype (type): Type of the internal integer array to be used. Can be
                important to specify for large systems for memory allocation
                purposes.

        Returns:
            array[int]: basis states in binary representation
        """
        powers_of_two = 1 << np.arange(num_wires, dtype=dtype)
        # `samples` typically is one-dimensional, but can be two-dimensional with broadcasting.
        # In any case we want to append a new axis at the *end* of the shape.
        states_sampled_base_ten = samples[..., None] & powers_of_two
        # `states_sampled_base_ten` can be two- or three-dimensional. We revert the *last* axis.
        return (states_sampled_base_ten > 0).astype(dtype)[..., ::-1]

    @property
    def circuit_hash(self):
        """The hash of the circuit upon the last execution.

        This can be used by devices in :meth:`~.apply` for parametric compilation.
        """
        raise NotImplementedError

    @property
    def state(self):
        """Returns the state vector of the circuit prior to measurement.

        .. note::

            Only state vector simulators support this property. Please see the
            plugin documentation for more details.
        """
        raise NotImplementedError

    def density_matrix(self, wires):
        """Returns the reduced density matrix over the given wires.

        Args:
            wires (Wires): wires of the reduced system

        Returns:
            array[complex]: complex array of shape ``(2 ** len(wires), 2 ** len(wires))``
            representing the reduced density matrix of the state prior to measurement.
        """
        state = getattr(self, "state", None)
        wires = self.map_wires(wires)
        return qml.math.reduced_dm(state, indices=wires, c_dtype=self.C_DTYPE)

    def vn_entropy(self, wires, log_base):
        r"""Returns the Von Neumann entropy prior to measurement.

        .. math::
            S( \rho ) = -\text{Tr}( \rho \log ( \rho ))

        Args:
            wires (Wires): Wires of the considered subsystem.
            log_base (float): Base for the logarithm, default is None the natural logarithm is used in this case.

        Returns:
            float: returns the Von Neumann entropy
        """
        try:
            state = self.access_state()
        except qml.QuantumFunctionError as e:  # pragma: no cover
            raise NotImplementedError(
                f"Cannot compute the Von Neumman entropy with device {self.name} that is not capable of returning the "
                f"state. "
            ) from e
        wires = wires.tolist()
        return qml.math.vn_entropy(state, indices=wires, c_dtype=self.C_DTYPE, base=log_base)

    def mutual_info(self, wires0, wires1, log_base):
        r"""Returns the mutual information prior to measurement:

        .. math::

            I(A, B) = S(\rho^A) + S(\rho^B) - S(\rho^{AB})

        where :math:`S` is the von Neumann entropy.

        Args:
            wires0 (Wires): wires of the first subsystem
            wires1 (Wires): wires of the second subsystem
            log_base (float): base to use in the logarithm

        Returns:
            float: the mutual information
        """
        try:
            state = self.access_state()
        except qml.QuantumFunctionError as e:  # pragma: no cover
            raise NotImplementedError(
                f"Cannot compute the mutual information with device {self.name} that is not capable of returning the "
                f"state. "
            ) from e

        wires0 = wires0.tolist()
        wires1 = wires1.tolist()

        return qml.math.mutual_info(
            state, indices0=wires0, indices1=wires1, c_dtype=self.C_DTYPE, base=log_base
        )

    def classical_shadow(self, obs, circuit):
        """
        Returns the measured bits and recipes in the classical shadow protocol.

        The protocol is described in detail in the `classical shadows paper <https://arxiv.org/abs/2002.08953>`_.
        This measurement process returns the randomized Pauli measurements (the ``recipes``)
        that are performed for each qubit and snapshot as an integer:

        - 0 for Pauli X,
        - 1 for Pauli Y, and
        - 2 for Pauli Z.

        It also returns the measurement results (the ``bits``); 0 if the 1 eigenvalue
        is sampled, and 1 if the -1 eigenvalue is sampled.

        The device shots are used to specify the number of snapshots. If ``T`` is the number
        of shots and ``n`` is the number of qubits, then both the measured bits and the
        Pauli measurements have shape ``(T, n)``.

        This implementation is device-agnostic and works by executing single-shot
        tapes containing randomized Pauli observables. Devices should override this
        if they can offer cleaner or faster implementations.

        .. seealso:: :func:`~.classical_shadow`

        Args:
            obs (~.pennylane.measurements.ClassicalShadow): The classical shadow measurement process
            circuit (~.tapes.QuantumTape): The quantum tape that is being executed

        Returns:
            tensor_like[int]: A tensor with shape ``(2, T, n)``, where the first row represents
            the measured bits and the second represents the recipes used.
        """
        if circuit is None:  # pragma: no cover
            raise ValueError("Circuit must be provided when measuring classical shadows")

        wires = obs.wires
        n_snapshots = self.shots
        seed = obs.seed

        with set_shots(self, shots=1):
            # slow implementation but works for all devices
            n_qubits = len(wires)
            mapped_wires = np.array(self.map_wires(wires))

            # seed the random measurement generation so that recipes
            # are the same for different executions with the same seed
            rng = np.random.RandomState(seed)
            recipes = rng.randint(0, 3, size=(n_snapshots, n_qubits))
            obs_list = [qml.PauliX, qml.PauliY, qml.PauliZ]

            outcomes = np.zeros((n_snapshots, n_qubits))

            for t in range(n_snapshots):
                # compute rotations for the Pauli measurements
                rotations = [
                    rot
                    for wire_idx, wire in enumerate(wires)
                    for rot in obs_list[recipes[t][wire_idx]].compute_diagonalizing_gates(
                        wires=wire
                    )
                ]

                self.reset()
                self.apply(circuit.operations, rotations=circuit.diagonalizing_gates + rotations)

                outcomes[t] = self.generate_samples()[0][mapped_wires]

        return self._cast(self._stack([outcomes, recipes]), dtype=np.int8)

    def shadow_expval(self, obs, circuit):
        r"""Compute expectation values using classical shadows in a differentiable manner.

        Please refer to :func:`~.pennylane.shadow_expval` for detailed documentation.

        Args:
            obs (~.pennylane.measurements.ClassicalShadow): The classical shadow expectation
                value measurement process
            circuit (~.tapes.QuantumTape): The quantum tape that is being executed

        Returns:
            float: expectation value estimate.
        """
        bits, recipes = self.classical_shadow(obs, circuit)
        shadow = qml.shadows.ClassicalShadow(bits, recipes, wire_map=obs.wires.tolist())
        return shadow.expval(obs.H, obs.k)

    def analytic_probability(self, wires=None):
        r"""Return the (marginal) probability of each computational basis
        state from the last run of the device.

        PennyLane uses the convention
        :math:`|q_0,q_1,\dots,q_{N-1}\rangle` where :math:`q_0` is the most
        significant bit.

        If no wires are specified, then all the basis states representable by
        the device are considered and no marginalization takes place.


        .. note::

            :meth:`marginal_prob` may be used as a utility method
            to calculate the marginal probability distribution.

        Args:
            wires (Iterable[Number, str], Number, str, Wires): wires to return
                marginal probabilities for. Wires not provided are traced out of the system.

        Returns:
            array[float]: list of the probabilities
        """
        raise NotImplementedError

    def estimate_probability(self, wires=None, shot_range=None, bin_size=None):
        """Return the estimated probability of each computational basis state
        using the generated samples.

        Args:
            wires (Iterable[Number, str], Number, str, Wires): wires to calculate
                marginal probabilities for. Wires not provided are traced out of the system.
            shot_range (tuple[int]): 2-tuple of integers specifying the range of samples
                to use. If not specified, all samples are used.
            bin_size (int): Divides the shot range into bins of size ``bin_size``, and
                returns the measurement statistic separately over each bin. If not
                provided, the entire shot range is treated as a single bin.

        Returns:
            array[float]: list of the probabilities
        """

        wires = wires or self.wires
        # convert to a Wires object
        wires = Wires(wires)
        # translate to wire labels used by device
        device_wires = self.map_wires(wires)
        num_wires = len(device_wires)

        if shot_range is None:
            # The Ellipsis (...) corresponds to broadcasting and shots dimensions or only shots
            samples = self._samples[..., device_wires]
        else:
            # The Ellipsis (...) corresponds to the broadcasting dimension or no axis at all
            samples = self._samples[..., slice(*shot_range), device_wires]

        # convert samples from a list of 0, 1 integers, to base 10 representation
        powers_of_two = 2 ** np.arange(num_wires)[::-1]
        indices = samples @ powers_of_two

        # `self._samples` typically has two axes ((shots, wires)) but can also have three with
        # broadcasting ((batch_size, shots, wires)) so that we simply read out the batch_size.
        batch_size = self._samples.shape[0] if np.ndim(self._samples) == 3 else None
        dim = 2**num_wires
        # count the basis state occurrences, and construct the probability vector
        if bin_size is not None:
            num_bins = samples.shape[-2] // bin_size
            prob = self._count_binned_samples(indices, batch_size, dim, bin_size, num_bins)
        else:
            prob = self._count_unbinned_samples(indices, batch_size, dim)

        return self._asarray(prob, dtype=self.R_DTYPE)

    @staticmethod
    def _count_unbinned_samples(indices, batch_size, dim):
        """Count the occurences of sampled indices and convert them to relative
        counts in order to estimate their occurence probability."""
        if batch_size is None:
            prob = np.zeros(dim, dtype=np.float64)
            basis_states, counts = np.unique(indices, return_counts=True)
            prob[basis_states] = counts / len(indices)

            return prob

        prob = np.zeros((batch_size, dim), dtype=np.float64)

        for i, idx in enumerate(indices):  # iterate over the broadcasting dimension
            basis_states, counts = np.unique(idx, return_counts=True)
            prob[i, basis_states] = counts / len(idx)

        return prob

    @staticmethod
    def _count_binned_samples(indices, batch_size, dim, bin_size, num_bins):
        """Count the occurences of bins of sampled indices and convert them to relative
        counts in order to estimate their occurence probability per bin."""

        if batch_size is None:
            prob = np.zeros((dim, num_bins), dtype=np.float64)
            indices = indices.reshape((num_bins, bin_size))
            # count the basis state occurrences, and construct the probability vector for each bin
            for b, idx in enumerate(indices):
                basis_states, counts = np.unique(idx, return_counts=True)
                prob[basis_states, b] = counts / bin_size

            return prob

        prob = np.zeros((batch_size, dim, num_bins), dtype=np.float64)
        indices = indices.reshape((batch_size, num_bins, bin_size))

        # count the basis state occurrences, and construct the probability vector
        # for each bin and broadcasting index
        for i, _indices in enumerate(indices):  # First iterate over broadcasting dimension
            for b, idx in enumerate(_indices):  # Then iterate over bins dimension
                basis_states, counts = np.unique(idx, return_counts=True)
                prob[i, basis_states, b] = counts / bin_size

        return prob

    def probability(self, wires=None, shot_range=None, bin_size=None):
        """Return either the analytic probability or estimated probability of
        each computational basis state.

        Devices that require a finite number of shots always return the
        estimated probability.

        Args:
            wires (Iterable[Number, str], Number, str, Wires): wires to return
                marginal probabilities for. Wires not provided are traced out of the system.

        Returns:
            array[float]: list of the probabilities
        """

        if self.shots is None:
            return self.analytic_probability(wires=wires)

        return self.estimate_probability(wires=wires, shot_range=shot_range, bin_size=bin_size)

    @staticmethod
    def _get_batch_size(tensor, expected_shape, expected_size):
        """Determine whether a tensor has an additional batch dimension for broadcasting,
        compared to an expected_shape. As QubitDevice does not natively support broadcasting,
        it always reports no batch size, that is ``batch_size=None``"""
        # pylint: disable=unused-argument
        return None

    def marginal_prob(self, prob, wires=None):
        r"""Return the marginal probability of the computational basis
        states by summing the probabiliites on the non-specified wires.

        If no wires are specified, then all the basis states representable by
        the device are considered and no marginalization takes place.

        .. note::

            If the provided wires are not in the order as they appear on the device,
            the returned marginal probabilities take this permutation into account.

            For example, if the addressable wires on this device are ``Wires([0, 1, 2])`` and
            this function gets passed ``wires=[2, 0]``, then the returned marginal
            probability vector will take this 'reversal' of the two wires
            into account:

            .. math::

                \mathbb{P}^{(2, 0)}
                            = \left[
                               |00\rangle, |10\rangle, |01\rangle, |11\rangle
                              \right]

        Args:
            prob: The probabilities to return the marginal probabilities
                for
            wires (Iterable[Number, str], Number, str, Wires): wires to return
                marginal probabilities for. Wires not provided
                are traced out of the system.

        Returns:
            array[float]: array of the resulting marginal probabilities.
        """
        dim = 2**self.num_wires
        batch_size = self._get_batch_size(prob, (dim,), dim)  # pylint: disable=assignment-from-none

        if wires is None:
            # no need to marginalize
            return prob

        wires = Wires(wires)
        # determine which subsystems are to be summed over
        inactive_wires = Wires.unique_wires([self.wires, wires])

        # translate to wire labels used by device
        device_wires = self.map_wires(wires)
        inactive_device_wires = self.map_wires(inactive_wires)

        # reshape the probability so that each axis corresponds to a wire
        shape = [2] * self.num_wires
        if batch_size is not None:
            shape.insert(0, batch_size)
        # prob now is reshaped to have self.num_wires+1 axes in the case of broadcasting
        prob = self._reshape(prob, shape)

        # sum over all inactive wires
        # hotfix to catch when default.qubit uses this method
        # since then device_wires is a list
        if isinstance(inactive_device_wires, Wires):
            inactive_device_wires = inactive_device_wires.labels

        if batch_size is not None:
            inactive_device_wires = [idx + 1 for idx in inactive_device_wires]
        flat_shape = (-1,) if batch_size is None else (batch_size, -1)
        prob = self._reshape(self._reduce_sum(prob, inactive_device_wires), flat_shape)

        # The wires provided might not be in consecutive order (i.e., wires might be [2, 0]).
        # If this is the case, we must permute the marginalized probability so that
        # it corresponds to the orders of the wires passed.
        num_wires = len(device_wires)
        basis_states = self.generate_basis_states(num_wires)
        basis_states = basis_states[:, np.argsort(np.argsort(device_wires))]

        powers_of_two = 2 ** np.arange(len(device_wires))[::-1]
        perm = basis_states @ powers_of_two
        return self._gather(prob, perm, axis=1 if batch_size is not None else 0)

    def expval(self, observable, shot_range=None, bin_size=None):

        if observable.name == "Projector":
            # branch specifically to handle the projector observable
            idx = int("".join(str(i) for i in observable.parameters[0]), 2)
            probs = self.probability(
                wires=observable.wires, shot_range=shot_range, bin_size=bin_size
            )
            return probs[idx]

        # exact expectation value
        if self.shots is None:
            try:
                eigvals = self._asarray(observable.eigvals(), dtype=self.R_DTYPE)
            except qml.operation.EigvalsUndefinedError as e:
                raise qml.operation.EigvalsUndefinedError(
                    f"Cannot compute analytic expectations of {observable.name}."
                ) from e

            # the probability vector must be permuted to account for the permuted
            # wire order of the observable
            permuted_wires = self._permute_wires(observable)

            prob = self.probability(wires=permuted_wires)
            # In case of broadcasting, `prob` has two axes and this is a matrix-vector product
            return self._dot(prob, eigvals)

        # estimate the ev
        samples = self.sample(observable, shot_range=shot_range, bin_size=bin_size)
        # With broadcasting, we want to take the mean over axis 1, which is the -1st/-2nd with/
        # without bin_size. Without broadcasting, axis 0 is the -1st/-2nd with/without bin_size
        axis = -1 if bin_size is None else -2
        # TODO: do we need to squeeze here? Maybe remove with new return types
        return np.squeeze(np.mean(samples, axis=axis))

    def var(self, observable, shot_range=None, bin_size=None):

        if observable.name == "Projector":
            # branch specifically to handle the projector observable
            idx = int("".join(str(i) for i in observable.parameters[0]), 2)
            probs = self.probability(
                wires=observable.wires, shot_range=shot_range, bin_size=bin_size
            )
            return probs[idx] - probs[idx] ** 2

        # exact variance value
        if self.shots is None:
            try:
                eigvals = self._asarray(observable.eigvals(), dtype=self.R_DTYPE)
            except qml.operation.EigvalsUndefinedError as e:
                # if observable has no info on eigenvalues, we cannot return this measurement
                raise qml.operation.EigvalsUndefinedError(
                    f"Cannot compute analytic variance of {observable.name}."
                ) from e

            # the probability vector must be permuted to account for the permuted wire order of the observable
            permuted_wires = self._permute_wires(observable)

            prob = self.probability(wires=permuted_wires)
            # In case of broadcasting, `prob` has two axes and these are a matrix-vector products
            return self._dot(prob, (eigvals**2)) - self._dot(prob, eigvals) ** 2

        # estimate the variance
        samples = self.sample(observable, shot_range=shot_range, bin_size=bin_size)
        # With broadcasting, we want to take the variance over axis 1, which is the -1st/-2nd with/
        # without bin_size. Without broadcasting, axis 0 is the -1st/-2nd with/without bin_size
        axis = -1 if bin_size is None else -2
        # TODO: do we need to squeeze here? Maybe remove with new return types
        return np.squeeze(np.var(samples, axis=axis))

    def _samples_to_counts(self, samples, obs, num_wires):
        """Groups the samples into a dictionary showing number of occurences for
        each possible outcome.

        The format of the dictionary depends on obs.return_type, which is set when
        calling measurements.counts by setting the kwarg all_outcomes (bool). By default,
        the dictionary will only contain the observed outcomes. Optionally (all_outcomes=True)
        the dictionary will instead contain all possible outcomes, with a count of 0
        for those not observed. See example.


        Args:
            samples: samples in an array of dimension ``(shots,len(wires))``
            obs (Observable): the observable sampled
            num_wires (int): number of wires the sampled observable was performed on

        Returns:
            dict: dictionary with format ``{'outcome': num_occurences}``, including all
                outcomes for the sampled observable

        **Example**

            >>> samples
            tensor([[0, 0],
                    [0, 0],
                    [1, 0]], requires_grad=True)

            By default, this will return:
            >>> self._samples_to_counts(samples, obs, num_wires)
            {'00': 2, '10': 1}

            However, if obs.return_type is AllCounts, this will return:
            >>> self._samples_to_counts(samples, obs, num_wires)
            {'00': 2, '01': 0, '10': 1, '11': 0}

            The variable all_outcomes can be set when running measurements.counts, i.e.:

             .. code-block:: python3

                dev = qml.device("default.qubit", wires=2, shots=4)

                @qml.qnode(dev)
                def circuit(x):
                    qml.RX(x, wires=0)
                    return qml.counts(all_outcomes=True)

        """

        outcomes = []

        if isinstance(obs, MeasurementProcess):
            # convert samples and outcomes (if using) from arrays to str for dict keys
            samples = ["".join([str(s.item()) for s in sample]) for sample in samples]

            if obs.return_type is AllCounts:
                outcomes = self.generate_basis_states(num_wires)
                outcomes = ["".join([str(o.item()) for o in outcome]) for outcome in outcomes]
        elif obs.return_type is AllCounts:
            outcomes = qml.eigvals(obs)

        # generate empty outcome dict, populate values with state counts
        outcome_dict = {k: np.int64(0) for k in outcomes}
        states, counts = np.unique(samples, return_counts=True)
        for s, c in zip(states, counts):
            outcome_dict[s] = c

        return outcome_dict

    def sample(self, observable, shot_range=None, bin_size=None, counts=False):
        """Return samples of an observable.

        Args:
            observable (Observable): the observable to sample
            shot_range (tuple[int]): 2-tuple of integers specifying the range of samples
                to use. If not specified, all samples are used.
            bin_size (int): Divides the shot range into bins of size ``bin_size``, and
                returns the measurement statistic separately over each bin. If not
                provided, the entire shot range is treated as a single bin.
            counts (bool): whether counts (``True``) or raw samples (``False``)
                should be returned

        Raises:
            EigvalsUndefinedError: if no information is available about the
                eigenvalues of the observable

        Returns:
            Union[array[float], dict, list[dict]]: samples in an array of
            dimension ``(shots,)`` or counts
        """

        # translate to wire labels used by device
        device_wires = self.map_wires(observable.wires)
        name = observable.name
        # Select the samples from self._samples that correspond to ``shot_range`` if provided
        if shot_range is None:
            sub_samples = self._samples
        else:
            # Indexing corresponds to: (potential broadcasting, shots, wires). Note that the last
            # colon (:) is required because shots is the second-to-last axis and the
            # Ellipsis (...) otherwise would take up broadcasting and shots axes.
            sub_samples = self._samples[..., slice(*shot_range), :]

        no_observable_provided = isinstance(observable, MeasurementProcess)

        if isinstance(name, str) and name in {"PauliX", "PauliY", "PauliZ", "Hadamard"}:
            # Process samples for observables with eigenvalues {1, -1}
            samples = 1 - 2 * sub_samples[..., device_wires[0]]

        elif no_observable_provided:
            # if no observable was provided then return the raw samples
            if len(observable.wires) != 0:
                # if wires are provided, then we only return samples from those wires
                samples = sub_samples[..., np.array(device_wires)]
            else:
                samples = sub_samples

        else:

            # Replace the basis state in the computational basis with the correct eigenvalue.
            # Extract only the columns of the basis samples required based on ``wires``.
            samples = sub_samples[..., np.array(device_wires)]  # Add np.array here for Jax support.
            powers_of_two = 2 ** np.arange(samples.shape[-1])[::-1]
            indices = samples @ powers_of_two
            indices = np.array(indices)  # Add np.array here for Jax support.
            try:
                samples = observable.eigvals()[indices]
            except qml.operation.EigvalsUndefinedError as e:
                # if observable has no info on eigenvalues, we cannot return this measurement
                raise qml.operation.EigvalsUndefinedError(
                    f"Cannot compute samples of {observable.name}."
                ) from e

        num_wires = len(device_wires) if len(device_wires) > 0 else self.num_wires
        if bin_size is None:
            if counts:
                return self._samples_to_counts(samples, observable, num_wires)
            return samples

        if counts:
            shape = (-1, bin_size, num_wires) if no_observable_provided else (-1, bin_size)
            return [
                self._samples_to_counts(bin_sample, observable, num_wires)
                for bin_sample in samples.reshape(shape)
            ]

        return (
            samples.T.reshape((num_wires, bin_size, -1))
            if no_observable_provided
            else samples.reshape((bin_size, -1))
        )

    def adjoint_jacobian(
        self, tape, starting_state=None, use_device_state=False
    ):  # pylint: disable=too-many-statements
        """Implements the adjoint method outlined in
        `Jones and Gacon <https://arxiv.org/abs/2009.02823>`__ to differentiate an input tape.

        After a forward pass, the circuit is reversed by iteratively applying inverse (adjoint)
        gates to scan backwards through the circuit.

        .. note::
            The adjoint differentiation method has the following restrictions:

            * As it requires knowledge of the statevector, only statevector simulator devices can be
              used.

            * Only expectation values are supported as measurements.

            * Does not work for parametrized observables like
              :class:`~.Hamiltonian` or :class:`~.Hermitian`.

        Args:
            tape (.QuantumTape): circuit that the function takes the gradient of

        Keyword Args:
            starting_state (tensor_like): post-forward pass state to start execution with. It should be
                complex-valued. Takes precedence over ``use_device_state``.
            use_device_state (bool): use current device state to initialize. A forward pass of the same
                circuit should be the last thing the device has executed. If a ``starting_state`` is
                provided, that takes precedence.

        Returns:
            array or tuple[array]: the derivative of the tape with respect to trainable parameters.
            Dimensions are ``(len(observables), len(trainable_params))``.

        Raises:
            QuantumFunctionError: if the input tape has measurements that are not expectation values
                or contains a multi-parameter operation aside from :class:`~.Rot`
        """
        # broadcasted inner product not summing over first dimension of b
        sum_axes = tuple(range(1, self.num_wires + 1))
        # pylint: disable=unnecessary-lambda-assignment
        dot_product_real = lambda b, k: self._real(qmlsum(self._conj(b) * k, axis=sum_axes))

        for m in tape.measurements:
            if m.return_type is not Expectation:
                raise qml.QuantumFunctionError(
                    "Adjoint differentiation method does not support"
                    f" measurement {m.return_type.value}"
                )

            if m.obs.name == "Hamiltonian":
                raise qml.QuantumFunctionError(
                    "Adjoint differentiation method does not support Hamiltonian observables."
                )

            if not hasattr(m.obs, "base_name"):
                m.obs.base_name = None  # This is needed for when the observable is a tensor product

        if self.shot_vector is not None:
            raise qml.QuantumFunctionError("Adjoint does not support shot vectors.")

        if self.shots is not None:
            warnings.warn(
                "Requested adjoint differentiation to be computed with finite shots."
                " The derivative is always exact when using the adjoint differentiation method.",
                UserWarning,
            )

        # Initialization of state
        if starting_state is not None:
            ket = self._reshape(starting_state, [2] * self.num_wires)
        else:
            if not use_device_state:
                self.reset()
                self.execute(tape)
            ket = self._pre_rotated_state

        n_obs = len(tape.observables)
        bras = np.empty([n_obs] + [2] * self.num_wires, dtype=np.complex128)
        for kk in range(n_obs):
            bras[kk, ...] = self._apply_operation(ket, tape.observables[kk])

        expanded_ops = []
        for op in reversed(tape.operations):
            if op.num_params > 1:
                if not isinstance(op, qml.Rot) or op.inverse:
                    raise qml.QuantumFunctionError(
                        f"The {op.name} operation is not supported using "
                        'the "adjoint" differentiation method'
                    )
                ops = op.decomposition()
                expanded_ops.extend(reversed(ops))
            elif op.name not in ("QubitStateVector", "BasisState", "Snapshot"):
                expanded_ops.append(op)

        trainable_params = []
        for k in tape.trainable_params:
            # pylint: disable=protected-access
            if hasattr(tape._par_info[k]["op"], "return_type"):
                warnings.warn(
                    "Differentiating with respect to the input parameters of "
                    f"{tape._par_info[k]['op'].name} is not supported with the "
                    "adjoint differentiation method. Gradients are computed "
                    "only with regards to the trainable parameters of the circuit.\n\n Mark "
                    "the parameters of the measured observables as non-trainable "
                    "to silence this warning.",
                    UserWarning,
                )
            else:
                trainable_params.append(k)

        jac = np.zeros((len(tape.observables), len(trainable_params)))

        param_number = len(tape.get_parameters(trainable_only=False, operations_only=True)) - 1
        trainable_param_number = len(trainable_params) - 1
        for op in expanded_ops:

            adj_op = qml.adjoint(op)
            ket = self._apply_operation(ket, adj_op)

            if op.grad_method is not None:
                if param_number in trainable_params:
                    d_op_matrix = operation_derivative(op)
                    ket_temp = self._apply_unitary(ket, d_op_matrix, op.wires)

                    jac[:, trainable_param_number] = 2 * dot_product_real(bras, ket_temp)

                    trainable_param_number -= 1
                param_number -= 1

            for kk in range(n_obs):
                bras[kk, ...] = self._apply_operation(bras[kk, ...], adj_op)

        return self._adjoint_jacobian_processing(jac) if qml.active_return() else jac

    @staticmethod
    def _adjoint_jacobian_processing(jac):
        """
        Post-process the Jacobian matrix returned by ``adjoint_jacobian`` for
        the new return type system.
        """
        jac = np.squeeze(jac)

        if jac.ndim == 0:
            return np.array(jac)

        if jac.ndim == 1:
            return tuple(np.array(j) for j in jac)

        # must be 2-dimensional
        return tuple(tuple(np.array(j_) for j_ in j) for j in jac)<|MERGE_RESOLUTION|>--- conflicted
+++ resolved
@@ -672,10 +672,7 @@
 
         return Wires.all_wires(list_of_wires)
 
-<<<<<<< HEAD
     # pylint: disable=too-many-statements
-=======
->>>>>>> a5ea5e98
     def statistics(
         self, circuit: QuantumScript = None, shot_range=None, bin_size=None, observables=None
     ):
@@ -685,11 +682,7 @@
         density matrices.
 
         Args:
-<<<<<<< HEAD
-            circuit (~.tape.QuantumScript): the quantum tape currently being executed
-=======
             circuit (~.tape.QuantumScript): the quantum script currently being executed
->>>>>>> a5ea5e98
             shot_range (tuple[int]): 2-tuple of integers specifying the range of samples
                 to use. If not specified, all samples are used.
             bin_size (int): Divides the shot range into bins of size ``bin_size``, and
@@ -729,11 +722,7 @@
               ``shot_range=[35, 135]``, ``bin_size=100``.
         """
         if isinstance(circuit, QuantumScript):
-<<<<<<< HEAD
             measurements = circuit.measurements
-=======
-            observables = circuit.observables
->>>>>>> a5ea5e98
 
         else:
             warnings.warn(
@@ -741,11 +730,7 @@
                 "Please use ``circuit`` instead.",
                 category=UserWarning,
             )
-<<<<<<< HEAD
             measurements = circuit if circuit is not None else observables
-=======
-            observables = circuit if circuit is not None else observables
->>>>>>> a5ea5e98
 
         results = []
 
@@ -908,11 +893,7 @@
         density matrices.
 
         Args:
-<<<<<<< HEAD
-            circuit (~.tape.QuantumScript): the quantum tape currently being executed
-=======
             circuit (~.tape.QuantumScript): the quantum script currently being executed
->>>>>>> a5ea5e98
             shot_range (tuple[int]): 2-tuple of integers specifying the range of samples
                 to use. If not specified, all samples are used.
             bin_size (int): Divides the shot range into bins of size ``bin_size``, and
@@ -1041,7 +1022,24 @@
                 wires0, wires1 = obs.raw_wires
                 result = self.mutual_info(wires0=wires0, wires1=wires1, log_base=obs.log_base)
 
-<<<<<<< HEAD
+            elif obs.return_type is Shadow:
+                if len(measurements) > 1:
+                    raise qml.QuantumFunctionError(
+                        "Classical shadows cannot be returned in combination"
+                        " with other return types"
+                    )
+
+                result = self.classical_shadow(obs, circuit=circuit)
+
+            elif obs.return_type is ShadowExpval:
+                if len(measurements) > 1:
+                    raise qml.QuantumFunctionError(
+                        "Classical shadows cannot be returned in combination"
+                        " with other return types"
+                    )
+
+                result = self.shadow_expval(obs, circuit=circuit)
+
             elif method := getattr(self, m.method_name, False):
                 result = method(obs, shot_range=shot_range, bin_size=bin_size)
 
@@ -1071,26 +1069,7 @@
                     "Shots must be specified in the device to compute the measurement "
                     f"{m.__class__.__name__}"
                 )
-=======
-            elif obs.return_type is Shadow:
-                if len(observables) > 1:
-                    raise qml.QuantumFunctionError(
-                        "Classical shadows cannot be returned in combination"
-                        " with other return types"
-                    )
-
-                result = self.classical_shadow(obs, circuit=circuit)
-
-            elif obs.return_type is ShadowExpval:
-                if len(observables) > 1:
-                    raise qml.QuantumFunctionError(
-                        "Classical shadows cannot be returned in combination"
-                        " with other return types"
-                    )
-
-                result = self.shadow_expval(obs, circuit=circuit)
-
->>>>>>> a5ea5e98
+
             elif obs.return_type is not None:
                 raise qml.QuantumFunctionError(
                     f"Unsupported return type specified for observable {obs.name}"
