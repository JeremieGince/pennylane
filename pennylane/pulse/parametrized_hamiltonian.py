# Copyright 2018-2023 Xanadu Quantum Technologies Inc.

# Licensed under the Apache License, Version 2.0 (the "License");
# you may not use this file except in compliance with the License.
# You may obtain a copy of the License at

#     http://www.apache.org/licenses/LICENSE-2.0

# Unless required by applicable law or agreed to in writing, software
# distributed under the License is distributed on an "AS IS" BASIS,
# WITHOUT WARRANTIES OR CONDITIONS OF ANY KIND, either express or implied.
# See the License for the specific language governing permissions and
# limitations under the License.

"""
This submodule contains the ParametrizedHamiltonian class
"""
import pennylane as qml
from pennylane.operation import Operator
from pennylane.ops.qubit.hamiltonian import Hamiltonian
from pennylane.typing import TensorLike
from pennylane.wires import Wires


# pylint: disable= too-many-instance-attributes
class ParametrizedHamiltonian:
    r"""Callable object holding the information representing a parametrized Hamiltonian.

    The Hamiltonian can be represented as a linear combination of other operators, e.g.,

    .. math::
        H(\{v_j\}, t) = H_\text{drift} + \sum_j f_j(v_j, t) H_j

    where the :math:`\{v_j\}` are trainable parameters for each scalar-valued parametrization :math:`f_j`, and t is time.

    Args:
        coeffs (Union[float, callable]): coefficients of the Hamiltonian expression, which may be
            constants or parametrized functions. All functions passed as ``coeffs`` must have two
            arguments, the first one being the trainable parameters and the second one being time.
        observables (Iterable[Operator]): observables in the Hamiltonian expression, of same
            length as ``coeffs``

    A ``ParametrizedHamiltonian`` is a callable with the fixed signature ``H(params, t)``,
    with ``params`` being an iterable where each element corresponds to the parameters of each
    scalar-valued function of the Hamiltonian.

    Calling the ``ParametrizedHamiltonian`` returns an :class:`~.Operator` representing an instance of the
    Hamiltonian with the specified parameter values.

    .. seealso::

        :func:`~.pennylane.evolve`, :class:`~.ParametrizedEvolution`

    .. note::
        The ``ParametrizedHamiltonian`` must be Hermitian at all times. This is not explicitly
        checked; ensuring a correctly defined Hamiltonian is the responsibility of the user.

    **Example**

    A ``ParametrizedHamiltonian`` can be created using :func:`~.pennylane.dot`, by passing a list of coefficients,
    as well as a list of corresponding observables. Each coefficient function must take two arguments, the first one
    being the trainable parameters and the second one being time, though it need not use them both.

    .. code-block:: python3

        f1 = lambda p, t: p[0] * jnp.sin(p[1] * t)
        f2 = lambda p, t: p * t
        coeffs = [2., f1, f2]
        observables =  [qml.PauliX(0), qml.PauliY(0), qml.PauliZ(0)]
        H = qml.dot(coeffs, observables)

    The resulting object can be passed parameters, and will return an :class:`~.Operator` representing the
    ``ParametrizedHamiltonian`` with the specified parameters. Note that parameters must be passed in the order
    the functions were passed in creating the ``ParametrizedHamiltonian``:

    .. code-block:: python3

        p1 = jnp.array([1., 1.])
        p2 = 1.
        params = [p1, p2]  # p1 is passed to f1, and p2 to f2

    >>> H(params, t=1.)
    (2.0*(PauliX(wires=[0]))) + ((0.8414709568023682*(PauliY(wires=[0]))) + (1.0*(PauliZ(wires=[0]))))

    .. note::
        To be able to compute the time evolution of the Hamiltonian with :func:`~.pennylane.evolve`,
        these coefficient functions should be defined using ``jax.numpy`` rather than ``numpy``.

    We can also access the fixed and parametrized terms of the ``ParametrizedHamiltonian``.
    The fixed term is an :class:`~.Operator`, while the parametrized term must be initialized with concrete
    parameters to obtain an :class:`~.Operator`:

    >>> H.H_fixed()
    2.0*(PauliX(wires=[0]))
    >>> H.H_parametrized([[1.2, 2.3], 4.5], 0.5)
    (1.095316767692566*(PauliY(wires=[0]))) + (2.25*(PauliZ(wires=[0])))


    .. details::
        :title: Usage Details

        An alternative method for creating a ``ParametrizedHamiltonian`` is to multiply operators and callable
        coefficients:

        .. code-block:: python3

            def f1(p, t):
                return jnp.sin(p[0] * t**2) + p[1]

            def f2(p, t):
                return p * jnp.cos(t)

            H = 2 * qml.PauliX(0) + f1 * qml.PauliY(0) + f2 * qml.PauliZ(0)

        .. note::
            Whichever method is used for initializing a :class:`~.ParametrizedHamiltonian`, the terms defined with fixed
            coefficients should come before parametrized terms to prevent discrepancy in the wire order.

        .. note::
            The parameters used in the ``ParametrizedHamiltonian`` call should have the same order
            as the functions used to define this Hamiltonian. For example, we could call the above
            Hamiltonian using the following parameters:

            >>> params = [[4.6, 2.3], 1.2]
            >>> H(params, t=0.5)
            (2*(PauliX(wires=[0]))) + ((3.212763786315918*(PauliY(wires=[0]))) + (1.0530991554260254*(PauliZ(wires=[0]))))

            Internally we are computing ``f1([4.6, 2.3], 0.5)`` and ``f2(1.2, 0.5)``.

        Parametrized coefficients can be any callable that takes ``(p, t)`` and returns a scalar. It is not a
        requirement that both ``p`` and ``t`` be used in the callable: for example, the convenince function
        :func:`~pulse.constant` takes ``(p, t)`` and returns ``p``.

        .. warning::
            When initializing a :class:`~.ParametrizedHamiltonian` via a list of parametrized coefficients, it
            is possible to create a list of multiple coefficients of the same form iteratively using lambda
            functions, i.e.

            ``coeffs = [lambda p, t: p for _ in range(3)]``.

            Do **not**, however, define the function as dependent on the value that is iterated over. That is, it is not
            possible to define

            ``coeffs = [lambda p, t: p * t**i for i in range(3)]``

            to create a list

            ``coeffs = [(lambda p, t: p), (lambda p, t: p * t), (lambda p, t: p * t**2)]``.

            The value of ``i`` when
            creating the lambda functions is set to be the final value in the iteration, such that this will
            produce three identical functions

            ``coeffs = [(lambda p, t: p * t**2)] * 3``.

        We can visualize the behaviour in time of the parametrized coefficients for a given set of parameters. Here
        we look at the Hamiltonian created above:

        .. code-block:: python

            import matplotlib.pyplot as plt

            times = jnp.linspace(0., 5., 1000)
            fs = tuple(c for c in H.coeffs if callable(c))
            params = [[4.6, 2.3], 1.2]

            fig, axs = plt.subplots(nrows=len(fs))

            for n, f in enumerate(fs):
                ax = axs[n]
                ax.plot(times, f(params[n], times), label=f"p={params[n]}")
                ax.set_ylabel(f"f{n}")
                ax.legend(loc="upper left")

            ax.set_xlabel("Time")
            axs[0].set_title(f"H parametrized coefficients")
            plt.tight_layout()
            plt.show()

        .. figure:: ../../_static/pulse/parametrized_coefficients_example.png
                    :align: center
                    :width: 60%
                    :target: javascript:void(0);


        It is possible to add two instance of ``ParametrizedHamiltonian`` together. The resulting
        ``ParametrizedHamiltonian`` takes a list of parameters that is a concatenation of the initial
        two Hamiltonian parameters:

        .. code-block:: python3

            coeffs = [lambda p, t: jnp.sin(p*t) for _ in range(2)]
            ops = [qml.PauliX(0), qml.PauliY(1)]
            H1 = qml.dot(coeffs, ops)

            def f1(p, t): return t + p
            def f2(p, t): return p[0] * jnp.sin(p[1] * t**2)
            H2 = f1 * qml.PauliY(0) + f2 * qml.PauliX(1)

            params1 = [2., 3.]
            params2 = [4., [5., 6.]]

        >>> H3 = H2 + H1
        >>> H3([4., [5., 6.], 2., 3.], t=1)
        (((5.0*(PauliY(wires=[0]))) + (-1.3970774909946293*(PauliX(wires=[1])))) + (0.9092974268256817*(PauliX(wires=[0])))) + (0.1411200080598672*(PauliY(wires=[1])))

    """

    def __init__(self, coeffs, observables):
        if len(coeffs) != len(observables):
            raise ValueError(
                "Could not create valid Hamiltonian; "
                "number of coefficients and operators does not match."
                f"Got len(coeffs) = {len(coeffs)} and len(observables) = {len(observables)}."
            )

        self.coeffs_fixed = []
        self.coeffs_parametrized = []
        self.ops_fixed = []
        self.ops_parametrized = []

        for coeff, obs in zip(coeffs, observables):
            if callable(coeff):
                self.coeffs_parametrized.append(coeff)
                self.ops_parametrized.append(obs)
            else:
                self.coeffs_fixed.append(coeff)
                self.ops_fixed.append(obs)

        self.wires = Wires.all_wires(
            [op.wires for op in self.ops_fixed] + [op.wires for op in self.ops_parametrized]
        )

    def __call__(self, params, t):
        if len(params) != len(self.coeffs_parametrized):
            raise ValueError(
                "The length of the params argument and the number of scalar-valued functions must be the same."
                f"Received len(params) = {len(params)} but expected {len(self.coeffs_parametrized)}"
            )
        return self.H_fixed() + self.H_parametrized(params, t)

    def __repr__(self):
        return f"ParametrizedHamiltonian: terms={qml.math.shape(self.coeffs)[0]}"

    def H_fixed(self):
        """The fixed term(s) of the ``ParametrizedHamiltonian``. Returns a ``Sum`` operator of ``SProd``
        operators (or a single ``SProd`` operator in the event that there is only one term in ``H_fixed``).
        """
        if self.coeffs_fixed:
            return sum(qml.s_prod(c, o) for c, o in zip(self.coeffs_fixed, self.ops_fixed))
        return 0

    def H_parametrized(self, params, t):
        """The parametrized terms of the Hamiltonian for the specified parameters and time.

        Args:
            params(tensor_like): the parameters values used to evaluate the operators
            t(float): the time at which the operator is evaluated

        Returns:
            Operator: a ``Sum`` of ``SProd`` operators (or a single
            ``SProd`` operator in the event that there is only one term in ``H_parametrized``).
        """
        coeffs = [f(param, t) for f, param in zip(self.coeffs_parametrized, params)]
        return sum(qml.s_prod(c, o) for c, o in zip(coeffs, self.ops_parametrized)) if coeffs else 0

    @property
    def coeffs(self):
        """Return the coefficients defining the ``ParametrizedHamiltonian``, including the unevaluated
        functions for the parametrized terms.

        Returns:
            Iterable[float, Callable]): coefficients in the Hamiltonian expression
        """
        return self.coeffs_fixed + self.coeffs_parametrized

    @property
    def ops(self):
        """Return the operators defining the ``ParametrizedHamiltonian``.

        Returns:
            Iterable[Operator]: observables in the Hamiltonian expression
        """
        return self.ops_fixed + self.ops_parametrized

    def __add__(self, H):
        r"""The addition operation between a ``ParametrizedHamiltonian`` and an ``Operator``
        or ``ParametrizedHamiltonian``."""
        ops = self.ops.copy()
        coeffs = self.coeffs.copy()

<<<<<<< HEAD
        if isinstance(H, qml.pulse.HardwareHamiltonian):
            return H.__radd__(self)

=======
>>>>>>> 9dcdc279
        if isinstance(H, (Hamiltonian, ParametrizedHamiltonian)):
            # if Hamiltonian, coeffs array must be converted to list
            new_coeffs = coeffs + list(H.coeffs.copy())
            new_ops = ops + H.ops.copy()
            return ParametrizedHamiltonian(new_coeffs, new_ops)

        if isinstance(H, qml.ops.SProd):  # pylint: disable=no-member
            new_coeffs = coeffs + [H.scalar]
            new_ops = ops + [H.base]
            return ParametrizedHamiltonian(new_coeffs, new_ops)

        if isinstance(H, Operator):
            new_coeffs = coeffs + [1]
            new_ops = ops + [H]

            return ParametrizedHamiltonian(new_coeffs, new_ops)

        return NotImplemented

    def __radd__(self, H):
        r"""The addition operation between a ``ParametrizedHamiltonian`` and an ``Operator``
        or ``ParametrizedHamiltonian``."""
        ops = self.ops.copy()
        coeffs = self.coeffs.copy()

        if isinstance(H, (Hamiltonian, ParametrizedHamiltonian)):
            # if Hamiltonian, coeffs array must be converted to list
            new_coeffs = list(H.coeffs.copy()) + coeffs
            new_ops = H.ops.copy() + ops
            return ParametrizedHamiltonian(new_coeffs, new_ops)

        if isinstance(H, qml.ops.SProd):  # pylint: disable=no-member
            new_coeffs = [H.scalar] + coeffs
            new_ops = [H.base] + ops
            return ParametrizedHamiltonian(new_coeffs, new_ops)

        if isinstance(H, Operator):
            new_coeffs = [1] + coeffs
            new_ops = [H] + ops

            return ParametrizedHamiltonian(new_coeffs, new_ops)

        return NotImplemented

    def __mul__(self, other):
        ops = self.ops.copy()
        coeffs_fixed = self.coeffs_fixed.copy()
        coeffs_parametrized = self.coeffs_parametrized.copy()
        if isinstance(other, TensorLike) and qml.math.ndim(other) == 0:
            coeffs_fixed = [other * c for c in coeffs_fixed]
            coeffs_parametrized = [
                lambda p, t, new_c=c: other * new_c(p, t) for c in coeffs_parametrized
            ]
            return ParametrizedHamiltonian(coeffs_fixed + coeffs_parametrized, ops)
        return NotImplemented

    __rmul__ = __mul__<|MERGE_RESOLUTION|>--- conflicted
+++ resolved
@@ -289,12 +289,6 @@
         ops = self.ops.copy()
         coeffs = self.coeffs.copy()
 
-<<<<<<< HEAD
-        if isinstance(H, qml.pulse.HardwareHamiltonian):
-            return H.__radd__(self)
-
-=======
->>>>>>> 9dcdc279
         if isinstance(H, (Hamiltonian, ParametrizedHamiltonian)):
             # if Hamiltonian, coeffs array must be converted to list
             new_coeffs = coeffs + list(H.coeffs.copy())
