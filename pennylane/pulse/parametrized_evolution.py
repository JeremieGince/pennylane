--- conflicted
+++ resolved
@@ -438,10 +438,7 @@
             return_intermediate=return_intermediate,
             complementary=complementary,
             dense=dense,
-<<<<<<< HEAD
-=======
             do_queue=None,
->>>>>>> 706e6dfe
             id=self.id,
             **odeint_kwargs,
         )
