# Copyright 2018-2021 Xanadu Quantum Technologies Inc.

# Licensed under the Apache License, Version 2.0 (the "License");
# you may not use this file except in compliance with the License.
# You may obtain a copy of the License at

#     http://www.apache.org/licenses/LICENSE-2.0

# Unless required by applicable law or agreed to in writing, software
# distributed under the License is distributed on an "AS IS" BASIS,
# WITHOUT WARRANTIES OR CONDITIONS OF ANY KIND, either express or implied.
# See the License for the specific language governing permissions and
# limitations under the License.
"""Lie algebra optimizer"""
import warnings

import numpy as np
from scipy.sparse.linalg import expm

import pennylane as qml


@qml.qfunc_transform
def append_time_evolution(tape, riemannian_gradient, t, n, exact=False):
    r"""Append an approximate time evolution, corresponding to a Riemannian
    gradient on the Lie group, to an existing circuit.

    We want to implement the time evolution generated by an operator of the form

    .. math::

        \text{grad} f(U) = sum_i c_i O_i,

    where :math:`O_i` are Pauli words and :math:`c_t \in \mathbb{R}`.
    If ``exact`` is ``False``, we Trotterize this operator and apply the unitary

    .. math::

        U' = \prod_{n=1}^{N_{Trot.}} \left(\prod_i \exp{-it / N_{Trot.} O_i}\right),

    which is then appended to the current circuit.

    If ``exact`` is ``True``, we calculate the exact time evolution for the Riemannian gradient
     by way of the matrix exponential.

    .. math:

        U' = \exp{-it \text{grad} f(U)}

    and append this unitary.

    Args:
        tape (QuantumTape or .QNode): circuit to transform.
        riemannian_gradient (.Hamiltonian): Hamiltonian object representing the Riemannian gradient.
        t (float): time evolution parameter.
        n (int): number of Trotter steps.

    """
    for obj in tape.operations:
        qml.apply(obj)
    if exact:
        qml.QubitUnitary(
            expm(-1j * t * qml.utils.sparse_hamiltonian(riemannian_gradient).toarray()),
            wires=range(len(riemannian_gradient.wires)),
        )
    else:
        qml.templates.ApproxTimeEvolution(riemannian_gradient, t, n)

    for obj in tape.measurements:
        qml.apply(obj)


@qml.batch_transform
def algebra_commutator(tape, observables, lie_algebra_basis_names, nqubits):
    """Calculate the Riemannian gradient in the Lie algebra with the parameter shift rule
    (see :meth:`LieAlgebraOptimizer.get_omegas`).

    Args:
        tape (.QuantumTape or .QNode): input circuit
        observables (list[.Observable]): list of observables to be measured. Can be grouped.
        lie_algebra_basis_names (list[str]): List of strings corresponding to valid Pauli words.
        nqubits (int): the number of qubits.

    Returns:
         func: Function which accepts the same arguments as the QNode. When called, this
         function will return the Lie algebra commutator.

    """
    tapes_plus_total = []
    tapes_min_total = []
    for obs in observables:
        for o in obs:
            # create a list of tapes for the plus and minus shifted circuits
<<<<<<< HEAD
            tapes_plus = [qml.tape.QuantumTape(name=p + "_p") for p in lie_algebra_basis_names]
            tapes_min = [qml.tape.QuantumTape(name=p + "_m") for p in lie_algebra_basis_names]
=======
            tapes_plus = [qml.tape.QuantumTape(name=f"{p}_p") for p in lie_algebra_basis_names]
            tapes_min = [qml.tape.QuantumTape(name=f"{p}_m") for p in lie_algebra_basis_names]
>>>>>>> ce990e4a

            # loop through all operations on the input tape
            for op in tape.operations:
                for t in tapes_plus + tapes_min:
                    with t:
                        qml.apply(op)
            for i, t in enumerate(tapes_plus):
                with t:
                    qml.PauliRot(
                        np.pi / 2,
                        lie_algebra_basis_names[i],
                        wires=list(range(nqubits)),
                    )
                    qml.expval(o)
            for i, t in enumerate(tapes_min):
                with t:
                    qml.PauliRot(
                        -np.pi / 2,
                        lie_algebra_basis_names[i],
                        wires=list(range(nqubits)),
                    )
                    qml.expval(o)
            tapes_plus_total.extend(tapes_plus)
            tapes_min_total.extend(tapes_min)
    return tapes_plus_total + tapes_min_total, None


class LieAlgebraOptimizer:
    r"""Lie algebra optimizer.

    Riemannian gradient descent algorithms can be used to optimize a function directly on a Lie group
    as opposed to on a Euclidean parameter space. Consider the function
    :math:`f(U) = \text{Tr}(U \rho_0 U^\dagger H)`
    for a given Hamiltonian :math:`H`, unitary :math:`U\in \text{SU}(2^N)` and initial state
    :math:`\rho_0`. One can show that this function is minimized by the flow equation

    .. math::

        \dot{U} = \text{grad}f(U)

    where :math:`\text{grad}` is the Riemannian gradient operator on :math:`\text{SU}(2^N)`.
    By discretizing the flow above, we see that a step of the Lie algebra optimizer
    iterates the Riemannian gradient flow on :math:`\text{SU}(2^N)` as

    .. math::

        U^{(t+1)} = \exp\left\{\epsilon\: \text{grad}f(U^{(t)}) U^{(t)}\right\},


    where :math:`\epsilon` is a user-defined hyperparameter corresponding to the step size.

    The gradient in the Lie algebra is given by

    .. math::

        \text{grad}f(U^{(t)}) = -\left[U \rho U^\dagger, H\right] .


    Hence we see that subsequent steps of this optimizer will append the unitary generated by the Lie
    gradient and grow the circuit.

    The exact Riemannian gradient flow on :math:`\text{SU}(2^N)` has desirable optimization properties
    that can guarantee convergence to global minima under mild assumptions. However, this comes
    at a cost. Since :math:`\text{dim}(\text{SU}(2^N)) = 4^N-1`, we need an exponential number
    of parameters to calculate the gradient. This will not be problematic for small systems (:math:`N<5`),
    but will quickly get out of control as the number of qubits increases.

    To resolve this issue, we can restrict the Riemannian gradient to a subspace of the Lie algebra and calculate an
    approximate Riemannian gradient flow. The choice of restriction will affect the optimization behavior
    and quality of the final solution.

    For more information on Riemannian gradient flows on Lie groups see
    `T. Schulte-Herbrueggen et. al. (2008) <https://arxiv.org/abs/0802.4195>`_
    and the application to quantum circuits
    `Wiersema and Killoran (2022) <https://arxiv.org/abs/2202.06976>`_.

    Args:
        circuit (.QNode): a user defined circuit that does not take any arguments and returns
            the expectation value of a ``qml.Hamiltonian``.
        stepsize (float): the user-defined hyperparameter :math:`\epsilon`.
        restriction (.Hamiltonian): Restrict the Lie algebra to a corresponding subspace of
            the full Lie algebra. This restriction should be passed in the form of a
            ``qml.Hamiltonian`` that consists only of Pauli words.
        exact (bool): Flag that indicates wether we approximate the Riemannian gradient with a
            Trotterization or calculate the exact evolution via a matrix exponential. The latter is
            not hardware friendly and can only be done in simulation.

    **Examples**

    Define a Hamiltonian cost function to minimize:

    >>> coeffs = [-1., -1., -1.]
    >>> observables = [qml.PauliX(0), qml.PauliZ(1), qml.PauliY(0) @ qml.PauliX(1)]
    >>> hamiltonian = qml.Hamiltonian(coeffs, observables)

    Create an initial state and return the expectation value of the Hamiltonian:

    >>> @qml.qnode(qml.device("default.qubit", wires=2))
    ... def quant_fun():
    ...     qml.RX(0.1, wires=[0])
    ...     qml.RY(0.5, wires=[1])
    ...     qml.CNOT(wires=[0,1])
    ...     qml.RY(0.6, wires=[0])
    ...     return qml.expval(hamiltonian)

    Instantiate the optimizer with the initial circuit and the cost function and set the stepsize
    accordingly:

    >>> opt = qml.LieAlgebraOptimizer(circuit=quant_fun, stepsize=0.1)

    Applying 5 steps gets us close the ground state of :math:`E\approx-2.23`:

    >>> for step in range(6):
    ...    circuit, cost = opt.step_and_cost()
    ...    print(f"Step {step} - cost {cost}")
    Step 0 - cost -1.3351865007304005
    Step 1 - cost -1.9937887238935206
    Step 2 - cost -2.1524234485729834
    Step 3 - cost -2.1955105378898487
    Step 4 - cost -2.2137628169764256
    Step 5 - cost -2.2234364822091575

    The optimized circuit is returned at each step, and can be used as any other QNode:

    >>> circuit()
    -2.2283086057521713

    """
    # pylint: disable=too-many-arguments
    # pylint: disable=too-many-instance-attributes
    def __init__(self, circuit, stepsize=0.01, restriction=None, exact=False, trottersteps=1):

        if not isinstance(circuit, qml.QNode):
            raise TypeError(f"circuit must be a QNode, received {type(circuit)}")

        self.circuit = circuit
        self.circuit.construct([], {})
        self.hamiltonian = circuit.func().obs
        if not isinstance(self.hamiltonian, qml.Hamiltonian):
            raise TypeError(
                f"circuit must return the expectation value of a Hamiltonian,"
                f"received {type(circuit.func().obs)}"
            )
        self.nqubits = len(circuit.device.wires)

        if self.nqubits > 4:
            warnings.warn(
                "The exact Riemannian gradient is exponentially expensive in the number of qubits, "
                f"optimizing a {self.nqubits} qubit circuit may be slow.",
                UserWarning,
            )
        if restriction is not None and not isinstance(restriction, qml.Hamiltonian):
            raise TypeError(f"restriction must be a Hamiltonian, received {type(restriction)}")
        (
            self.lie_algebra_basis_ops,
            self.lie_algebra_basis_names,
        ) = self.get_su_n_operators(restriction)
        self.exact = exact
        self.trottersteps = trottersteps
        self.coeffs, self.observables = self.hamiltonian.terms()
        self.stepsize = stepsize

    def step(self):
        r"""Update the circuit with one step of the optimizer.

        Returns:
           float: the optimized circuit and the objective function output prior
           to the step.
        """
        return self.step_and_cost()[0]

    def step_and_cost(self):
        r"""Update the circuit with one step of the optimizer and return the corresponding
        objective function value prior to the step.

        Returns:
            tuple[.QNode, float]: the optimized circuit and the objective function output prior
            to the step.
        """
        # pylint: disable=not-callable

        cost = self.circuit()
        omegas = self.get_omegas()
        non_zero_omegas = -omegas[omegas != 0]

        nonzero_idx = np.nonzero(omegas)[0]
        non_zero_lie_algebra_elements = [self.lie_algebra_basis_names[i] for i in nonzero_idx]

        lie_gradient = qml.Hamiltonian(
            non_zero_omegas,
            [qml.grouping.string_to_pauli_word(ps) for ps in non_zero_lie_algebra_elements],
        )
        new_circuit = append_time_evolution(
            lie_gradient, self.stepsize, self.trottersteps, self.exact
        )(self.circuit.func)

        # we can set diff_method=None because the gradient of the QNode is computed
        # directly in this optimizer
        self.circuit = qml.QNode(new_circuit, self.circuit.device, diff_method=None)
        return self.circuit, cost

    def get_su_n_operators(self, restriction):
        r"""Get the SU(N) operators. The dimension of the group is :math:`N^2-1`.

        Args:
            restriction (.Hamiltonian): Restrict the Riemannian gradient to a subspace.

        Returns:
            tuple[list[array[complex]], list[str]]: list of :math:`N^2 \times N^2` NumPy complex arrays and corresponding Pauli words.
        """

        operators = []
        names = []
        # construct the corresponding pennylane observables
        wire_map = dict(zip(range(self.nqubits), range(self.nqubits)))
        if restriction is None:
            for ps in qml.grouping.pauli_group(self.nqubits):
                operators.append(ps)
                names.append(qml.grouping.pauli_word_to_string(ps, wire_map=wire_map))
        else:
            for ps in set(restriction.ops):
                operators.append(ps)
                names.append(qml.grouping.pauli_word_to_string(ps, wire_map=wire_map))

        return operators, names

    def get_omegas(self):
        r"""Measure the coefficients of the Riemannian gradient with respect to a Pauli word basis.
        We want to calculate the components of the Riemannian gradient in the Lie algebra
        with respect to a Pauli word basis. For a Hamiltonian of the form :math:`H = \sum_i c_i O_i`,
        where :math:`c_i\in\mathbb{R}`, this can be achieved by calculating

        .. math::

            \omega_{i,j} = \text{Tr}(c_i[\rho, O_i] P_j)

        where :math:`P_j` is a Pauli word in the set of Pauli monomials on :math:`N` qubits.

        Via the parameter shift rule, the commutator can be calculated as

        .. math::

            [\rho, O_i] = \frac{1}{2}(V(\pi/2) \rho V^\dagger(\pi/2) - V(-\pi/2) \rho V^\dagger(-\pi/2))

        where :math:`V` is the unitary generated by the Pauli word :math:`V(\theta) = \exp\{-i\theta P_j\}`.

        Returns:
            array: array of omegas for each direction in the Lie algebra.

        """

        obs_groupings, _ = qml.grouping.group_observables(self.observables, self.coeffs)
        # get all circuits we need to calculate the coefficients
        circuits = algebra_commutator(
            self.circuit.qtape,
            obs_groupings,
            self.lie_algebra_basis_names,
            self.nqubits,
        )[0]
        circuits = qml.execute(circuits, self.circuit.device, gradient_fn=None)
        circuits_plus = np.array(circuits[: len(circuits) // 2]).reshape(
            len(self.coeffs), len(self.lie_algebra_basis_names)
        )
        circuits_min = np.array(circuits[len(circuits) // 2 :]).reshape(
            len(self.coeffs), len(self.lie_algebra_basis_names)
        )

        # For each observable O_i in the Hamiltonian, we have to calculate all Lie coefficients
        omegas = circuits_plus - circuits_min

        return np.dot(self.coeffs, omegas)<|MERGE_RESOLUTION|>--- conflicted
+++ resolved
@@ -91,13 +91,8 @@
     for obs in observables:
         for o in obs:
             # create a list of tapes for the plus and minus shifted circuits
-<<<<<<< HEAD
-            tapes_plus = [qml.tape.QuantumTape(name=p + "_p") for p in lie_algebra_basis_names]
-            tapes_min = [qml.tape.QuantumTape(name=p + "_m") for p in lie_algebra_basis_names]
-=======
             tapes_plus = [qml.tape.QuantumTape(name=f"{p}_p") for p in lie_algebra_basis_names]
             tapes_min = [qml.tape.QuantumTape(name=f"{p}_m") for p in lie_algebra_basis_names]
->>>>>>> ce990e4a
 
             # loop through all operations on the input tape
             for op in tape.operations:
