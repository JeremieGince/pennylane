# Copyright 2018-2021 Xanadu Quantum Technologies Inc.

# Licensed under the Apache License, Version 2.0 (the "License");
# you may not use this file except in compliance with the License.
# You may obtain a copy of the License at

#     http://www.apache.org/licenses/LICENSE-2.0

# Unless required by applicable law or agreed to in writing, software
# distributed under the License is distributed on an "AS IS" BASIS,
# WITHOUT WARRANTIES OR CONDITIONS OF ANY KIND, either express or implied.
# See the License for the specific language governing permissions and
# limitations under the License.
"""
This submodule contains the discrete-variable quantum operations that come
from quantum chemistry applications.
"""
# pylint:disable=abstract-method,arguments-differ,protected-access
import math
import numpy as np
from scipy.sparse import coo_matrix

import pennylane as qml
from pennylane.operation import Operation

INV_SQRT2 = 1 / math.sqrt(2)

# Four term gradient recipe for controlled rotations
c1 = INV_SQRT2 * (np.sqrt(2) + 1) / 4
c2 = INV_SQRT2 * (np.sqrt(2) - 1) / 4
a = np.pi / 2
b = 3 * np.pi / 2
four_term_grad_recipe = ([[c1, 1, a], [-c1, 1, -a], [-c2, 1, b], [c2, 1, -b]],)


class SingleExcitation(Operation):
    r"""
    Single excitation rotation.

    .. math:: U(\phi) = \begin{bmatrix}
                1 & 0 & 0 & 0 \\
                0 & \cos(\phi/2) & -\sin(\phi/2) & 0 \\
                0 & \sin(\phi/2) & \cos(\phi/2) & 0 \\
                0 & 0 & 0 & 1
            \end{bmatrix}.

    This operation performs a rotation in the two-dimensional subspace :math:`\{|01\rangle,
    |10\rangle\}`. The name originates from the occupation-number representation of
    fermionic wavefunctions, where the transformation  from :math:`|10\rangle` to :math:`|01\rangle`
    is interpreted as "exciting" a particle from the first qubit to the second.

    **Details:**

    * Number of wires: 2
    * Number of parameters: 1
    * Gradient recipe: The ``SingleExcitation`` operator satisfies a four-term parameter-shift rule
      (see Appendix F, https://arxiv.org/abs/2104.05695)

    Args:
        phi (float): rotation angle :math:`\phi`
        wires (Sequence[int]): the wires the operation acts on
        do_queue (bool): Indicates whether the operator should be
            immediately pushed into the Operator queue (optional)
        id (str or None): String representing the operation (optional)

    **Example**

    The following circuit performs the transformation :math:`|10\rangle\rightarrow \cos(
    \phi/2)|10\rangle -\sin(\phi/2)|01\rangle`:

    .. code-block::

        dev = qml.device('default.qubit', wires=2)

        @qml.qnode(dev)
        def circuit(phi):
            qml.PauliX(wires=0)
            qml.SingleExcitation(phi, wires=[0, 1])
            return qml.state()

        circuit(0.1)
    """

    num_wires = 2
    """int: Number of wires that the operator acts on."""

    num_params = 1
    """int: Number of trainable parameters that the operator depends on."""

    grad_method = "A"
    """Gradient computation method."""

    grad_recipe = four_term_grad_recipe
<<<<<<< HEAD
    generator = [
        np.array([[0, 0, 0, 0], [0, 0, -1j, 0], [0, 1j, 0, 0], [0, 0, 0, 0]]),
        -1 / 2,
    ]
    parameter_frequencies = [(0.5, 1.0)]
=======
    """Gradient recipe for the parameter-shift method."""

    parameter_frequencies = [(0.5, 1.0)]

    def generator(self):
        w1, w2 = self.wires
        return 0.25 * qml.PauliX(w1) @ qml.PauliY(w2) - 0.25 * qml.PauliY(w1) @ qml.PauliX(w2)

    def __init__(self, phi, wires, do_queue=True, id=None):
        super().__init__(phi, wires=wires, do_queue=do_queue, id=id)

    @staticmethod
    def compute_matrix(phi):  # pylint: disable=arguments-differ
        r"""Representation of the operator as a canonical matrix in the computational basis (static method).

        The canonical matrix is the textbook matrix representation that does not consider wires.
        Implicitly, this assumes that the wires of the operator correspond to the global wire order.
>>>>>>> 88a7b36e

        .. seealso:: :meth:`~.SingleExcitation.matrix`


        Args:
          phi (tensor_like or float): rotation angle

        Returns:
          tensor_like: canonical matrix

        **Example**

        >>> qml.SingleExcitation.compute_matrix(torch.tensor(0.5))
        tensor([[ 1.0000,  0.0000,  0.0000,  0.0000],
                [ 0.0000,  0.9689, -0.2474,  0.0000],
                [ 0.0000,  0.2474,  0.9689,  0.0000],
                [ 0.0000,  0.0000,  0.0000,  1.0000]])
        """
        c = qml.math.cos(phi / 2)
        s = qml.math.sin(phi / 2)

        mat = qml.math.diag([1, c, c, 1])
        off_diag = qml.math.convert_like(np.diag([0, 1, -1, 0])[::-1].copy(), phi)
        return mat + s * qml.math.cast_like(off_diag, s)

    @staticmethod
    def compute_decomposition(phi, wires):
        r"""Representation of the operator as a product of other operators (static method). :

        .. math:: O = O_1 O_2 \dots O_n.


        .. seealso:: :meth:`~.SingleExcitation.decomposition`.

        Args:
            phi (float): rotation angle :math:`\phi`
            wires (Iterable, Wires): wires that the operator acts on

        Returns:
            list[Operator]: decomposition into lower level operations

        **Example:**

        >>> qml.SingleExcitation.compute_decomposition(1.23, wires=(0,1))
        [CNOT(wires=[0, 1]), CRY(1.23, wires=[1, 0]), CNOT(wires=[0, 1])]

        """
        decomp_ops = [
            qml.CNOT(wires=[wires[0], wires[1]]),
            qml.CRY(phi, wires=[wires[1], wires[0]]),
            qml.CNOT(wires=[wires[0], wires[1]]),
        ]
        return decomp_ops

    def adjoint(self):
        (phi,) = self.parameters
        return SingleExcitation(-phi, wires=self.wires)

    def label(self, decimals=None, base_label=None):
        return super().label(decimals=decimals, base_label=base_label or "G")


<<<<<<< HEAD
class SingleExcitationPlus(Operation):
    r"""SingleExcitationPlus(phi, wires)
    Single excitation rotation with positive phase-shift outside the rotation subspace.
=======
class SingleExcitationMinus(Operation):
    r"""
    Single excitation rotation with negative phase-shift outside the rotation subspace.
>>>>>>> 88a7b36e

    .. math:: U_+(\phi) = \begin{bmatrix}
                e^{i\phi/2} & 0 & 0 & 0 \\
                0 & \cos(\phi/2) & -\sin(\phi/2) & 0 \\
                0 & \sin(\phi/2) & \cos(\phi/2) & 0 \\
                0 & 0 & 0 & e^{i\phi/2}
            \end{bmatrix}.

    **Details:**

    * Number of wires: 2
    * Number of parameters: 1
    * Gradient recipe: :math:`\frac{d}{d\phi}f(U_+(\phi)) = \frac{1}{2}\left[f(U_+(\phi+\pi/2)) - f(U_+(\phi-\pi/2))\right]`
      where :math:`f` is an expectation value depending on :math:`U_+(\phi)`.

    Args:
        phi (float): rotation angle :math:`\phi`
        wires (Sequence[int] or int): the wires the operation acts on
        do_queue (bool): Indicates whether the operator should be
            immediately pushed into the Operator queue (optional)
        id (str or None): String representing the operation (optional)

    """
    num_wires = 2
    """int: Number of wires that the operator acts on."""

    num_params = 1
    """int: Number of trainable parameters that the operator depends on."""

    grad_method = "A"
<<<<<<< HEAD
    generator = [
        np.array([[-1, 0, 0, 0], [0, 0, -1j, 0], [0, 1j, 0, 0], [0, 0, 0, -1]]),
        -1 / 2,
    ]
    parameter_frequencies = [(1,)]
=======
    """Gradient computation method."""

    parameter_frequencies = [(1,)]

    def generator(self):
        w1, w2 = self.wires
        return (
            -0.25 * qml.Identity(w1)
            + 0.25 * qml.PauliX(w1) @ qml.PauliY(w2)
            - 0.25 * qml.PauliY(w1) @ qml.PauliX(w2)
            - 0.25 * qml.PauliZ(w1) @ qml.PauliZ(w2)
        )

    def __init__(self, phi, wires, do_queue=True, id=None):
        super().__init__(phi, wires=wires, do_queue=do_queue, id=id)

    @staticmethod
    def compute_matrix(phi):  # pylint: disable=arguments-differ
        r"""Representation of the operator as a canonical matrix in the computational basis (static method).

        The canonical matrix is the textbook matrix representation that does not consider wires.
        Implicitly, this assumes that the wires of the operator correspond to the global wire order.

        .. seealso:: :meth:`~.SingleExcitationMinus.matrix`
>>>>>>> 88a7b36e


        Args:
          phi (tensor_like or float): rotation angle

        Returns:
          tensor_like: canonical matrix

        **Example**

        >>> qml.SingleExcitationMinus.compute_matrix(torch.tensor(0.5))
        tensor([[ 0.9689-0.2474j,  0.0000+0.0000j,  0.0000+0.0000j,  0.0000+0.0000j],
                [ 0.0000+0.0000j,  0.9689+0.0000j, -0.2474+0.0000j,  0.0000+0.0000j],
                [ 0.0000+0.0000j,  0.2474+0.0000j,  0.9689+0.0000j,  0.0000+0.0000j],
                [ 0.0000+0.0000j,  0.0000+0.0000j,  0.0000+0.0000j,  0.9689-0.2474j]])
        """
        c = qml.math.cos(phi / 2)
        s = qml.math.sin(phi / 2)

        interface = qml.math.get_interface(phi)

        if interface == "tensorflow":
            phi = qml.math.cast_like(phi, 1j)
            c = qml.math.cast_like(c, 1j)
            s = qml.math.cast_like(s, 1j)

<<<<<<< HEAD
        e = qml.math.exp(1j * theta / 2)
=======
        e = qml.math.exp(-1j * phi / 2)
>>>>>>> 88a7b36e
        mat = qml.math.diag([e, 0, 0, e]) + qml.math.diag([0, c, c, 0])
        off_diag = qml.math.convert_like(np.diag([0, 1, -1, 0])[::-1].copy(), phi)
        return mat + s * qml.math.cast_like(off_diag, s)

    @staticmethod
    def compute_decomposition(phi, wires):
        r"""Representation of the operator as a product of other operators (static method). :

        .. math:: O = O_1 O_2 \dots O_n.


        .. seealso:: :meth:`~.SingleExcitationMinus.decomposition`.

        Args:
            phi (float): rotation angle :math:`\phi`
            wires (Iterable, Wires): wires that the operator acts on

        Returns:
            list[Operator]: decomposition into lower level operations

        **Example:**

        >>> qml.SingleExcitationMinus.compute_decomposition(1.23, wires=(0,1))
        [PauliX(wires=[0]),
        PauliX(wires=[1]),
        ControlledPhaseShift(-0.615, wires=[1, 0]),
        PauliX(wires=[0]),
        PauliX(wires=[1]),
        ControlledPhaseShift(-0.615, wires=[0, 1]),
        CNOT(wires=[0, 1]),
        CRY(1.23, wires=[1, 0]),
        CNOT(wires=[0, 1])]

        """
        decomp_ops = [
            qml.PauliX(wires=wires[0]),
            qml.PauliX(wires=wires[1]),
<<<<<<< HEAD
            qml.ControlledPhaseShift(theta / 2, wires=[wires[1], wires[0]]),
            qml.PauliX(wires=wires[0]),
            qml.PauliX(wires=wires[1]),
            qml.ControlledPhaseShift(theta / 2, wires=[wires[0], wires[1]]),
=======
            qml.ControlledPhaseShift(-phi / 2, wires=[wires[1], wires[0]]),
            qml.PauliX(wires=wires[0]),
            qml.PauliX(wires=wires[1]),
            qml.ControlledPhaseShift(-phi / 2, wires=[wires[0], wires[1]]),
>>>>>>> 88a7b36e
            qml.CNOT(wires=[wires[0], wires[1]]),
            qml.CRY(phi, wires=[wires[1], wires[0]]),
            qml.CNOT(wires=[wires[0], wires[1]]),
        ]
        return decomp_ops

    def adjoint(self):
        (phi,) = self.parameters
        return SingleExcitationPlus(-phi, wires=self.wires)

    def label(self, decimals=None, base_label=None):
        return super().label(decimals=decimals, base_label=base_label or "G₊")


<<<<<<< HEAD
class SingleExcitationMinus(Operation):
    r"""SingleExcitationMinus(phi, wires)
    Single excitation rotation with negative phase-shift outside the rotation subspace.
=======
class SingleExcitationPlus(Operation):
    r"""
    Single excitation rotation with positive phase-shift outside the rotation subspace.
>>>>>>> 88a7b36e

    .. math:: U_-(\phi) = \begin{bmatrix}
                e^{-i\phi/2} & 0 & 0 & 0 \\
                0 & \cos(\phi/2) & -\sin(\phi/2) & 0 \\
                0 & \sin(\phi/2) & \cos(\phi/2) & 0 \\
                0 & 0 & 0 & e^{-i\phi/2}
            \end{bmatrix}.

    **Details:**

    * Number of wires: 2
    * Number of parameters: 1
    * Gradient recipe: :math:`\frac{d}{d\phi}f(U_-(\phi)) = \frac{1}{2}\left[f(U_-(\phi+\pi/2)) - f(U_-(\phi-\pi/2))\right]`
      where :math:`f` is an expectation value depending on :math:`U_-(\phi)`.

    Args:
        phi (float): rotation angle :math:`\phi`
        wires (Sequence[int] or int): the wires the operation acts on
        do_queue (bool): Indicates whether the operator should be
            immediately pushed into the Operator queue (optional)
        id (str or None): String representing the operation (optional)

    """
    num_wires = 2
    """int: Number of wires that the operator acts on."""

    num_params = 1
    """int: Number of trainable parameters that the operator depends on."""

    grad_method = "A"
<<<<<<< HEAD
    generator = [
        np.array([[1, 0, 0, 0], [0, 0, -1j, 0], [0, 1j, 0, 0], [0, 0, 0, 1]]),
        -1 / 2,
    ]
    parameter_frequencies = [(1,)]
=======
    """Gradient computation method."""
>>>>>>> 88a7b36e

    parameter_frequencies = [(1,)]

    def generator(self):
        w1, w2 = self.wires
        return (
            0.25 * qml.Identity(w1)
            + 0.25 * qml.PauliX(w1) @ qml.PauliY(w2)
            - 0.25 * qml.PauliY(w1) @ qml.PauliX(w2)
            + 0.25 * qml.PauliZ(w1) @ qml.PauliZ(w2)
        )

    def __init__(self, phi, wires, do_queue=True, id=None):
        super().__init__(phi, wires=wires, do_queue=do_queue, id=id)

    @staticmethod
    def compute_matrix(phi):  # pylint: disable=arguments-differ
        r"""Representation of the operator as a canonical matrix in the computational basis (static method).

        The canonical matrix is the textbook matrix representation that does not consider wires.
        Implicitly, this assumes that the wires of the operator correspond to the global wire order.

        .. seealso:: :meth:`~.SingleExcitationPlus.matrix`


        Args:
          phi (tensor_like or float): rotation angle

        Returns:
          tensor_like: canonical matrix

        **Example**

        >>> qml.SingleExcitationPlus.compute_matrix(torch.tensor(0.5))
        tensor([[ 0.9689+0.2474j,  0.0000+0.0000j,  0.0000+0.0000j,  0.0000+0.0000j],
                [ 0.0000+0.0000j,  0.9689+0.0000j, -0.2474+0.0000j,  0.0000+0.0000j],
                [ 0.0000+0.0000j,  0.2474+0.0000j,  0.9689+0.0000j,  0.0000+0.0000j],
                [ 0.0000+0.0000j,  0.0000+0.0000j,  0.0000+0.0000j,  0.9689+0.2474j]])
        """
        c = qml.math.cos(phi / 2)
        s = qml.math.sin(phi / 2)

        interface = qml.math.get_interface(phi)

        if interface == "tensorflow":
            phi = qml.math.cast_like(phi, 1j)
            c = qml.math.cast_like(c, 1j)
            s = qml.math.cast_like(s, 1j)

<<<<<<< HEAD
        e = qml.math.exp(-1j * theta / 2)
=======
        e = qml.math.exp(1j * phi / 2)
>>>>>>> 88a7b36e
        mat = qml.math.diag([e, 0, 0, e]) + qml.math.diag([0, c, c, 0])
        off_diag = qml.math.convert_like(np.diag([0, 1, -1, 0])[::-1].copy(), phi)
        return mat + s * qml.math.cast_like(off_diag, s)

    @staticmethod
    def compute_decomposition(phi, wires):
        r"""Representation of the operator as a product of other operators (static method). :

        .. math:: O = O_1 O_2 \dots O_n.


        .. seealso:: :meth:`~.SingleExcitationPlus.decomposition`.

        Args:
            phi (float): rotation angle :math:`\phi`
            wires (Iterable, Wires): wires that the operator acts on

        Returns:
            list[Operator]: decomposition into lower level operations

        **Example:**

        >>> qml.SingleExcitationPlus.compute_decomposition(1.23, wires=(0,1))
        [PauliX(wires=[0]),
        PauliX(wires=[1]),
        ControlledPhaseShift(0.615, wires=[1, 0]),
        PauliX(wires=[0]),
        PauliX(wires=[1]),
        ControlledPhaseShift(0.615, wires=[0, 1]),
        CNOT(wires=[0, 1]),
        CRY(1.23, wires=[1, 0]),
        CNOT(wires=[0, 1])]

        """
        decomp_ops = [
            qml.PauliX(wires=wires[0]),
            qml.PauliX(wires=wires[1]),
<<<<<<< HEAD
            qml.ControlledPhaseShift(-theta / 2, wires=[wires[1], wires[0]]),
            qml.PauliX(wires=wires[0]),
            qml.PauliX(wires=wires[1]),
            qml.ControlledPhaseShift(-theta / 2, wires=[wires[0], wires[1]]),
=======
            qml.ControlledPhaseShift(phi / 2, wires=[wires[1], wires[0]]),
            qml.PauliX(wires=wires[0]),
            qml.PauliX(wires=wires[1]),
            qml.ControlledPhaseShift(phi / 2, wires=[wires[0], wires[1]]),
>>>>>>> 88a7b36e
            qml.CNOT(wires=[wires[0], wires[1]]),
            qml.CRY(phi, wires=[wires[1], wires[0]]),
            qml.CNOT(wires=[wires[0], wires[1]]),
        ]
        return decomp_ops

    def adjoint(self):
        (phi,) = self.parameters
        return SingleExcitationMinus(-phi, wires=self.wires)

    def label(self, decimals=None, base_label=None):
        return super().label(decimals=decimals, base_label=base_label or "G₋")


class DoubleExcitation(Operation):
    r"""
    Double excitation rotation.

    This operation performs an :math:`SO(2)` rotation in the two-dimensional subspace :math:`\{
    |1100\rangle,|0011\rangle\}`. More precisely, it performs the transformation

    .. math::

        &|0011\rangle \rightarrow \cos(\phi/2) |0011\rangle + \sin(\phi/2) |1100\rangle\\
        &|1100\rangle \rightarrow \cos(\phi/2) |1100\rangle - \sin(\phi/2) |0011\rangle,

    while leaving all other basis states unchanged.

    The name originates from the occupation-number representation of fermionic wavefunctions, where
    the transformation from :math:`|1100\rangle` to :math:`|0011\rangle` is interpreted as
    "exciting" two particles from the first pair of qubits to the second pair of qubits.

    **Details:**

    * Number of wires: 4
    * Number of parameters: 1
    * Gradient recipe: The ``DoubleExcitation`` operator satisfies a four-term parameter-shift rule
      (see Appendix F, https://arxiv.org/abs/2104.05695):

    Args:
        phi (float): rotation angle :math:`\phi`
        wires (Sequence[int]): the wires the operation acts on
        do_queue (bool): Indicates whether the operator should be
            immediately pushed into the Operator queue (optional)
        id (str or None): String representing the operation (optional)

    **Example**

    The following circuit performs the transformation :math:`|1100\rangle\rightarrow \cos(
    \phi/2)|1100\rangle - \sin(\phi/2)|0011\rangle)`:

    .. code-block::

        dev = qml.device('default.qubit', wires=4)

        @qml.qnode(dev)
        def circuit(phi):
            qml.PauliX(wires=0)
            qml.PauliX(wires=1)
            qml.DoubleExcitation(phi, wires=[0, 1, 2, 3])
            return qml.state()

        circuit(0.1)
    """
    num_wires = 4
    """int: Number of wires that the operator acts on."""

    num_params = 1
    """int: Number of trainable parameters that the operator depends on."""

    grad_method = "A"
    """Gradient computation method."""

    grad_recipe = four_term_grad_recipe
    """Gradient recipe for the parameter-shift method."""

    parameter_frequencies = [(0.5, 1.0)]

    def generator(self):
        w0, w1, w2, w3 = self.wires
        coeffs = [0.0625, 0.0625, -0.0625, 0.0625, -0.0625, 0.0625, -0.0625, -0.0625]
        obs = [
            qml.PauliX(w0) @ qml.PauliX(w1) @ qml.PauliX(w2) @ qml.PauliY(w3),
            qml.PauliX(w0) @ qml.PauliX(w1) @ qml.PauliY(w2) @ qml.PauliX(w3),
            qml.PauliX(w0) @ qml.PauliY(w1) @ qml.PauliX(w2) @ qml.PauliX(w3),
            qml.PauliX(w0) @ qml.PauliY(w1) @ qml.PauliY(w2) @ qml.PauliY(w3),
            qml.PauliY(w0) @ qml.PauliX(w1) @ qml.PauliX(w2) @ qml.PauliX(w3),
            qml.PauliY(w0) @ qml.PauliX(w1) @ qml.PauliY(w2) @ qml.PauliY(w3),
            qml.PauliY(w0) @ qml.PauliY(w1) @ qml.PauliX(w2) @ qml.PauliY(w3),
            qml.PauliY(w0) @ qml.PauliY(w1) @ qml.PauliY(w2) @ qml.PauliX(w3),
        ]
        return qml.Hamiltonian(coeffs, obs)

    def __init__(self, phi, wires, do_queue=True, id=None):
        super().__init__(phi, wires=wires, do_queue=do_queue, id=id)

    @staticmethod
    def compute_matrix(phi):  # pylint: disable=arguments-differ
        r"""Representation of the operator as a canonical matrix in the computational basis (static method).

        The canonical matrix is the textbook matrix representation that does not consider wires.
        Implicitly, this assumes that the wires of the operator correspond to the global wire order.

<<<<<<< HEAD
    G = np.zeros((16, 16), dtype=np.complex64)
    G[3, 12] = -1j  # 3 (dec) = 0011 (bin)
    G[12, 3] = 1j  # 12 (dec) = 1100 (bin)
    generator = [G, -1 / 2]
    parameter_frequencies = [(0.5, 1.0)]
=======
        .. seealso:: :meth:`~.DoubleExcitation.matrix`
>>>>>>> 88a7b36e


        Args:
          phi (tensor_like or float): rotation angle

        Returns:
          tensor_like: canonical matrix
        """
        c = qml.math.cos(phi / 2)
        s = qml.math.sin(phi / 2)

        mat = qml.math.diag([1.0] * 3 + [c] + [1.0] * 8 + [c] + [1.0] * 3)
        mat = qml.math.scatter_element_add(mat, (3, 12), -s)
        mat = qml.math.scatter_element_add(mat, (12, 3), s)
        return mat

    @staticmethod
    def compute_decomposition(phi, wires):
        r"""Representation of the operator as a product of other operators (static method). :

        .. math:: O = O_1 O_2 \dots O_n.


        .. seealso:: :meth:`~.DoubleExcitation.decomposition`.

        For the source of this decomposition, see page 17 of
        `"Local, Expressive, Quantum-Number-Preserving VQE Ansatze for Fermionic Systems" <https://arxiv.org/abs/2104.05695>`_ .

        Args:
            phi (float): rotation angle :math:`\phi`
            wires (Iterable, Wires): wires that the operator acts on

        Returns:
            list[Operator]: decomposition into lower level operations

        **Example:**

        >>> qml.DoubleExcitation.compute_decomposition(1.23, wires=(0,1,2,3))
        [CNOT(wires=[2, 3]),
        CNOT(wires=[0, 2]),
        Hadamard(wires=[3]),
        Hadamard(wires=[0]),
        CNOT(wires=[2, 3]),
        CNOT(wires=[0, 1]),
        RY(0.15375, wires=[1]),
        RY(-0.15375, wires=[0]),
        CNOT(wires=[0, 3]),
        Hadamard(wires=[3]),
        CNOT(wires=[3, 1]),
        RY(0.15375, wires=[1]),
        RY(-0.15375, wires=[0]),
        CNOT(wires=[2, 1]),
        CNOT(wires=[2, 0]),
        RY(-0.15375, wires=[1]),
        RY(0.15375, wires=[0]),
        CNOT(wires=[3, 1]),
        Hadamard(wires=[3]),
        CNOT(wires=[0, 3]),
        RY(-0.15375, wires=[1]),
        RY(0.15375, wires=[0]),
        CNOT(wires=[0, 1]),
        CNOT(wires=[2, 0]),
        Hadamard(wires=[0]),
        Hadamard(wires=[3]),
        CNOT(wires=[0, 2]),
        CNOT(wires=[2, 3])]

        """
        # This decomposition is the "upside down" version of that on p17 of https://arxiv.org/abs/2104.05695
        decomp_ops = [
            qml.CNOT(wires=[wires[2], wires[3]]),
            qml.CNOT(wires=[wires[0], wires[2]]),
            qml.Hadamard(wires=wires[3]),
            qml.Hadamard(wires=wires[0]),
            qml.CNOT(wires=[wires[2], wires[3]]),
            qml.CNOT(wires=[wires[0], wires[1]]),
            qml.RY(phi / 8, wires=wires[1]),
            qml.RY(-phi / 8, wires=wires[0]),
            qml.CNOT(wires=[wires[0], wires[3]]),
            qml.Hadamard(wires=wires[3]),
            qml.CNOT(wires=[wires[3], wires[1]]),
            qml.RY(phi / 8, wires=wires[1]),
            qml.RY(-phi / 8, wires=wires[0]),
            qml.CNOT(wires=[wires[2], wires[1]]),
            qml.CNOT(wires=[wires[2], wires[0]]),
            qml.RY(-phi / 8, wires=wires[1]),
            qml.RY(phi / 8, wires=wires[0]),
            qml.CNOT(wires=[wires[3], wires[1]]),
            qml.Hadamard(wires=wires[3]),
            qml.CNOT(wires=[wires[0], wires[3]]),
            qml.RY(-phi / 8, wires=wires[1]),
            qml.RY(phi / 8, wires=wires[0]),
            qml.CNOT(wires=[wires[0], wires[1]]),
            qml.CNOT(wires=[wires[2], wires[0]]),
            qml.Hadamard(wires=wires[0]),
            qml.Hadamard(wires=wires[3]),
            qml.CNOT(wires=[wires[0], wires[2]]),
            qml.CNOT(wires=[wires[2], wires[3]]),
        ]

        return decomp_ops

    def adjoint(self):
        (theta,) = self.parameters
        return DoubleExcitation(-theta, wires=self.wires)

    def label(self, decimals=None, base_label=None):
        return super().label(decimals=decimals, base_label=base_label or "G²")


class DoubleExcitationPlus(Operation):
    r"""
    Double excitation rotation with positive phase-shift outside the rotation subspace.

    This operation performs an :math:`SO(2)` rotation in the two-dimensional subspace :math:`\{
    |1100\rangle,|0011\rangle\}` while applying a phase-shift on other states. More precisely,
    it performs the transformation

    .. math::

        &|0011\rangle \rightarrow \cos(\phi/2) |0011\rangle - \sin(\phi/2) |1100\rangle\\
        &|1100\rangle \rightarrow \cos(\phi/2) |1100\rangle + \sin(\phi/2) |0011\rangle\\
        &|x\rangle \rightarrow e^{i\phi/2} |x\rangle,

    for all other basis states :math:`|x\rangle`.

    **Details:**

    * Number of wires: 4
    * Number of parameters: 1
    * Gradient recipe: :math:`\frac{d}{d\phi}f(U_+(\phi)) = \frac{1}{2}\left[f(U_+(\phi+\pi/2)) - f(U_+(\phi-\pi/2))\right]`
      where :math:`f` is an expectation value depending on :math:`U_+(\phi)`

    Args:
        phi (float): rotation angle :math:`\phi`
        wires (Sequence[int]): the wires the operation acts on
        do_queue (bool): Indicates whether the operator should be
            immediately pushed into the Operator queue (optional)
        id (str or None): String representing the operation (optional)
    """
    num_wires = 4
    """int: Number of wires that the operator acts on."""

    num_params = 1
    """int: Number of trainable parameters that the operator depends on."""

    grad_method = "A"
    """Gradient computation method."""

    parameter_frequencies = [(1,)]

    def generator(self):
        G = -1 * np.eye(16, dtype=np.complex64)
        G[3, 3] = G[12, 12] = 0
        G[3, 12] = -1j  # 3 (dec) = 0011 (bin)
        G[12, 3] = 1j  # 12 (dec) = 1100 (bin)
        H = coo_matrix(-0.5 * G)
        return qml.SparseHamiltonian(H, wires=self.wires)

    def __init__(self, phi, wires, do_queue=True, id=None):
        super().__init__(phi, wires=wires, do_queue=do_queue, id=id)

    @staticmethod
    def compute_matrix(phi):  # pylint: disable=arguments-differ
        r"""Representation of the operator as a canonical matrix in the computational basis (static method).

<<<<<<< HEAD
    G = -1 * np.eye(16, dtype=np.complex64)
    G[3, 3] = 0
    G[12, 12] = 0
    G[3, 12] = -1j  # 3 (dec) = 0011 (bin)
    G[12, 3] = 1j  # 12 (dec) = 1100 (bin)
    generator = [G, -1 / 2]
    parameter_frequencies = [(1,)]
=======
        The canonical matrix is the textbook matrix representation that does not consider wires.
        Implicitly, this assumes that the wires of the operator correspond to the global wire order.
>>>>>>> 88a7b36e

        .. seealso:: :meth:`~.DoubleExcitationPlus.matrix`

        Args:
          phi (tensor_like or float): rotation angle

        Returns:
          tensor_like: canonical matrix

        """
        c = qml.math.cos(phi / 2)
        s = qml.math.sin(phi / 2)

        interface = qml.math.get_interface(phi)

        if interface == "tensorflow":
            phi = qml.math.cast_like(phi, 1j)
            c = qml.math.cast_like(c, 1j)
            s = qml.math.cast_like(s, 1j)

        e = qml.math.exp(1j * phi / 2)

        mat = qml.math.diag([e] * 3 + [0] + [e] * 8 + [0] + [e] * 3)
        mat = qml.math.scatter_element_add(mat, (3, 3), c)
        mat = qml.math.scatter_element_add(mat, (3, 12), -s)
        mat = qml.math.scatter_element_add(mat, (12, 3), s)
        mat = qml.math.scatter_element_add(mat, (12, 12), c)
        return mat

    def adjoint(self):
        (theta,) = self.parameters
        return DoubleExcitationPlus(-theta, wires=self.wires)

    def label(self, decimals=None, base_label=None):
        return super().label(decimals=decimals, base_label=base_label or "G²₊")


class DoubleExcitationMinus(Operation):
    r"""
    Double excitation rotation with negative phase-shift outside the rotation subspace.

    This operation performs an :math:`SO(2)` rotation in the two-dimensional subspace :math:`\{
    |1100\rangle,|0011\rangle\}` while applying a phase-shift on other states. More precisely,
    it performs the transformation

    .. math::

        &|0011\rangle \rightarrow \cos(\phi/2) |0011\rangle - \sin(\phi/2) |1100\rangle\\
        &|1100\rangle \rightarrow \cos(\phi/2) |1100\rangle + \sin(\phi/2) |0011\rangle\\
        &|x\rangle \rightarrow e^{-i\phi/2} |x\rangle,

    for all other basis states :math:`|x\rangle`.

    **Details:**

    * Number of wires: 4
    * Number of parameters: 1
    * Gradient recipe: :math:`\frac{d}{d\phi}f(U_-(\phi)) = \frac{1}{2}\left[f(U_-(\phi+\pi/2)) - f(U_-(\phi-\pi/2))\right]`
      where :math:`f` is an expectation value depending on :math:`U_-(\phi)`

    Args:
        phi (float): rotation angle :math:`\phi`
        wires (Sequence[int]): the wires the operation acts on
        do_queue (bool): Indicates whether the operator should be
            immediately pushed into the Operator queue (optional)
        id (str or None): String representing the operation (optional)
    """
    num_wires = 4
    """int: Number of wires that the operator acts on."""

    num_params = 1
    """int: Number of trainable parameters that the operator depends on."""

    grad_method = "A"
    """Gradient computation method."""

    parameter_frequencies = [(1,)]

<<<<<<< HEAD
    G = np.eye(16, dtype=np.complex64)
    G[3, 3] = 0
    G[12, 12] = 0
    G[3, 12] = -1j  # 3 (dec) = 0011 (bin)
    G[12, 3] = 1j  # 12 (dec) = 1100 (bin)
    generator = [G, -1 / 2]
    parameter_frequencies = [(1,)]
=======
    def generator(self):
        G = np.eye(16, dtype=np.complex64)
        G[3, 3] = 0
        G[12, 12] = 0
        G[3, 12] = -1j  # 3 (dec) = 0011 (bin)
        G[12, 3] = 1j  # 12 (dec) = 1100 (bin)
        H = coo_matrix(-0.5 * G)
        return qml.SparseHamiltonian(H, wires=self.wires)

    @staticmethod
    def compute_matrix(phi):  # pylint: disable=arguments-differ
        r"""Representation of the operator as a canonical matrix in the computational basis (static method).

        The canonical matrix is the textbook matrix representation that does not consider wires.
        Implicitly, this assumes that the wires of the operator correspond to the global wire order.

        .. seealso:: :meth:`~.DoubleExcitationMinus.matrix`
>>>>>>> 88a7b36e


        Args:
          phi (tensor_like or float): rotation angle

        Returns:
          tensor_like: canonical matrix

        """
        c = qml.math.cos(phi / 2)
        s = qml.math.sin(phi / 2)

        interface = qml.math.get_interface(phi)

        if interface == "tensorflow":
            phi = qml.math.cast_like(phi, 1j)
            c = qml.math.cast_like(c, 1j)
            s = qml.math.cast_like(s, 1j)

        e = qml.math.exp(-1j * phi / 2)
        mat = qml.math.diag([e] * 3 + [0] + [e] * 8 + [0] + [e] * 3)
        mat = qml.math.scatter_element_add(mat, (3, 3), c)
        mat = qml.math.scatter_element_add(mat, (3, 12), -s)
        mat = qml.math.scatter_element_add(mat, (12, 3), s)
        mat = qml.math.scatter_element_add(mat, (12, 12), c)
        return mat

    def adjoint(self):
        (theta,) = self.parameters
        return DoubleExcitationMinus(-theta, wires=self.wires)

    def label(self, decimals=None, base_label=None):
        return super().label(decimals=decimals, base_label=base_label or "G²₋")


class OrbitalRotation(Operation):
    r"""
    Spin-adapted spatial orbital rotation.

    For two neighbouring spatial orbitals :math:`\{|\Phi_{0}\rangle, |\Phi_{1}\rangle\}`, this operation
    performs the following transformation

    .. math::
        &|\Phi_{0}\rangle = \cos(\phi/2)|\Phi_{0}\rangle - \sin(\phi/2)|\Phi_{1}\rangle\\
        &|\Phi_{1}\rangle = \cos(\phi/2)|\Phi_{0}\rangle + \sin(\phi/2)|\Phi_{1}\rangle,

    with the same orbital operation applied in the :math:`\alpha` and :math:`\beta` spin orbitals.

    .. figure:: ../../_static/qchem/orbital_rotation_decomposition_extended.png
        :align: center
        :width: 100%
        :target: javascript:void(0);

    Here, :math:`G(\phi)` represents a single-excitation Givens rotation, implemented in PennyLane
    as the :class:`~.SingleExcitation` operation.

    **Details:**

    * Number of wires: 4
    * Number of parameters: 1
    * Gradient recipe: The ``OrbitalRotation`` operator has 4 equidistant frequencies
      :math:`\{0.5, 1, 1.5, 2\}`, and thus permits an 8-term parameter-shift rule.
      (see https://arxiv.org/abs/2107.12390).

    Args:
        phi (float): rotation angle :math:`\phi`
        wires (Sequence[int]): the wires the operation acts on
        do_queue (bool): Indicates whether the operator should be
            immediately pushed into the Operator queue (optional)
        id (str or None): String representing the operation (optional)

    **Example**

    .. code-block::

        >>> dev = qml.device('default.qubit', wires=4)
        >>> @qml.qnode(dev)
        ... def circuit(phi):
        ...     qml.BasisState(np.array([1, 1, 0, 0]), wires=[0, 1, 2, 3])
        ...     qml.OrbitalRotation(phi, wires=[0, 1, 2, 3])
        ...     return qml.state()
        >>> circuit(0.1)
        array([ 0.        +0.j,  0.        +0.j,  0.        +0.j,
                0.00249792+0.j,  0.        +0.j,  0.        +0.j,
               -0.04991671+0.j,  0.        +0.j,  0.        +0.j,
               -0.04991671+0.j,  0.        +0.j,  0.        +0.j,
                0.99750208+0.j,  0.        +0.j,  0.        +0.j,
                0.        +0.j])
    """
    num_wires = 4
    """int: Number of wires that the operator acts on."""

    num_params = 1
    """int: Number of trainable parameters that the operator depends on."""

    grad_method = "A"
<<<<<<< HEAD

    generator = [
        qml.math.array(
            [
                [0, 0, 0, 0, 0, 0, 0, 0, 0, 0, 0, 0, 0, 0, 0, 0],
                [0, 0, 0, 0, -1j, 0, 0, 0, 0, 0, 0, 0, 0, 0, 0, 0],
                [0, 0, 0, 0, 0, 0, 0, 0, -1j, 0, 0, 0, 0, 0, 0, 0],
                [0, 0, 0, 0, 0, 0, -1j, 0, 0, -1j, 0, 0, 0, 0, 0, 0],
                [0, 1j, 0, 0, 0, 0, 0, 0, 0, 0, 0, 0, 0, 0, 0, 0],
                [0, 0, 0, 0, 0, 0, 0, 0, 0, 0, 0, 0, 0, 0, 0, 0],
                [0, 0, 0, 1j, 0, 0, 0, 0, 0, 0, 0, 0, -1j, 0, 0, 0],
                [0, 0, 0, 0, 0, 0, 0, 0, 0, 0, 0, 0, 0, -1j, 0, 0],
                [0, 0, 1j, 0, 0, 0, 0, 0, 0, 0, 0, 0, 0, 0, 0, 0],
                [0, 0, 0, 1j, 0, 0, 0, 0, 0, 0, 0, 0, -1j, 0, 0, 0],
                [0, 0, 0, 0, 0, 0, 0, 0, 0, 0, 0, 0, 0, 0, 0, 0],
                [0, 0, 0, 0, 0, 0, 0, 0, 0, 0, 0, 0, 0, 0, -1j, 0],
                [0, 0, 0, 0, 0, 0, 1j, 0, 0, 1j, 0, 0, 0, 0, 0, 0],
                [0, 0, 0, 0, 0, 0, 0, 1j, 0, 0, 0, 0, 0, 0, 0, 0],
                [0, 0, 0, 0, 0, 0, 0, 0, 0, 0, 0, 1j, 0, 0, 0, 0],
                [0, 0, 0, 0, 0, 0, 0, 0, 0, 0, 0, 0, 0, 0, 0, 0],
            ]
        ),
        -1 / 2,
    ]
=======
    """Gradient computation method."""

>>>>>>> 88a7b36e
    parameter_frequencies = [(0.5, 1.0, 1.5, 2.0)]

    @property
    def grad_recipe(self):
<<<<<<< HEAD
        coeffs, shifts = qml.gradients.generate_shift_rule(self.parameter_frequencies[0])
        return [np.stack([coeffs, np.ones_like(coeffs), shifts]).T]

    @classmethod
    def _matrix(cls, *params):
        r"""This matrix is the "sign flipped" version of that on p18 of https://arxiv.org/abs/2104.05695,
        where the sign flip is to adjust for the opposite convention used by authors for naming wires.
        Additionally, there was a typo in the sign of a matrix element "s" at [2, 8], which is fixed here.
        """
=======
        r"""tuple(list[list[float]]): Gradient recipe for the
        parameter-shift method.

        This is a tuple with one nested list per operation parameter. For
        parameter :math:`\phi_k`, the nested list contains elements of the form
        :math:`[c_i, a_i, s_i]` where :math:`i` is the index of the
        term, resulting in a gradient recipe of

        .. math:: \frac{\partial}{\partial\phi_k}f = \sum_{i} c_i f(a_i \phi_k + s_i).

        Since the ``OrbitalRotation`` operation has four parameter frequencies, this
        corresponds to a parameter-shift rule with eight terms.
        """
        coeffs, shifts = qml.gradients.generate_shift_rule(self.parameter_frequencies[0])
        return [np.stack([coeffs, np.ones_like(coeffs), shifts]).T]

    def generator(self):
        w0, w1, w2, w3 = self.wires
        return (
            0.25 * qml.PauliX(w0) @ qml.PauliY(w2)
            - 0.25 * qml.PauliY(w0) @ qml.PauliX(w2)
            + 0.25 * qml.PauliX(w1) @ qml.PauliY(w3)
            - 0.25 * qml.PauliY(w1) @ qml.PauliX(w3)
        )

    def __init__(self, phi, wires, do_queue=True, id=None):
        super().__init__(phi, wires=wires, do_queue=do_queue, id=id)

    @staticmethod
    def compute_matrix(phi):  # pylint: disable=arguments-differ
        r"""Representation of the operator as a canonical matrix in the computational basis (static method).

        The canonical matrix is the textbook matrix representation that does not consider wires.
        Implicitly, this assumes that the wires of the operator correspond to the global wire order.

        .. seealso:: :meth:`~.OrbitalRotation.matrix`


        Args:
          phi (tensor_like or float): rotation angle

        Returns:
          tensor_like: canonical matrix
        """
        # This matrix is the "sign flipped" version of that on p18 of https://arxiv.org/abs/2104.05695,
        # where the sign flip is to adjust for the opposite convention used by authors for naming wires.
        # Additionally, there was a typo in the sign of a matrix element "s" at [2, 8], which is fixed here.
>>>>>>> 88a7b36e

        c = qml.math.cos(phi / 2)
        s = qml.math.sin(phi / 2)

        interface = qml.math.get_interface(phi)

        if interface == "torch":
            # Use convert_like to ensure that the tensor is put on the correct
            # Torch device
            z = qml.math.convert_like(qml.math.zeros([16]), phi)
        else:
            z = qml.math.zeros([16], like=interface)

        diag = qml.math.diag([1, c, c, c**2, c, 1, c**2, c, c, c**2, 1, c, c**2, c, c, 1])

        U = diag + qml.math.stack(
            [
                z,
                qml.math.stack([0, 0, 0, 0, -s, 0, 0, 0, 0, 0, 0, 0, 0, 0, 0, 0]),
                qml.math.stack([0, 0, 0, 0, 0, 0, 0, 0, -s, 0, 0, 0, 0, 0, 0, 0]),
                qml.math.stack([0, 0, 0, 0, 0, 0, -c * s, 0, 0, -c * s, 0, 0, s * s, 0, 0, 0]),
                qml.math.stack([0, s, 0, 0, 0, 0, 0, 0, 0, 0, 0, 0, 0, 0, 0, 0]),
                z,
                qml.math.stack([0, 0, 0, c * s, 0, 0, 0, 0, 0, -s * s, 0, 0, -c * s, 0, 0, 0]),
                qml.math.stack([0, 0, 0, 0, 0, 0, 0, 0, 0, 0, 0, 0, 0, -s, 0, 0]),
                qml.math.stack([0, 0, s, 0, 0, 0, 0, 0, 0, 0, 0, 0, 0, 0, 0, 0]),
                qml.math.stack([0, 0, 0, c * s, 0, 0, -s * s, 0, 0, 0, 0, 0, -c * s, 0, 0, 0]),
                z,
                qml.math.stack([0, 0, 0, 0, 0, 0, 0, 0, 0, 0, 0, 0, 0, 0, -s, 0]),
                qml.math.stack([0, 0, 0, s * s, 0, 0, c * s, 0, 0, c * s, 0, 0, 0, 0, 0, 0]),
                qml.math.stack([0, 0, 0, 0, 0, 0, 0, s, 0, 0, 0, 0, 0, 0, 0, 0]),
                qml.math.stack([0, 0, 0, 0, 0, 0, 0, 0, 0, 0, 0, s, 0, 0, 0, 0]),
                z,
            ]
        )

        return U

    @staticmethod
    def compute_decomposition(phi, wires):
        r"""Representation of the operator as a product of other operators (static method). :

        .. math:: O = O_1 O_2 \dots O_n.


        .. seealso:: :meth:`~.OrbitalRotation.decomposition`.

        For the source of this decomposition, see page 18 of
        `"Local, Expressive, Quantum-Number-Preserving VQE Ansatze for Fermionic Systems" <https://arxiv.org/abs/2104.05695>`_ .

        Args:
            phi (float): rotation angle :math:`\phi`
            wires (Iterable, Wires): wires that the operator acts on

        Returns:
            list[Operator]: decomposition into lower level operations

        **Example:**

        >>> qml.OrbitalRotation.compute_decomposition(1.23, wires=(0,1,2,3))
        [Hadamard(wires=[3]),
        Hadamard(wires=[2]),
        CNOT(wires=[3, 1]),
        CNOT(wires=[2, 0]),
        RY(0.615, wires=[3]),
        RY(0.615, wires=[2]),
        RY(0.615, wires=[1]),
        RY(0.615, wires=[0]),
        CNOT(wires=[3, 1]),
        CNOT(wires=[2, 0]),
        Hadamard(wires=[3]),
        Hadamard(wires=[2])]

        """
        # This decomposition is the "upside down" version of that on p18 of https://arxiv.org/abs/2104.05695
        decomp_ops = [
            qml.Hadamard(wires=wires[3]),
            qml.Hadamard(wires=wires[2]),
            qml.CNOT(wires=[wires[3], wires[1]]),
            qml.CNOT(wires=[wires[2], wires[0]]),
            qml.RY(phi / 2, wires=wires[3]),
            qml.RY(phi / 2, wires=wires[2]),
            qml.RY(phi / 2, wires=wires[1]),
            qml.RY(phi / 2, wires=wires[0]),
            qml.CNOT(wires=[wires[3], wires[1]]),
            qml.CNOT(wires=[wires[2], wires[0]]),
            qml.Hadamard(wires=wires[3]),
            qml.Hadamard(wires=wires[2]),
        ]
        return decomp_ops

    def adjoint(self):
        (phi,) = self.parameters
        return OrbitalRotation(-phi, wires=self.wires)<|MERGE_RESOLUTION|>--- conflicted
+++ resolved
@@ -91,13 +91,6 @@
     """Gradient computation method."""
 
     grad_recipe = four_term_grad_recipe
-<<<<<<< HEAD
-    generator = [
-        np.array([[0, 0, 0, 0], [0, 0, -1j, 0], [0, 1j, 0, 0], [0, 0, 0, 0]]),
-        -1 / 2,
-    ]
-    parameter_frequencies = [(0.5, 1.0)]
-=======
     """Gradient recipe for the parameter-shift method."""
 
     parameter_frequencies = [(0.5, 1.0)]
@@ -115,7 +108,6 @@
 
         The canonical matrix is the textbook matrix representation that does not consider wires.
         Implicitly, this assumes that the wires of the operator correspond to the global wire order.
->>>>>>> 88a7b36e
 
         .. seealso:: :meth:`~.SingleExcitation.matrix`
 
@@ -178,29 +170,23 @@
         return super().label(decimals=decimals, base_label=base_label or "G")
 
 
-<<<<<<< HEAD
-class SingleExcitationPlus(Operation):
-    r"""SingleExcitationPlus(phi, wires)
-    Single excitation rotation with positive phase-shift outside the rotation subspace.
-=======
 class SingleExcitationMinus(Operation):
     r"""
     Single excitation rotation with negative phase-shift outside the rotation subspace.
->>>>>>> 88a7b36e
-
-    .. math:: U_+(\phi) = \begin{bmatrix}
-                e^{i\phi/2} & 0 & 0 & 0 \\
+
+    .. math:: U_-(\phi) = \begin{bmatrix}
+                e^{-i\phi/2} & 0 & 0 & 0 \\
                 0 & \cos(\phi/2) & -\sin(\phi/2) & 0 \\
                 0 & \sin(\phi/2) & \cos(\phi/2) & 0 \\
-                0 & 0 & 0 & e^{i\phi/2}
+                0 & 0 & 0 & e^{-i\phi/2}
             \end{bmatrix}.
 
     **Details:**
 
     * Number of wires: 2
     * Number of parameters: 1
-    * Gradient recipe: :math:`\frac{d}{d\phi}f(U_+(\phi)) = \frac{1}{2}\left[f(U_+(\phi+\pi/2)) - f(U_+(\phi-\pi/2))\right]`
-      where :math:`f` is an expectation value depending on :math:`U_+(\phi)`.
+    * Gradient recipe: :math:`\frac{d}{d\phi}f(U_-(\phi)) = \frac{1}{2}\left[f(U_-(\phi+\pi/2)) - f(U_-(\phi-\pi/2))\right]`
+      where :math:`f` is an expectation value depending on :math:`U_-(\phi)`.
 
     Args:
         phi (float): rotation angle :math:`\phi`
@@ -217,13 +203,6 @@
     """int: Number of trainable parameters that the operator depends on."""
 
     grad_method = "A"
-<<<<<<< HEAD
-    generator = [
-        np.array([[-1, 0, 0, 0], [0, 0, -1j, 0], [0, 1j, 0, 0], [0, 0, 0, -1]]),
-        -1 / 2,
-    ]
-    parameter_frequencies = [(1,)]
-=======
     """Gradient computation method."""
 
     parameter_frequencies = [(1,)]
@@ -248,7 +227,6 @@
         Implicitly, this assumes that the wires of the operator correspond to the global wire order.
 
         .. seealso:: :meth:`~.SingleExcitationMinus.matrix`
->>>>>>> 88a7b36e
 
 
         Args:
@@ -275,11 +253,7 @@
             c = qml.math.cast_like(c, 1j)
             s = qml.math.cast_like(s, 1j)
 
-<<<<<<< HEAD
-        e = qml.math.exp(1j * theta / 2)
-=======
         e = qml.math.exp(-1j * phi / 2)
->>>>>>> 88a7b36e
         mat = qml.math.diag([e, 0, 0, e]) + qml.math.diag([0, c, c, 0])
         off_diag = qml.math.convert_like(np.diag([0, 1, -1, 0])[::-1].copy(), phi)
         return mat + s * qml.math.cast_like(off_diag, s)
@@ -317,17 +291,10 @@
         decomp_ops = [
             qml.PauliX(wires=wires[0]),
             qml.PauliX(wires=wires[1]),
-<<<<<<< HEAD
-            qml.ControlledPhaseShift(theta / 2, wires=[wires[1], wires[0]]),
-            qml.PauliX(wires=wires[0]),
-            qml.PauliX(wires=wires[1]),
-            qml.ControlledPhaseShift(theta / 2, wires=[wires[0], wires[1]]),
-=======
             qml.ControlledPhaseShift(-phi / 2, wires=[wires[1], wires[0]]),
             qml.PauliX(wires=wires[0]),
             qml.PauliX(wires=wires[1]),
             qml.ControlledPhaseShift(-phi / 2, wires=[wires[0], wires[1]]),
->>>>>>> 88a7b36e
             qml.CNOT(wires=[wires[0], wires[1]]),
             qml.CRY(phi, wires=[wires[1], wires[0]]),
             qml.CNOT(wires=[wires[0], wires[1]]),
@@ -336,35 +303,29 @@
 
     def adjoint(self):
         (phi,) = self.parameters
-        return SingleExcitationPlus(-phi, wires=self.wires)
+        return SingleExcitationMinus(-phi, wires=self.wires)
 
     def label(self, decimals=None, base_label=None):
-        return super().label(decimals=decimals, base_label=base_label or "G₊")
-
-
-<<<<<<< HEAD
-class SingleExcitationMinus(Operation):
-    r"""SingleExcitationMinus(phi, wires)
-    Single excitation rotation with negative phase-shift outside the rotation subspace.
-=======
+        return super().label(decimals=decimals, base_label=base_label or "G₋")
+
+
 class SingleExcitationPlus(Operation):
     r"""
     Single excitation rotation with positive phase-shift outside the rotation subspace.
->>>>>>> 88a7b36e
-
-    .. math:: U_-(\phi) = \begin{bmatrix}
-                e^{-i\phi/2} & 0 & 0 & 0 \\
+
+    .. math:: U_+(\phi) = \begin{bmatrix}
+                e^{i\phi/2} & 0 & 0 & 0 \\
                 0 & \cos(\phi/2) & -\sin(\phi/2) & 0 \\
                 0 & \sin(\phi/2) & \cos(\phi/2) & 0 \\
-                0 & 0 & 0 & e^{-i\phi/2}
+                0 & 0 & 0 & e^{i\phi/2}
             \end{bmatrix}.
 
     **Details:**
 
     * Number of wires: 2
     * Number of parameters: 1
-    * Gradient recipe: :math:`\frac{d}{d\phi}f(U_-(\phi)) = \frac{1}{2}\left[f(U_-(\phi+\pi/2)) - f(U_-(\phi-\pi/2))\right]`
-      where :math:`f` is an expectation value depending on :math:`U_-(\phi)`.
+    * Gradient recipe: :math:`\frac{d}{d\phi}f(U_+(\phi)) = \frac{1}{2}\left[f(U_+(\phi+\pi/2)) - f(U_+(\phi-\pi/2))\right]`
+      where :math:`f` is an expectation value depending on :math:`U_+(\phi)`.
 
     Args:
         phi (float): rotation angle :math:`\phi`
@@ -381,15 +342,7 @@
     """int: Number of trainable parameters that the operator depends on."""
 
     grad_method = "A"
-<<<<<<< HEAD
-    generator = [
-        np.array([[1, 0, 0, 0], [0, 0, -1j, 0], [0, 1j, 0, 0], [0, 0, 0, 1]]),
-        -1 / 2,
-    ]
-    parameter_frequencies = [(1,)]
-=======
     """Gradient computation method."""
->>>>>>> 88a7b36e
 
     parameter_frequencies = [(1,)]
 
@@ -439,11 +392,7 @@
             c = qml.math.cast_like(c, 1j)
             s = qml.math.cast_like(s, 1j)
 
-<<<<<<< HEAD
-        e = qml.math.exp(-1j * theta / 2)
-=======
         e = qml.math.exp(1j * phi / 2)
->>>>>>> 88a7b36e
         mat = qml.math.diag([e, 0, 0, e]) + qml.math.diag([0, c, c, 0])
         off_diag = qml.math.convert_like(np.diag([0, 1, -1, 0])[::-1].copy(), phi)
         return mat + s * qml.math.cast_like(off_diag, s)
@@ -481,17 +430,10 @@
         decomp_ops = [
             qml.PauliX(wires=wires[0]),
             qml.PauliX(wires=wires[1]),
-<<<<<<< HEAD
-            qml.ControlledPhaseShift(-theta / 2, wires=[wires[1], wires[0]]),
-            qml.PauliX(wires=wires[0]),
-            qml.PauliX(wires=wires[1]),
-            qml.ControlledPhaseShift(-theta / 2, wires=[wires[0], wires[1]]),
-=======
             qml.ControlledPhaseShift(phi / 2, wires=[wires[1], wires[0]]),
             qml.PauliX(wires=wires[0]),
             qml.PauliX(wires=wires[1]),
             qml.ControlledPhaseShift(phi / 2, wires=[wires[0], wires[1]]),
->>>>>>> 88a7b36e
             qml.CNOT(wires=[wires[0], wires[1]]),
             qml.CRY(phi, wires=[wires[1], wires[0]]),
             qml.CNOT(wires=[wires[0], wires[1]]),
@@ -500,10 +442,10 @@
 
     def adjoint(self):
         (phi,) = self.parameters
-        return SingleExcitationMinus(-phi, wires=self.wires)
+        return SingleExcitationPlus(-phi, wires=self.wires)
 
     def label(self, decimals=None, base_label=None):
-        return super().label(decimals=decimals, base_label=base_label or "G₋")
+        return super().label(decimals=decimals, base_label=base_label or "G₊")
 
 
 class DoubleExcitation(Operation):
@@ -595,15 +537,7 @@
         The canonical matrix is the textbook matrix representation that does not consider wires.
         Implicitly, this assumes that the wires of the operator correspond to the global wire order.
 
-<<<<<<< HEAD
-    G = np.zeros((16, 16), dtype=np.complex64)
-    G[3, 12] = -1j  # 3 (dec) = 0011 (bin)
-    G[12, 3] = 1j  # 12 (dec) = 1100 (bin)
-    generator = [G, -1 / 2]
-    parameter_frequencies = [(0.5, 1.0)]
-=======
         .. seealso:: :meth:`~.DoubleExcitation.matrix`
->>>>>>> 88a7b36e
 
 
         Args:
@@ -770,18 +704,8 @@
     def compute_matrix(phi):  # pylint: disable=arguments-differ
         r"""Representation of the operator as a canonical matrix in the computational basis (static method).
 
-<<<<<<< HEAD
-    G = -1 * np.eye(16, dtype=np.complex64)
-    G[3, 3] = 0
-    G[12, 12] = 0
-    G[3, 12] = -1j  # 3 (dec) = 0011 (bin)
-    G[12, 3] = 1j  # 12 (dec) = 1100 (bin)
-    generator = [G, -1 / 2]
-    parameter_frequencies = [(1,)]
-=======
         The canonical matrix is the textbook matrix representation that does not consider wires.
         Implicitly, this assumes that the wires of the operator correspond to the global wire order.
->>>>>>> 88a7b36e
 
         .. seealso:: :meth:`~.DoubleExcitationPlus.matrix`
 
@@ -860,15 +784,6 @@
 
     parameter_frequencies = [(1,)]
 
-<<<<<<< HEAD
-    G = np.eye(16, dtype=np.complex64)
-    G[3, 3] = 0
-    G[12, 12] = 0
-    G[3, 12] = -1j  # 3 (dec) = 0011 (bin)
-    G[12, 3] = 1j  # 12 (dec) = 1100 (bin)
-    generator = [G, -1 / 2]
-    parameter_frequencies = [(1,)]
-=======
     def generator(self):
         G = np.eye(16, dtype=np.complex64)
         G[3, 3] = 0
@@ -886,7 +801,6 @@
         Implicitly, this assumes that the wires of the operator correspond to the global wire order.
 
         .. seealso:: :meth:`~.DoubleExcitationMinus.matrix`
->>>>>>> 88a7b36e
 
 
         Args:
@@ -983,50 +897,12 @@
     """int: Number of trainable parameters that the operator depends on."""
 
     grad_method = "A"
-<<<<<<< HEAD
-
-    generator = [
-        qml.math.array(
-            [
-                [0, 0, 0, 0, 0, 0, 0, 0, 0, 0, 0, 0, 0, 0, 0, 0],
-                [0, 0, 0, 0, -1j, 0, 0, 0, 0, 0, 0, 0, 0, 0, 0, 0],
-                [0, 0, 0, 0, 0, 0, 0, 0, -1j, 0, 0, 0, 0, 0, 0, 0],
-                [0, 0, 0, 0, 0, 0, -1j, 0, 0, -1j, 0, 0, 0, 0, 0, 0],
-                [0, 1j, 0, 0, 0, 0, 0, 0, 0, 0, 0, 0, 0, 0, 0, 0],
-                [0, 0, 0, 0, 0, 0, 0, 0, 0, 0, 0, 0, 0, 0, 0, 0],
-                [0, 0, 0, 1j, 0, 0, 0, 0, 0, 0, 0, 0, -1j, 0, 0, 0],
-                [0, 0, 0, 0, 0, 0, 0, 0, 0, 0, 0, 0, 0, -1j, 0, 0],
-                [0, 0, 1j, 0, 0, 0, 0, 0, 0, 0, 0, 0, 0, 0, 0, 0],
-                [0, 0, 0, 1j, 0, 0, 0, 0, 0, 0, 0, 0, -1j, 0, 0, 0],
-                [0, 0, 0, 0, 0, 0, 0, 0, 0, 0, 0, 0, 0, 0, 0, 0],
-                [0, 0, 0, 0, 0, 0, 0, 0, 0, 0, 0, 0, 0, 0, -1j, 0],
-                [0, 0, 0, 0, 0, 0, 1j, 0, 0, 1j, 0, 0, 0, 0, 0, 0],
-                [0, 0, 0, 0, 0, 0, 0, 1j, 0, 0, 0, 0, 0, 0, 0, 0],
-                [0, 0, 0, 0, 0, 0, 0, 0, 0, 0, 0, 1j, 0, 0, 0, 0],
-                [0, 0, 0, 0, 0, 0, 0, 0, 0, 0, 0, 0, 0, 0, 0, 0],
-            ]
-        ),
-        -1 / 2,
-    ]
-=======
     """Gradient computation method."""
 
->>>>>>> 88a7b36e
     parameter_frequencies = [(0.5, 1.0, 1.5, 2.0)]
 
     @property
     def grad_recipe(self):
-<<<<<<< HEAD
-        coeffs, shifts = qml.gradients.generate_shift_rule(self.parameter_frequencies[0])
-        return [np.stack([coeffs, np.ones_like(coeffs), shifts]).T]
-
-    @classmethod
-    def _matrix(cls, *params):
-        r"""This matrix is the "sign flipped" version of that on p18 of https://arxiv.org/abs/2104.05695,
-        where the sign flip is to adjust for the opposite convention used by authors for naming wires.
-        Additionally, there was a typo in the sign of a matrix element "s" at [2, 8], which is fixed here.
-        """
-=======
         r"""tuple(list[list[float]]): Gradient recipe for the
         parameter-shift method.
 
@@ -1074,7 +950,6 @@
         # This matrix is the "sign flipped" version of that on p18 of https://arxiv.org/abs/2104.05695,
         # where the sign flip is to adjust for the opposite convention used by authors for naming wires.
         # Additionally, there was a typo in the sign of a matrix element "s" at [2, 8], which is fixed here.
->>>>>>> 88a7b36e
 
         c = qml.math.cos(phi / 2)
         s = qml.math.sin(phi / 2)
