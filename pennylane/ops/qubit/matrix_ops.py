--- conflicted
+++ resolved
@@ -19,12 +19,8 @@
 import warnings
 
 import numpy as np
-<<<<<<< HEAD
-from scipy.linalg import sqrtm, norm
-=======
 from scipy.linalg import norm
 from pennylane import numpy as pnp
->>>>>>> 527b0973
 
 import pennylane as qml
 from pennylane.operation import AnyWires, DecompositionUndefinedError, Operation
@@ -339,10 +335,7 @@
     def label(self, decimals=None, base_label=None, cache=None):
         return super().label(decimals=decimals, base_label=base_label or "U", cache=cache)
 
-<<<<<<< HEAD
-=======
-
->>>>>>> 527b0973
+
 class BlockEncode(Operation):
     r"""BlockEncode(a, wires)
     Apply an arbitrary matrix, :math:`A`, encoded in the top left block of a unitary matrix.
@@ -365,11 +358,7 @@
     * Gradient recipe: None
 
     Args:
-<<<<<<< HEAD
-        a (array[complex]): general n-by-m matrix to be encoded
-=======
         A (array[complex]): a general :math:`(n \times m)` matrix to be encoded
->>>>>>> 527b0973
         wires (Sequence[int] or int): the wire(s) the operation acts on
         do_queue (bool): indicates whether the operator should be
             recorded when created in a tape context
@@ -387,41 +376,6 @@
     ... def example_circuit():
     ...     qml.BlockEncode(A, wires=range(2))
     ...     return qml.state()
-<<<<<<< HEAD
-    ...     print(qml.matrix(example_circuit)())
-    [[ 0.1         0.2         0.97283788 -0.05988708]
-    [ 0.3         0.4        -0.05988708  0.86395228]
-    [ 0.94561648 -0.07621992 -0.1        -0.3       ]
-    [-0.07621992  0.89117368 -0.2        -0.4       ]]
-    """
-
-    num_params = 1
-    num_wires = AnyWires
-
-    def __init__(self, a, wires, do_queue=True, id=None):
-        a = np.atleast_2d(a)
-        wires = Wires(wires)
-        if np.sum(qml.math.shape(a)) <= 2:
-            normalization = a if a > 1 else 1
-            subspace = (1, 1, 2 ** len(wires))
-        else:
-            normalization = np.max(
-                [norm(a @ np.conj(a).T, ord=np.inf), norm(np.conj(a).T @ a, ord=np.inf)]
-            )
-            subspace = (*qml.math.shape(a), 2 ** len(wires))
-
-        a = a / normalization if normalization > 1 else a
-
-        if subspace[2] < (subspace[0] + subspace[1]):
-            raise ValueError(
-                f"Block encoding a {subspace[0]} x {subspace[1]} matrix"
-                f" requires a hilbert space of size at least "
-                f"{subspace[0] + subspace[1]} x {subspace[0] + subspace[1]}."
-                f" Cannot be embedded in a {len(wires)} qubit system."
-            )
-
-        super().__init__(a, wires=wires, do_queue=do_queue, id=id)
-=======
     >>> print(qml.matrix(example_circuit)())
     [[ 0.1         0.2         0.97283788 -0.05988708]
      [ 0.3         0.4        -0.05988708  0.86395228]
@@ -478,32 +432,11 @@
             )
 
         super().__init__(A, wires=wires, do_queue=do_queue, id=id)
->>>>>>> 527b0973
         self.hyperparameters["norm"] = normalization
         self.hyperparameters["subspace"] = subspace
 
     @staticmethod
     def compute_matrix(*params, **hyperparams):
-<<<<<<< HEAD
-        """Get the matrix representation of block encoding unitary."""
-        a = params[0]
-        n, m, k = hyperparams["subspace"]
-
-        if isinstance(a, int) or isinstance(a, float):
-            u = np.block(
-                [[a, np.sqrt(1 - a * np.conj(a))], [np.sqrt(1 - a * np.conj(a)), -np.conj(a)]]
-            )
-
-            # col1 = qml.math.vstack([a, np.sqrt(1 - a * np.conj(a))])
-            # col2 = qml.math.vstack([np.sqrt(1 - a * np.conj(a)),-np.conj(a)])
-            # u = qml.math.hstack([col1, col2])
-
-        else:
-            d1, d2 = a.shape
-
-            col1 = qml.math.vstack([a, qml.math.sqrt_matrix(np.eye(d2) - np.conj(a).T @ a)])
-            col2 = qml.math.vstack([qml.math.sqrt_matrix(np.eye(d1) - a @ np.conj(a).T), -np.conj(a).T])
-=======
         r"""Representation of the operator as a canonical matrix in the computational basis (static method).
 
         The canonical matrix is the textbook matrix representation that does not consider wires.
@@ -559,48 +492,11 @@
                     -qml.math.transpose(qml.math.conj(A)),
                 ]
             )
->>>>>>> 527b0973
 
             u = qml.math.hstack([col1, col2])
 
         if n + m < k:
             r = k - (n + m)
-<<<<<<< HEAD
-            u = np.block([[u, np.zeros((n + m, r))], [np.zeros((r, n + m)), np.eye(r)]])
-        return u
-
-    # @staticmethod
-    # def compute_matrix(a,norm,subspace):
-    #     """Get the matrix representation of block encoding unitary."""
-    #     n, m, k = subspace
-
-    #     if np.sum(qml.math.shape(qml.math.atleast_2d(a))) <= 2:
-    #         u = a * np.diag([1, 0]) -np.conj(a)*np.diag([0,1]) + np.sqrt(1 - a * np.conj(a)) * np.fliplr(np.diag([1,0]))+ np.sqrt(1 - a * np.conj(a)) * np.fliplr(np.diag([0,1]))
-        
-    #     else:
-    #         d1, d2 = qml.math.shape(a)
-    #         # top = qml.math.hstack([a,sqrtm(np.eye(d1) - a @ np.conj(a).T)]) # -> object arrays are not supported
-    #         # u=qml.math.block_diag([a,-np.conj(np.transpose(a))]) # -> works
-    #         # u = qml.math.stack([a, -np.conj(np.transpose(a))]) # -> works
-
-    #         # bottom = qml.math.hstack([sqrtm(np.eye(d2) - np.conj(a).T @ a), -np.conj(a).T])
-    #         # u = qml.math.vstack([top,bottom])
-
-    #         # u = qml.math.block(
-    #         #     [
-    #         #         [a, sqrtm(np.eye(d1) - a @ np.conj(a).T)],
-    #         #         [sqrtm(np.eye(d2) - np.conj(a).T @ a), -np.conj(a).T],
-    #         #     ]
-    #         # )
-    #         # if d1 < d2:
-    #         #     qml.math.concatenate([a,np.zeros(d3))
-
-    #     # if n + m < k:
-    #     #     r = k - (n + m)
-    #     #     u = qml.math.block([[u, np.zeros((n + m, r))], [np.zeros((r, n + m)), np.eye(r)]])
-        
-    #     return a
-=======
             col1 = qml.math.vstack([u, qml.math.zeros((r, n + m), like=A)])
             col2 = qml.math.vstack([qml.math.zeros((n + m, r), like=A), qml.math.eye(r, like=A)])
             u = qml.math.hstack([col1, col2])
@@ -611,5 +507,4 @@
         return BlockEncode(qml.math.transpose(qml.math.conj(A)),wires=self.wires)
     
     def label(self, decimals=None, base_label=None, cache=None):
-        return super().label(decimals=decimals, base_label=base_label or "BlockEncode", cache=cache)
->>>>>>> 527b0973
+        return super().label(decimals=decimals, base_label=base_label or "BlockEncode", cache=cache)