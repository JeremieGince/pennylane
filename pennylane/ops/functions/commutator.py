--- conflicted
+++ resolved
@@ -69,14 +69,15 @@
     >>> qml.commutator(op1, op2, pauli=True)
     (2j*(PauliX(wires=[1]) @ PauliZ(wires=[0]))) + (2j*(PauliZ(wires=[1]) @ PauliX(wires=[0])))
 
-<<<<<<< HEAD
+
     It is also worth highlighting that computing commutators with Paulis is typically faster.
     So whenever all input operators have a pauli representation, we recommend using `pauli=True`. 
     The result can then still be transformed into a PennyLane operator.
 
     >>> res = qml.commutator(qml.PauliX(0), qml.PauliY(0), pauli=True)
     >>> res.operation()
-=======
+
+
     .. details::
         :title: Usage Details
 
@@ -100,7 +101,6 @@
         In this example, both :class:`~PauliX` and :class:`PauliY` get recorded because they were created inside the
         recording context. To avoid this, create the input to ``qml.commutator`` outside the recording context / qnode
         or insert an extra ``stop_recording()`` context (see :class:`~QueuingManager`).
->>>>>>> 6c5a899f
 
     """
     if pauli:
