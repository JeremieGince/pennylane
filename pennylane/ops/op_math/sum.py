--- conflicted
+++ resolved
@@ -332,7 +332,6 @@
             elif abs(coeff) > cutoff:
                 new_summands.append(qml.s_prod(coeff, summand))
 
-<<<<<<< HEAD
         return new_summands
 
 
@@ -365,7 +364,4 @@
             wires = wires.map(wire_map)
         return np.min(wires), op.name
 
-    return sorted(op_list, key=_sort_key)
-=======
-        return new_summands
->>>>>>> f804cd3c
+    return sorted(op_list, key=_sort_key)