# Copyright 2018-2022 Xanadu Quantum Technologies Inc.

# Licensed under the Apache License, Version 2.0 (the "License");
# you may not use this file except in compliance with the License.
# You may obtain a copy of the License at

#     http://www.apache.org/licenses/LICENSE-2.0

# Unless required by applicable law or agreed to in writing, software
# distributed under the License is distributed on an "AS IS" BASIS,
# WITHOUT WARRANTIES OR CONDITIONS OF ANY KIND, either express or implied.
# See the License for the specific language governing permissions and
# limitations under the License.
"""
This file contains the implementation of the Prod class which contains logic for
computing the product between operations.
"""
import itertools
from copy import copy
from functools import reduce
from itertools import combinations
from typing import List, Tuple, Union

from scipy.sparse import kron as sparse_kron

import pennylane as qml
from pennylane import math
from pennylane.operation import Operator
from pennylane.ops.op_math.pow import Pow
from pennylane.ops.op_math.sprod import SProd
from pennylane.ops.op_math.sum import Sum
from pennylane.ops.qubit.non_parametric_ops import PauliX, PauliY, PauliZ
from pennylane.wires import Wires

from .composite import CompositeOp

MAX_NUM_WIRES_KRON_PRODUCT = 9
"""The maximum number of wires up to which using ``math.kron`` is faster than ``math.dot`` for
computing the sparse matrix representation."""


def prod(*ops, do_queue=True, id=None):
    """Construct an operator which represents the generalized product of the
    operators provided.

    The generalized product operation represents both the tensor product as
    well as matrix composition. This can be resolved naturally from the wires
    that the given operators act on.

    Args:
        ops (tuple[~.operation.Operator]): The operators we would like to multiply

    Keyword Args:
        do_queue (bool): determines if the product operator will be queued. Default is True.
        id (str or None): id for the product operator. Default is None.

    Returns:
        ~ops.op_math.Prod: the operator representing the product.

    .. seealso:: :class:`~.ops.op_math.Prod`

    **Example**

    >>> prod_op = prod(qml.PauliX(0), qml.PauliZ(0))
    >>> prod_op
    PauliX(wires=[0]) @ PauliZ(wires=[0])
    >>> prod_op.matrix()
    array([[ 0, -1],
           [ 1,  0]])
    """
    return Prod(*ops, do_queue=do_queue, id=id)


class Prod(CompositeOp):
    r"""Symbolic operator representing the product of operators.

    Args:
        factors (tuple[~.operation.Operator]): a tuple of operators which will be multiplied
        together.

    Keyword Args:
        do_queue (bool): determines if the product operator will be queued. Default is True.
        id (str or None): id for the product operator. Default is None.

    .. seealso:: :func:`~.ops.op_math.prod`

    **Example**

    >>> prop_op = Prod(qml.PauliX(wires=0), qml.PauliZ(wires=0))
    >>> prop_op
    PauliX(wires=[0]) @ PauliZ(wires=[0])
    >>> qml.matrix(prop_op)
    array([[ 0,  -1],
           [ 1,   0]])
    >>> prop_op.terms()
    ([1.0], [PauliX(wires=[0]) @ PauliZ(wires=[0])])

    .. note::
        When a Prod operator is applied in a circuit, its factors are applied in the reverse order.
        (i.e ``Prod(op1, op2)`` corresponds to :math:`\hat{op}_{1}\dot\hat{op}_{2}` which indicates
        first applying :math:`\hat{op}_{2}` then :math:`\hat{op}_{1}` in the circuit. We can see this
        in the decomposition of the operator.

    >>> op = Prod(qml.PauliX(wires=0), qml.PauliZ(wires=1))
    >>> op.decomposition()
    [PauliZ(wires=[1]), PauliX(wires=[0])]

    .. details::
        :title: Usage Details

        The Prod operator represents both matrix composition and tensor products
        between operators.

        >>> prod_op = Prod(qml.RZ(1.23, wires=0), qml.PauliX(wires=0), qml.PauliZ(wires=1))
        >>> prod_op.matrix()
        array([[ 0.        +0.j        ,  0.        +0.j        ,
                 0.81677345-0.57695852j,  0.        +0.j        ],
               [ 0.        +0.j        ,  0.        +0.j        ,
                 0.        +0.j        , -0.81677345+0.57695852j],
               [ 0.81677345+0.57695852j,  0.        +0.j        ,
                 0.        +0.j        ,  0.        +0.j        ],
               [ 0.        +0.j        , -0.81677345-0.57695852j,
                 0.        +0.j        ,  0.        +0.j        ]])

        The Prod operation can be used inside a `qnode` as an operation which,
        if parameterized, can be differentiated.

        .. code-block:: python

            dev = qml.device("default.qubit", wires=3)

            @qml.qnode(dev)
            def circuit(theta):
                qml.prod(qml.PauliZ(0), qml.RX(theta, 1))
                return qml.expval(qml.PauliZ(1))

        >>> par = np.array(1.23, requires_grad=True)
        >>> circuit(par)
        tensor(0.33423773, requires_grad=True)
        >>> qml.grad(circuit)(par)
        tensor(-0.9424888, requires_grad=True)

        The Prod operation can also be measured as an observable.
        If the circuit is parameterized, then we can also differentiate through the
        product observable.

        .. code-block:: python

            prod_op = Prod(qml.PauliZ(wires=0), qml.Hadamard(wires=1))
            dev = qml.device("default.qubit", wires=2)

            @qml.qnode(dev)
            def circuit(weights):
                qml.RX(weights[0], wires=0)
                return qml.expval(prod_op)

        >>> weights = np.array([0.1], requires_grad=True)
        >>> qml.grad(circuit)(weights)
        array([-0.07059289])
    """

    _op_symbol = "@"
    _math_op = math.prod

    def terms(self):  # is this method necessary for this class?
        return [1.0], [self]

    @property
    def batch_size(self):
        """Batch size of input parameters."""
        return next((op.batch_size for op in self if op.batch_size is not None), None)

    @property
    def is_hermitian(self):
        """Check if the product operator is hermitian.

        Note, this check is not exhaustive. There can be hermitian operators for which this check
        yields false, which ARE hermitian. So a false result only implies a more explicit check
        must be performed.
        """
        for o1, o2 in combinations(self.operands, r=2):
            if qml.wires.Wires.shared_wires([o1.wires, o2.wires]):
                return False
        return all(op.is_hermitian for op in self)

    @property
    def overlapping_ops(self) -> List[Tuple[Wires, List[Operator]]]:
        """Groups all operands of the composite operator that act on overlapping wires taking
        into account operator commutivity.

        Returns:
            List[List[Operator]]: List of lists of operators that act on overlapping wires. All the
            inner lists commute with each other.
        """
        if self._overlapping_ops is None:
            overlapping_ops = []  # [(wires, [ops])]
            for op in self:
                op_idx = False
                ops = [op]
                wires = op.wires
                for idx, (old_wires, old_ops) in reversed(list(enumerate(overlapping_ops))):
                    if any(wire in old_wires for wire in wires):
                        ops = old_ops + ops
                        wires = old_wires + wires
                        op_idx = idx
                        old_wires, old_ops = overlapping_ops.pop(idx)
                if op_idx is not False:
                    overlapping_ops.insert(op_idx, (wires, ops))
                else:
                    overlapping_ops += [(wires, ops)]

            self._overlapping_ops = [overlapping_op[1] for overlapping_op in overlapping_ops]

        return self._overlapping_ops

    # pylint: disable=arguments-renamed, invalid-overridden-method
    @property
    def has_decomposition(self):
        return True

    def decomposition(self):
        r"""Decomposition of the product operator is given by each factor applied in succession.

        Note that the decomposition is the list of factors returned in reversed order. This is
        to support the intuition that when we write $\hat{O} = \hat{A} \dot \hat{B}$ it is implied
        that $\hat{B}$ is applied to the state before $\hat{A}$ in the quantum circuit.
        """
        if qml.queuing.QueuingManager.recording():
            return [qml.apply(op) for op in self[::-1]]
        return list(self[::-1])

    def matrix(self, wire_order=None):
        """Representation of the operator as a matrix in the computational basis."""
        try:
            pr = self._pauli_rep
            wires = wire_order or self.wires.tolist()
            return pr.to_mat(wire_order=wires)
        except NotImplementedError:
            pass

        def mats_gen():
            for ops in self.overlapping_ops:
                if len(ops) == 1:
                    yield (
                        qml.matrix(ops[0])
                        if isinstance(ops[0], qml.Hamiltonian)
                        else ops[0].matrix()
                    )
                else:
                    mats_and_wires_gen = (
                        (
                            qml.matrix(op) if isinstance(op, qml.Hamiltonian) else op.matrix(),
                            op.wires,
                        )
                        for op in ops
                    )

                    reduced_mat, _ = math.reduce_matrices(
                        mats_and_wires_gen=mats_and_wires_gen, reduce_func=math.dot
                    )

                    yield reduced_mat

        full_mat = reduce(math.kron, mats_gen())
        return math.expand_matrix(full_mat, self.wires, wire_order=wire_order)

    def sparse_matrix(self, wire_order=None):
        try:
            pr = self._pauli_rep
            wires = wire_order or self.wires.tolist()
            return pr.to_mat(wire_order=wires, format="csr")
        except NotImplementedError:
            pass

        if self.has_overlapping_wires or self.num_wires > MAX_NUM_WIRES_KRON_PRODUCT:
            mats_and_wires_gen = ((op.sparse_matrix(), op.wires) for op in self)

            reduced_mat, prod_wires = math.reduce_matrices(
                mats_and_wires_gen=mats_and_wires_gen, reduce_func=math.dot
            )

            wire_order = wire_order or self.wires

            return math.expand_matrix(reduced_mat, prod_wires, wire_order=wire_order)
        mats = (op.sparse_matrix() for op in self)
        full_mat = reduce(sparse_kron, mats)
        return math.expand_matrix(full_mat, self.wires, wire_order=wire_order)

    # pylint: disable=protected-access
    @property
    def _queue_category(self):
        """Used for sorting objects into their respective lists in `QuantumTape` objects.
        This property is a temporary solution that should not exist long-term and should not be
        used outside of ``QuantumTape._process_queue``.

        Options are:
        * `"_prep"`
        * `"_ops"`
        * `"_measurements"`
        * `None`

        Returns (str or None): "_ops" if the _queue_catagory of all factors is "_ops", else None.
        """
        return "_ops" if all(op._queue_category == "_ops" for op in self) else None

    # pylint: disable=arguments-renamed, invalid-overridden-method
    @property
    def has_adjoint(self):
        return True

    def adjoint(self):
        return Prod(*(qml.adjoint(factor) for factor in self[::-1]))

    @property
    def arithmetic_depth(self) -> int:
        return 1 + max(factor.arithmetic_depth for factor in self)

<<<<<<< HEAD
    @property
    def _pauli_rep(self):
=======
    def _build_pauli_rep(self):
>>>>>>> 5d6d8381
        """PauliSentence representation of the Product of operations."""
        try:
            return reduce(
                lambda a, b: a * b,
                (op._pauli_rep for op in self.operands),  # pylint: disable=protected-access
            )
<<<<<<< HEAD
        except NotImplementedError as e:
            raise NotImplementedError(f"Pauli rep not defined for product {self}") from e
=======
        except (AttributeError, TypeError):
            return None
>>>>>>> 5d6d8381

    def _simplify_factors(self, factors: Tuple[Operator]) -> Tuple[complex, Operator]:
        """Reduces the depth of nested factors and groups identical factors.

        Returns:
            Tuple[complex, List[~.operation.Operator]: tuple containing the global phase and a list
            of the simplified factors
        """
        new_factors = _ProductFactorsGrouping()

        for factor in factors:
            simplified_factor = factor.simplify()
            new_factors.add(factor=simplified_factor)
        new_factors.remove_factors(wires=self.wires)
        return new_factors.global_phase, new_factors.factors

    def simplify(self) -> Union["Prod", Sum]:
        global_phase, factors = self._simplify_factors(factors=self.operands)

        factors = list(itertools.product(*factors))
        if len(factors) == 1:
            factor = factors[0]
            if len(factor) == 0:
                op = qml.Identity(self.wires)
            else:
                op = factor[0] if len(factor) == 1 else Prod(*factor)
            return op if global_phase == 1 else qml.s_prod(global_phase, op)

        factors = [Prod(*factor).simplify() if len(factor) > 1 else factor[0] for factor in factors]
        op = Sum(*factors).simplify()
        return op if global_phase == 1 else qml.s_prod(global_phase, op).simplify()

    @classmethod
    def _sort(cls, op_list, wire_map: dict = None) -> List[Operator]:
        """Insertion sort algorithm that sorts a list of product factors by their wire indices, taking
        into account the operator commutivity.

        Args:
            op_list (List[.Operator]): list of operators to be sorted
            wire_map (dict): Dictionary containing the wire values as keys and its indexes as values.
                Defaults to None.

        Returns:
            List[.Operator]: sorted list of operators
        """

        if isinstance(op_list, tuple):
            op_list = list(op_list)

        for i in range(1, len(op_list)):

            key_op = op_list[i]

            j = i - 1
            while j >= 0 and _swappable_ops(op1=op_list[j], op2=key_op, wire_map=wire_map):
                op_list[j + 1] = op_list[j]
                j -= 1
            op_list[j + 1] = key_op

        return op_list


def _swappable_ops(op1, op2, wire_map: dict = None) -> bool:
    """Boolean expression that indicates if op1 and op2 don't have intersecting wires and if they
    should be swapped when sorting them by wire values.

    Args:
        op1 (.Operator): First operator.
        op2 (.Operator): Second operator.
        wire_map (dict): Dictionary containing the wire values as keys and its indexes as values.
            Defaults to None.

    Returns:
        bool: True if operators should be swapped, False otherwise.
    """
    wires1 = op1.wires
    wires2 = op2.wires
    if wire_map is not None:
        wires1 = wires1.map(wire_map)
        wires2 = wires2.map(wire_map)
    wires1 = set(wires1)
    wires2 = set(wires2)
    return False if wires1 & wires2 else wires1.pop() > wires2.pop()


class _ProductFactorsGrouping:
    """Utils class used for grouping identical product factors."""

    _identity_map = {
        "Identity": (1.0, "Identity"),
        "PauliX": (1.0, "PauliX"),
        "PauliY": (1.0, "PauliY"),
        "PauliZ": (1.0, "PauliZ"),
    }
    _x_map = {
        "Identity": (1.0, "PauliX"),
        "PauliX": (1.0, "Identity"),
        "PauliY": (1.0j, "PauliZ"),
        "PauliZ": (-1.0j, "PauliY"),
    }
    _y_map = {
        "Identity": (1.0, "PauliY"),
        "PauliX": (-1.0j, "PauliZ"),
        "PauliY": (1.0, "Identity"),
        "PauliZ": (1.0j, "PauliX"),
    }
    _z_map = {
        "Identity": (1.0, "PauliZ"),
        "PauliX": (1.0j, "PauliY"),
        "PauliY": (-1.0j, "PauliX"),
        "PauliZ": (1.0, "Identity"),
    }
    _pauli_mult = {"Identity": _identity_map, "PauliX": _x_map, "PauliY": _y_map, "PauliZ": _z_map}
    _paulis = {"PauliX": PauliX, "PauliY": PauliY, "PauliZ": PauliZ}

    def __init__(self):
        self._pauli_factors = {}  #  {wire: (pauli_coeff, pauli_word)}
        self._non_pauli_factors = {}  # {wires: [hash, exponent, operator]}
        self._factors = []
        self.global_phase = 1

    def add(self, factor: Operator):
        """Add factor.

        Args:
            factor (Operator): Factor to add.
        """
        wires = factor.wires
        if isinstance(factor, Prod):
            for prod_factor in factor:
                self.add(prod_factor)
        elif isinstance(factor, Sum):
            self._remove_pauli_factors(wires=wires)
            self._remove_non_pauli_factors(wires=wires)
            self._factors += (factor.operands,)
        elif not isinstance(factor, qml.Identity):
            if isinstance(factor, SProd):
                self.global_phase *= factor.scalar
                factor = factor.base
            if isinstance(factor, (qml.Identity, qml.PauliX, qml.PauliY, qml.PauliZ)):
                self._add_pauli_factor(factor=factor, wires=wires)
                self._remove_non_pauli_factors(wires=wires)
            else:
                self._add_non_pauli_factor(factor=factor, wires=wires)
                self._remove_pauli_factors(wires=wires)

    def _add_pauli_factor(self, factor: Operator, wires: List[int]):
        """Adds the given Pauli operator to the temporary ``self._pauli_factors`` dictionary. If
        there was another Pauli operator acting on the same wire, the two operators are grouped
        together using the ``self._pauli_mult`` dictionary.

        Args:
            factor (Operator): Factor to be added.
            wires (List[int]): Factor wires. This argument is added to avoid calling
                ``factor.wires`` several times.
        """
        wire = wires[0]
        op2_name = factor.name
        old_coeff, old_word = self._pauli_factors.get(wire, (1, "Identity"))
        coeff, new_word = self._pauli_mult[old_word][op2_name]
        self._pauli_factors[wire] = old_coeff * coeff, new_word

    def _add_non_pauli_factor(self, factor: Operator, wires: List[int]):
        """Adds the given non-Pauli factor to the temporary ``self._non_pauli_factors`` dictionary.
        If there alerady exists an identical operator in the dictionary, the two are grouped
        together.

        If there isn't an identical operator in the dictionary, all non Pauli factors that act on
        the same wires are removed and added to the ``self._factors`` tuple.

        Args:
            factor (Operator): Factor to be added.
            wires (List[int]): Factor wires. This argument is added to avoid calling
                ``factor.wires`` several times.
        """
        if isinstance(factor, Pow):
            exponent = factor.z
            factor = factor.base
        else:
            exponent = 1
        op_hash = factor.hash
        old_hash, old_exponent, old_op = self._non_pauli_factors.get(wires, [None, None, None])
        if isinstance(old_op, (qml.RX, qml.RY, qml.RZ)) and factor.name == old_op.name:
            self._non_pauli_factors[wires] = [
                op_hash,
                old_exponent,
                factor.__class__(factor.data[0] + old_op.data[0], wires).simplify(),
            ]
        elif op_hash == old_hash:
            self._non_pauli_factors[wires][1] += exponent
        else:
            self._remove_non_pauli_factors(wires=wires)
            self._non_pauli_factors[wires] = [op_hash, copy(exponent), factor]

    def _remove_non_pauli_factors(self, wires: List[int]):
        """Remove all factors from the ``self._non_pauli_factors`` dictionary that act on the given
        wires and add them to the ``self._factors`` tuple.

        Args:
            wires (List[int]): Wires of the operators to be removed.
        """
        if not self._non_pauli_factors:
            return
        for wire in wires:
            for key, (_, exponent, op) in list(self._non_pauli_factors.items()):
                if wire in key:
                    self._non_pauli_factors.pop(key)
                    if exponent == 0:
                        continue
                    if exponent != 1:
                        op = Pow(base=op, z=exponent).simplify()
                    if not isinstance(op, qml.Identity):
                        self._factors += ((op,),)

    def _remove_pauli_factors(self, wires: List[int]):
        """Remove all Pauli factors from the ``self._pauli_factors`` dictionary that act on the
        given wires and add them to the ``self._factors`` tuple.

        Args:
            wires (List[int]): Wires of the operators to be removed.
        """
        if not self._pauli_factors:
            return
        for wire in wires:
            pauli_coeff, pauli_word = self._pauli_factors.pop(wire, (1, "Identity"))
            if pauli_word != "Identity":
                pauli_op = self._paulis[pauli_word](wire)
                self._factors += ((pauli_op,),)
                self.global_phase *= pauli_coeff

    def remove_factors(self, wires: List[int]):
        """Remove all factors from the ``self._pauli_factors`` and ``self._non_pauli_factors``
        dictionaries that act on the given wires and add them to the ``self._factors`` tuple.

        Args:
            wires (List[int]): Wires of the operators to be removed.
        """
        self._remove_pauli_factors(wires=wires)
        self._remove_non_pauli_factors(wires=wires)

    @property
    def factors(self):
        """Grouped factors tuple.

        Returns:
            tuple: Tuple of grouped factors.
        """
        return tuple(self._factors)<|MERGE_RESOLUTION|>--- conflicted
+++ resolved
@@ -315,25 +315,15 @@
     def arithmetic_depth(self) -> int:
         return 1 + max(factor.arithmetic_depth for factor in self)
 
-<<<<<<< HEAD
-    @property
-    def _pauli_rep(self):
-=======
     def _build_pauli_rep(self):
->>>>>>> 5d6d8381
         """PauliSentence representation of the Product of operations."""
         try:
             return reduce(
                 lambda a, b: a * b,
                 (op._pauli_rep for op in self.operands),  # pylint: disable=protected-access
             )
-<<<<<<< HEAD
-        except NotImplementedError as e:
-            raise NotImplementedError(f"Pauli rep not defined for product {self}") from e
-=======
         except (AttributeError, TypeError):
             return None
->>>>>>> 5d6d8381
 
     def _simplify_factors(self, factors: Tuple[Operator]) -> Tuple[complex, Operator]:
         """Reduces the depth of nested factors and groups identical factors.
