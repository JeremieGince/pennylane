"""
This submodule contains the ParametrizedHamiltonian class
"""
import inspect
from typing import List

import pennylane as qml
from pennylane.operation import Operator
from pennylane.ops.qubit.hamiltonian import Hamiltonian
from pennylane.wires import Wires
<<<<<<< HEAD

=======
>>>>>>> 79916451

# pylint: disable= too-many-instance-attributes
class ParametrizedHamiltonian:
    r"""Callable object holding the information representing a parametrized Hamiltonian. Passing parameters to
    the ParametrizedHamiltonian returns an Operator representing the Hamiltonian for that set of parameters.

    The Hamiltonian can be represented as a linear combination of other operators, e.g.,
    :math:`H(v, t) = H_\text{drift} + \sum_j f_j(v, t) H_j`, where the :math:`v` are trainable parameters,
    and t is time.

    For example, a time-dependent ``ParametrizedHamiltonian`` with a single trainable parameter, :math:`a`, could be :math:`H = 2 * X_1 X_2 + sin(a, t) * Y_1 Y_2`

    Args:
        coeffs (Union[float, callable]): coefficients of the Hamiltonian expression, which may be constants or
            parametrized functions. All functions passed as ``coeffs`` must accept the same parameters as arguments.
        observables (Iterable[Observable]): observables in the Hamiltonian expression, of same length as coeffs

    A ParametrizedHamiltonian is callable, and passing parameters to the ParametrizedHamiltonian will return an
    Operator representing an instance of the Hamiltonian with the specified parameter values.

    **Example:**

    A ParametrizedHamiltonian can be created by passing a list of coefficients (scalars or functions), as well as
    a list of corresponding observables. The functions must have identical signatures, though they may not all
    use all the parameters.

    >>> def f1(params, t): return np.sin(params[0]*t)
    >>> def f2(params, t): return params[1] * np.cos(t)

    The functions, along with scalar coefficients, can then be used to initialize a ParametrizedHamiltonian,
    which will be split into a fixed and parametrized term. The fixed term is an Operator, while the parametrized
    term must be initialized with concrete parameters to obtain an Operator.
    >>> coeffs = [2, f1, f2]
    >>> obs = [qml.PauliX(0)@qml.PauliX(1), qml.PauliY(0)@qml.PauliY(1), qml.PauliZ(0)@qml.PauliZ(1)]
    >>> H = ParametrizedHamiltonian(coeffs, obs)
    >>> H.H_fixed
      2*(PauliX(wires=[0]) @ PauliX(wires=[1]))
    >>> H.H_parametrized([2.5, 3.6], t)
      (0.5984721441039564*(PauliY(wires=[0]) @ PauliY(wires=[1]))) + (1.9450883011253033*(PauliZ(wires=[0]) @ PauliZ(wires=[1])))

    The resulting object can be passed parameters, and will return an Operator representing the
    ParametrizedHamiltonian with the specified parameters:

    >>> H([1.2, 2.3], 0.5)
    (2*(PauliX(wires=[0]) @ PauliX(wires=[1]))) + ((0.5646424733950354*(PauliY(wires=[0]) @ PauliY(wires=[1]))) + (2.0184398923478573*(PauliZ(wires=[0]) @ PauliZ(wires=[1]))))

    """

<<<<<<< HEAD
    num_wires = qml.operation.AnyWires
    grad_method = "A"  # supports analytic gradients

    def __init__(self, coeffs, observables: List[Observable]):
=======
    def __init__(self, coeffs, observables):
>>>>>>> 79916451

        if qml.math.shape(coeffs)[0] != len(observables):
            raise ValueError(
                "Could not create valid Hamiltonian; "
                "number of coefficients and operators does not match."
            )

        # ToDo: assuming this is how we want to do things, make this clear in the documentation
        # since organizing into H_fixed and H_parametrized potentially moves around the order of the terms compared
        # to how the terms were entered, sorting seems the least ambiguous organization for the wires
        self.wires = Wires.all_wires([op.wires for op in observables], sort=True)

        self.wires = Wires.all_wires([op.wires for op in observables])
        self._ops = list(observables)
        self._coeffs = coeffs

        self.H_coeffs_fixed = []
        self.H_coeffs_parametrized = []
        self.H_ops_fixed = []
        self.H_ops_parametrized = []

        self.num_args = 0
        for coeff, obs in zip(coeffs, observables):
            if callable(coeff):
<<<<<<< HEAD
                self.num_args += len(inspect.getfullargspec(coeff).args) - 1  # subtract time arg
                self.H_parametrized_fns.append((coeff, self.num_args))
                self.H_parametrized_ops.append(obs)
=======
                self.H_coeffs_parametrized.append(coeff)
                self.H_ops_parametrized.append(obs)
>>>>>>> 79916451
            else:
                self.H_coeffs_fixed.append(coeff)
                self.H_ops_fixed.append(obs)

<<<<<<< HEAD
    def __call__(self, params, t):
        if len(params) != self.num_args:
            raise ValueError(
                "The number of parameters and the number of arguments in the functions"
                "doesn't coincide."
            )
        return self.H_fixed + self.H_parametrized(params, t)
=======
    def __call__(self, params, t, wires=None):
        H = self.H_fixed() + self.H_parametrized(params, t)

        if wires:
            wire_map = dict(zip(self.wires, wires))
            H = qml.map_wires(H, wire_map)  # ToDo: is this the behaviour we want?

        return H
>>>>>>> 79916451

    def __repr__(self):
        return f"ParametrizedHamiltonian: terms={qml.math.shape(self.coeffs)[0]}"

    @staticmethod
    def _get_terms(coeffs, obs):
        """Takes a list of scalar coefficients and list of Observables. Returns a qml.Sum of qml.SProd operators
        (or a single qml.SProd operator in the event that there is only one term)."""
        terms_list = [qml.s_prod(coeff, ob) for coeff, ob in zip(coeffs, obs)]
        if len(terms_list) == 0:
            return 0
        if len(terms_list) == 1:
            return terms_list[0]
        return qml.op_sum(*terms_list)

    def H_fixed(
        self,
    ):
        """The fixed term(s) of the ParametrizedHamiltonian. Returns a qml.Sum operator of qml.SProd operators
        (or a single qml.SProd operator in the event that there is only one term in H_drift)."""
        return self._get_terms(self.H_coeffs_fixed, self.H_ops_fixed)

    @property
    def H_parametrized(self):
        """The parametrized terms of the Hamiltonian. Returns a function that can be evaluated
        to get a snapshot of the operator at a set time and with set parameters. When the function is
        evaluated, the returned operator is a qml.Sum of qml.S_Prod operators (or a single qml.SProd
        operator in the event that there is only one term in H_ts)."""

        def snapshot(params, t):
<<<<<<< HEAD
            coeffs = []
            old_idx = 0
            for f, idx in self.H_parametrized_fns:
                coeffs.append(f(*params[old_idx:idx], t))
                old_idx = idx
            return self._get_terms(coeffs, self.H_parametrized_ops)
=======
            coeffs = [f(params, t) for f in self.H_coeffs_parametrized]
            return self._get_terms(coeffs, self.H_ops_parametrized)
>>>>>>> 79916451

        return snapshot

    @property
    def coeffs(self):
        """Return the coefficients defining the Hamiltonian, including the unevaluated
        functions for the parametrized terms.

        Returns:
            Iterable[float]): coefficients in the Hamiltonian expression
        """
        return self._coeffs

    @property
    def ops(self):
        """Return the operators defining the ParametrizedHamiltonian.

        Returns:
            Iterable[Observable]): observables in the Hamiltonian expression
        """
        return self._ops

    def __add__(self, H):
        r"""The addition operation between a ParametrizedHamiltonian and a
        Hamiltonian or ParametrizedHamiltonian."""
        ops = self.ops.copy()
        coeffs = self.coeffs.copy()

        if isinstance(H, (Hamiltonian, ParametrizedHamiltonian)):
            coeffs.extend(H.coeffs.copy())
            ops.extend(H.ops.copy())
            return ParametrizedHamiltonian(coeffs, ops)

        if isinstance(H, qml.ops.SProd):  # pylint: disable=no-member
            coeffs.append(H.scalar)
            ops.append(H.base)
            return ParametrizedHamiltonian(coeffs, ops)

        if isinstance(H, Operator):
            coeffs.append(qml.math.convert_like([1.0], coeffs)[0])
            ops.append(H)
            return ParametrizedHamiltonian(coeffs, ops)

        raise ValueError(f"Cannot add ParametrizedHamiltonian and {type(H)}")

    __radd__ = __add__<|MERGE_RESOLUTION|>--- conflicted
+++ resolved
@@ -1,17 +1,11 @@
 """
 This submodule contains the ParametrizedHamiltonian class
 """
-import inspect
-from typing import List
-
 import pennylane as qml
 from pennylane.operation import Operator
 from pennylane.ops.qubit.hamiltonian import Hamiltonian
 from pennylane.wires import Wires
-<<<<<<< HEAD
 
-=======
->>>>>>> 79916451
 
 # pylint: disable= too-many-instance-attributes
 class ParametrizedHamiltonian:
@@ -60,14 +54,7 @@
 
     """
 
-<<<<<<< HEAD
-    num_wires = qml.operation.AnyWires
-    grad_method = "A"  # supports analytic gradients
-
-    def __init__(self, coeffs, observables: List[Observable]):
-=======
     def __init__(self, coeffs, observables):
->>>>>>> 79916451
 
         if qml.math.shape(coeffs)[0] != len(observables):
             raise ValueError(
@@ -92,27 +79,12 @@
         self.num_args = 0
         for coeff, obs in zip(coeffs, observables):
             if callable(coeff):
-<<<<<<< HEAD
-                self.num_args += len(inspect.getfullargspec(coeff).args) - 1  # subtract time arg
-                self.H_parametrized_fns.append((coeff, self.num_args))
-                self.H_parametrized_ops.append(obs)
-=======
                 self.H_coeffs_parametrized.append(coeff)
                 self.H_ops_parametrized.append(obs)
->>>>>>> 79916451
             else:
                 self.H_coeffs_fixed.append(coeff)
                 self.H_ops_fixed.append(obs)
 
-<<<<<<< HEAD
-    def __call__(self, params, t):
-        if len(params) != self.num_args:
-            raise ValueError(
-                "The number of parameters and the number of arguments in the functions"
-                "doesn't coincide."
-            )
-        return self.H_fixed + self.H_parametrized(params, t)
-=======
     def __call__(self, params, t, wires=None):
         H = self.H_fixed() + self.H_parametrized(params, t)
 
@@ -121,7 +93,6 @@
             H = qml.map_wires(H, wire_map)  # ToDo: is this the behaviour we want?
 
         return H
->>>>>>> 79916451
 
     def __repr__(self):
         return f"ParametrizedHamiltonian: terms={qml.math.shape(self.coeffs)[0]}"
@@ -152,17 +123,8 @@
         operator in the event that there is only one term in H_ts)."""
 
         def snapshot(params, t):
-<<<<<<< HEAD
-            coeffs = []
-            old_idx = 0
-            for f, idx in self.H_parametrized_fns:
-                coeffs.append(f(*params[old_idx:idx], t))
-                old_idx = idx
-            return self._get_terms(coeffs, self.H_parametrized_ops)
-=======
             coeffs = [f(params, t) for f in self.H_coeffs_parametrized]
             return self._get_terms(coeffs, self.H_ops_parametrized)
->>>>>>> 79916451
 
         return snapshot
 
