# Copyright 2018-2022 Xanadu Quantum Technologies Inc.

# Licensed under the Apache License, Version 2.0 (the "License");
# you may not use this file except in compliance with the License.
# You may obtain a copy of the License at

#     http://www.apache.org/licenses/LICENSE-2.0

# Unless required by applicable law or agreed to in writing, software
# distributed under the License is distributed on an "AS IS" BASIS,
# WITHOUT WARRANTIES OR CONDITIONS OF ANY KIND, either express or implied.
# See the License for the specific language governing permissions and
# limitations under the License.
"""
This submodule defines the symbolic operation that stands for the power of an operator.
"""
import copy
from typing import Union
from warnings import warn

from scipy.linalg import fractional_matrix_power

import pennylane as qml
from pennylane import math as qmlmath
from pennylane.operation import (
    DecompositionUndefinedError,
    Observable,
    Operation,
    PowUndefinedError,
    SparseMatrixUndefinedError,
)
from pennylane.ops.identity import Identity
from pennylane.queuing import QueuingManager, apply
from pennylane.wires import Wires

from .symbolicop import SymbolicOp

_superscript = str.maketrans("0123456789.+-", "⁰¹²³⁴⁵⁶⁷⁸⁹⋅⁺⁻")


def pow(base, z=1, lazy=True, do_queue=True, id=None):
    """Raise an Operator to a power.

    Args:
        base (~.operation.Operator): the operator to be raised to a power
        z=1 (float): the exponent

    Keyword Args:
        lazy=True (bool): In lazy mode, all operations are wrapped in a ``Pow`` class
            and handled later. If ``lazy=False``, operation-specific simplifications are first attempted.
        do_queue (bool): indicates whether the operator should be
            recorded when created in a tape context
        id (str): custom label given to an operator instance,
            can be useful for some applications where the instance has to be identified

    Returns:
        Operator

    .. seealso:: :class:`~.Pow`, :meth:`~.Operator.pow`.

    **Example**

    >>> qml.pow(qml.PauliX(0), 0.5)
    PauliX(wires=[0])**0.5
    >>> qml.pow(qml.PauliX(0), 0.5, lazy=False)
    SX(wires=[0])
    >>> qml.pow(qml.PauliX(0), 0.1, lazy=False)
    PauliX(wires=[0])**0.1
    >>> qml.pow(qml.PauliX(0), 2, lazy=False)
    Identity(wires=[0])

    Lazy behavior can also be accessed via ``op ** z``.

    """
    if lazy:
        return Pow(base, z, do_queue=do_queue, id=id)
    try:
        pow_ops = base.pow(z)
    except PowUndefinedError:
        return Pow(base, z, do_queue=do_queue, id=id)

    num_ops = len(pow_ops)
    if num_ops == 0:
        # needs to be identity (not prod of identities) so device knows to skip
        pow_op = qml.Identity(base.wires[0], id=id)
    elif num_ops == 1:
        pow_op = pow_ops[0]
    else:
        pow_op = qml.prod(*pow_ops)

    if do_queue:
        QueuingManager.update_info(base, owner=pow_op)
        QueuingManager.update_info(pow_op, owns=base)

    return pow_op


# pylint: disable=no-member
class PowOperation(Operation):
    """Operation-specific methods and properties for the ``Pow`` class.

    Dynamically mixed in based on the provided base operator.  If the base operator is an
    Operation, this class will be mixed in.

    When we no longer rely on certain functionality through `Operation`, we can get rid of this
    class.
    """

    # until we add gradient support
    grad_method = None

    def inv(self):
        warn(
            "In-place inversion with inv is deprecated. Please use qml.adjoint instead or qml.pow.",
            UserWarning,
        )
        self.hyperparameters["z"] *= -1
        self._name = f"{self.base.name}**{self.z}"
        return self

    @property
    def inverse(self):
        return False

    @inverse.setter
    def inverse(self, boolean):
        if boolean is True:
            raise NotImplementedError("The inverse can not be set for a power operator")

    @property
    def base_name(self):
        return self._name

    @property
    def name(self):
        return self._name

    # pylint: disable=missing-function-docstring
    @property
    def basis(self):
        return self.base.basis

    @property
    def control_wires(self):
        return self.base.control_wires


class Pow(SymbolicOp):
    """Symbolic operator denoting an operator raised to a power.

    Args:
        base (~.operation.Operator): the operator to be raised to a power
        z=1 (float): the exponent

    **Example**

    >>> sqrt_x = Pow(qml.PauliX(0), 0.5)
    >>> sqrt_x.decomposition()
    [SX(wires=[0])]
    >>> qml.matrix(sqrt_x)
    array([[0.5+0.5j, 0.5-0.5j],
                [0.5-0.5j, 0.5+0.5j]])
    >>> qml.matrix(qml.SX(0))
    array([[0.5+0.5j, 0.5-0.5j],
       [0.5-0.5j, 0.5+0.5j]])
    >>> qml.matrix(Pow(qml.T(0), 1.234))
    array([[1.        +0.j        , 0.        +0.j        ],
       [0.        +0.j        , 0.56597465+0.82442265j]])

    """

    _operation_type = None  # type if base inherits from operation and not observable
    _operation_observable_type = None  # type if base inherits from both operation and observable
    _observable_type = None  # type if base inherits from observable and not oepration

    # pylint: disable=unused-argument
    def __new__(cls, base=None, z=1, do_queue=True, id=None):
        """Mixes in parents based on inheritance structure of base.

        Though all the types will be named "Pow", their *identity* and location in memory will be
        different based on ``base``'s inheritance.  We cache the different types in private class
        variables so that:

        """

        if isinstance(base, Operation):
            if isinstance(base, Observable):
                if cls._operation_observable_type is None:
                    base_classes = (PowOperation, Pow, SymbolicOp, Observable, Operation)
                    cls._operation_observable_type = type("Pow", base_classes, dict(cls.__dict__))
                return object.__new__(cls._operation_observable_type)

            # not an observable
            if cls._operation_type is None:
                base_classes = (PowOperation, Pow, SymbolicOp, Operation)
                cls._operation_type = type("Pow", base_classes, dict(cls.__dict__))
            return object.__new__(cls._operation_type)

        if isinstance(base, Observable):
            if cls._observable_type is None:
                base_classes = (Pow, SymbolicOp, Observable)
                cls._observable_type = type("Pow", base_classes, dict(cls.__dict__))
            return object.__new__(cls._observable_type)

        return object.__new__(Pow)

    def __init__(self, base=None, z=1, do_queue=True, id=None):

        # incorporate base inverse attribute into the exponent
        if getattr(base, "inverse", False):
            base.inverse = False
            z *= -1

        self.hyperparameters["z"] = z
        self._name = f"{base.name}**{z}"

        super().__init__(base, do_queue=do_queue, id=id)

        if isinstance(self.z, int) and self.z > 0:
<<<<<<< HEAD
            try:
                base_ps = self.base._pauli_rep  # pylint: disable=protected-access
                pr = qml.pauli.PauliSentence({})
                for _ in range(self.z):
                    pr = pr * base_ps
                self._pauli_rep = pr
            except (AttributeError, TypeError):
=======
            if (base_pauli_rep := getattr(self.base, "_pauli_rep", None)) is not None:  # pylint: disable=protected-access
                pr = qml.pauli.PauliSentence({})
                for _ in range(self.z):
                    pr = pr * base_pauli_rep
                self._pauli_rep = pr
            else:
>>>>>>> e77cfb74
                self._pauli_rep = None
        else:
            self._pauli_rep = None

    def __repr__(self):
        return (
            f"({self.base})**{self.z}"
            if self.base.arithmetic_depth > 0
            else f"{self.base}**{self.z}"
        )

    @property
    def z(self):
        """The exponent."""
        return self.hyperparameters["z"]

    @property
    def batch_size(self):
        return self.base.batch_size

    @property
    def ndim_params(self):
        return self.base.ndim_params

    def label(self, decimals=None, base_label=None, cache=None):
        z_string = format(self.z).translate(_superscript)
        base_label = self.base.label(decimals, base_label, cache=cache)
        return (
            f"({base_label}){z_string}" if self.base.arithmetic_depth > 0 else base_label + z_string
        )

    def matrix(self, wire_order=None):
        try:
            pr = self._pauli_rep
            wires = wire_order or self.wires.tolist()
            return pr.to_mat(wire_order=wires)
        except NotImplementedError:
            pass

        if isinstance(self.base, qml.Hamiltonian):
            base_matrix = qml.matrix(self.base)
        else:
            base_matrix = self.base.matrix()

        if isinstance(self.z, int):
            mat = qmlmath.linalg.matrix_power(base_matrix, self.z)
        else:
            mat = fractional_matrix_power(base_matrix, self.z)

        if wire_order is None or self.wires == Wires(wire_order):
            return mat

        return qml.math.expand_matrix(mat, wires=self.wires, wire_order=wire_order)

    # pylint: disable=arguments-differ
    @staticmethod
    def compute_sparse_matrix(*params, base=None, z=0):
        if isinstance(z, int):
            base_matrix = base.compute_sparse_matrix(*params, **base.hyperparameters)
            return base_matrix**z
        raise SparseMatrixUndefinedError

    def sparse_matrix(self, wire_order=None):
        try:
            pr = self._pauli_rep
            wires = wire_order or self.wires.tolist()
            return pr.to_mat(wire_order=wires, format="csr")
        except NotImplementedError:
            pass

        canonical_sparse_matrix = self.compute_sparse_matrix(
            *self.parameters, **self.hyperparameters
        )

        return qmlmath.expand_matrix(
            canonical_sparse_matrix, wires=self.wires, wire_order=wire_order
        )

    # pylint: disable=arguments-renamed, invalid-overridden-method
    @property
    def has_decomposition(self):
        if isinstance(self.z, int) and self.z > 0:
            return True
        try:
            self.base.pow(self.z)
        except PowUndefinedError:
            return False
        return True

    def decomposition(self):
        try:
            return self.base.pow(self.z)
        except PowUndefinedError as e:
            if isinstance(self.z, int) and self.z > 0:
                if QueuingManager.recording():
                    return [apply(self.base) for _ in range(self.z)]
                return [copy.copy(self.base) for _ in range(self.z)]
            # TODO: consider: what if z is an int and less than 0?
            # do we want Pow(base, -1) to be a "more fundamental" op
            raise DecompositionUndefinedError from e

    @property
    def has_diagonalizing_gates(self):
        return self.base.has_diagonalizing_gates

    def diagonalizing_gates(self):
        r"""Sequence of gates that diagonalize the operator in the computational basis.

        Given the eigendecomposition :math:`O = U \Sigma U^{\dagger}` where
        :math:`\Sigma` is a diagonal matrix containing the eigenvalues,
        the sequence of diagonalizing gates implements the unitary :math:`U^{\dagger}`.

        The diagonalizing gates of an operator to a power is the same as the diagonalizing
        gates as the original operator. As we can see,

        .. math::

            O^2 = U \Sigma U^{\dagger} U \Sigma U^{\dagger} = U \Sigma^2 U^{\dagger}

        This formula can be extended to inversion and any rational number.

        The diagonalizing gates rotate the state into the eigenbasis
        of the operator.

        A ``DiagGatesUndefinedError`` is raised if no representation by decomposition is defined.

        .. seealso:: :meth:`~.Operator.compute_diagonalizing_gates`.

        Returns:
            list[.Operator] or None: a list of operators
        """
        return self.base.diagonalizing_gates()

    def eigvals(self):
        base_eigvals = self.base.eigvals()
        return [value**self.z for value in base_eigvals]

    def generator(self):
        r"""Generator of an operator that is in single-parameter-form.

        The generator of a power operator is ``z`` times the generator of the
        base matrix.

        .. math::

            U(\phi)^z = e^{i\phi (z G)}

        See also :func:`~.generator`
        """
        return self.z * self.base.generator()

    def pow(self, z):
        return [Pow(base=self.base, z=self.z * z)]

    def adjoint(self):
        return Pow(base=qml.adjoint(self.base), z=self.z)

    def simplify(self) -> Union["Pow", Identity]:
        base = self.base.simplify()
        try:
            ops = base.pow(z=self.z)
            if not ops:
                return qml.Identity(self.wires)
            op = qml.prod(*ops) if len(ops) > 1 else ops[0]
            return op.simplify()
        except PowUndefinedError:
            return Pow(base=base, z=self.z)<|MERGE_RESOLUTION|>--- conflicted
+++ resolved
@@ -217,22 +217,12 @@
         super().__init__(base, do_queue=do_queue, id=id)
 
         if isinstance(self.z, int) and self.z > 0:
-<<<<<<< HEAD
-            try:
-                base_ps = self.base._pauli_rep  # pylint: disable=protected-access
-                pr = qml.pauli.PauliSentence({})
-                for _ in range(self.z):
-                    pr = pr * base_ps
-                self._pauli_rep = pr
-            except (AttributeError, TypeError):
-=======
             if (base_pauli_rep := getattr(self.base, "_pauli_rep", None)) is not None:  # pylint: disable=protected-access
                 pr = qml.pauli.PauliSentence({})
                 for _ in range(self.z):
                     pr = pr * base_pauli_rep
                 self._pauli_rep = pr
             else:
->>>>>>> e77cfb74
                 self._pauli_rep = None
         else:
             self._pauli_rep = None
