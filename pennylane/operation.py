# Copyright 2018-2021 Xanadu Quantum Technologies Inc.
# Licensed under the Apache License, Version 2.0 (the "License");
# you may not use this file except in compliance with the License.
# You may obtain a copy of the License at

#     http://www.apache.org/licenses/LICENSE-2.0

# Unless required by applicable law or agreed to in writing, software
# distributed under the License is distributed on an "AS IS" BASIS,
# WITHOUT WARRANTIES OR CONDITIONS OF ANY KIND, either express or implied.
# See the License for the specific language governing permissions and
# limitations under the License.
# pylint: disable=protected-access
r"""
This module contains the abstract base classes for defining PennyLane
operations and observables.

Description
-----------

Qubit Operations
~~~~~~~~~~~~~~~~
The :class:`Operator` class serves as a base class for operators,
and is inherited by both the :class:`Observable` class and the
:class:`Operation` class. These classes are subclassed to implement quantum operations
and measure observables in PennyLane.

* Each :class:`~.Operator` subclass represents a general type of
  map between physical states. Each instance of these subclasses
  represents either

  - an application of the operator or
  - an instruction to measure and return the respective result.

  Operators act on a sequence of wires (subsystems) using given parameter values.

* Each :class:`~.Operation` subclass represents a type of quantum operation,
  for example a unitary quantum gate. Each instance of these subclasses
  represents an application of the operation with given parameter values to
  a given sequence of wires (subsystems).

* Each  :class:`~.Observable` subclass represents a type of physical observable.
  Each instance of these subclasses represents an instruction to measure and
  return the respective result for the given parameter values on a
  sequence of wires (subsystems).

Differentiation
^^^^^^^^^^^^^^^

In general, an :class:`Operation` is differentiable (at least using the finite-difference
method) with respect to a parameter iff

* the domain of that parameter is continuous.

For an :class:`Operation` to be differentiable with respect to a parameter using the
analytic method of differentiation, it must satisfy an additional constraint:

* the parameter domain must be real.

.. note::

    These conditions are *not* sufficient for analytic differentiation. For example,
    CV gates must also define a matrix representing their Heisenberg linear
    transformation on the quadrature operators.

CV Operation base classes
~~~~~~~~~~~~~~~~~~~~~~~~~

Due to additional requirements, continuous-variable (CV) operations must subclass the
:class:`~.CVOperation` or :class:`~.CVObservable` classes instead of :class:`~.Operation`
and :class:`~.Observable`.

Differentiation
^^^^^^^^^^^^^^^

To enable gradient computation using the analytic method for Gaussian CV operations, in addition, you need to
provide the static class method :meth:`~.CV._heisenberg_rep` that returns the Heisenberg representation of
the operation given its list of parameters, namely:

* For Gaussian CV Operations this method should return the matrix of the linear transformation carried out by the
  operation on the vector of quadrature operators :math:`\mathbf{r}` for the given parameter
  values.

* For Gaussian CV Observables this method should return a real vector (first-order observables)
  or symmetric matrix (second-order observables) of coefficients of the quadrature
  operators :math:`\x` and :math:`\p`.

PennyLane uses the convention :math:`\mathbf{r} = (\I, \x, \p)` for single-mode operations and observables
and :math:`\mathbf{r} = (\I, \x_0, \p_0, \x_1, \p_1, \ldots)` for multi-mode operations and observables.

.. note::
    Non-Gaussian CV operations and observables are currently only supported via
    the finite-difference method of gradient computation.
"""
# pylint:disable=access-member-before-definition
import abc
import copy
import itertools
import functools
import warnings
from enum import Enum, IntEnum
from scipy.sparse import kron, eye, coo_matrix

import numpy as np
from numpy.linalg import multi_dot

import pennylane as qml
from pennylane.wires import Wires

from .utils import pauli_eigs


def expand_matrix(base_matrix, wires, wire_order):
    """Re-express a base matrix acting on a subspace defined by a set of wire labels
    according to a global wire order.

    .. note::

        This function has essentially the same behaviour as :func:`.utils.expand` but is fully
        differentiable.

    Args:
        base_matrix (tensor_like): base matrix to expand
        wires (Iterable): wires determining the subspace that base matrix acts on; a base matrix of
            dimension :math:`2^n` acts on a subspace of :math:`n` wires
        wire_order (Iterable): global wire order, which has to contain all wire labels in ``wires``, but can also
            contain additional labels

    Returns:
        tensor_like: expanded matrix

    **Example**

    If the wire order is identical to ``wires``, the original matrix gets returned:

    >>> base_matrix = np.array([[1, 2, 3, 4],
    ...                         [5, 6, 7, 8],
    ...                         [9, 10, 11, 12],
    ...                         [13, 14, 15, 16]])
    >>> expand_matrix(base_matrix, wires=[0, 2], wire_order=[0, 2])
    [[ 1  2  3  4]
     [ 5  6  7  8]
     [ 9 10 11 12]
     [13 14 15 16]]

    If the wire order is a permutation of ``wires``, the entries of the base matrix get permuted:

    >>> expand_matrix(base_matrix, wires=[0, 2], wire_order=[2, 0])
    [[ 1  3  2  4]
     [ 9 11 10 12]
     [ 5  7  6  8]
     [13 15 14 16]]

    If the wire order contains wire labels not found in ``wires``, the matrix gets expanded:

    >>> expand_matrix(base_matrix, wires=[0, 2], wire_order=[0, 1, 2])
    [[ 1  2  0  0  3  4  0  0]
     [ 5  6  0  0  7  8  0  0]
     [ 0  0  1  2  0  0  3  4]
     [ 0  0  5  6  0  0  7  8]
     [ 9 10  0  0 11 12  0  0]
     [13 14  0  0 15 16  0  0]
     [ 0  0  9 10  0  0 11 12]
     [ 0  0 13 14  0  0 15 16]]

    The method works with tensors from all autodifferentiation frameworks, for example:

    >>> base_matrix_torch = torch.tensor([[1., 2.],
    ...                                   [3., 4.]], requires_grad=True)
    >>> res = expand_matrix(base_matrix_torch, wires=["b"], wire_order=["a", "b"])
    >>> type(res)
    <class 'torch.Tensor'>
    >>> res.requires_grad
    True
    """
    # TODO[Maria]: In future we should consider making ``utils.expand`` differentiable and calling it here.
    wire_order = Wires(wire_order)
    n = len(wires)
    interface = qml.math._multi_dispatch(base_matrix)  # pylint: disable=protected-access

    # operator's wire positions relative to wire ordering
    op_wire_pos = wire_order.indices(wires)

    I = qml.math.reshape(
        qml.math.eye(2 ** len(wire_order), like=interface), [2] * len(wire_order) * 2
    )
    axes = (list(range(n, 2 * n)), op_wire_pos)

    # reshape op.matrix()
    op_matrix_interface = qml.math.convert_like(base_matrix, I)
    mat_op_reshaped = qml.math.reshape(op_matrix_interface, [2] * n * 2)
    mat_tensordot = qml.math.tensordot(
        mat_op_reshaped, qml.math.cast_like(I, mat_op_reshaped), axes
    )

    unused_idxs = [idx for idx in range(len(wire_order)) if idx not in op_wire_pos]
    # permute matrix axes to match wire ordering
    perm = op_wire_pos + unused_idxs
    mat = qml.math.moveaxis(mat_tensordot, wire_order.indices(wire_order), perm)

    mat = qml.math.reshape(mat, (2 ** len(wire_order), 2 ** len(wire_order)))

    return mat


# =============================================================================
# Errors
# =============================================================================


class OperatorPropertyUndefined(Exception):
    """Generic exception to be used for undefined
    Operator properties or methods."""


class DecompositionUndefinedError(OperatorPropertyUndefined):
    """Raised when an Operator's representation as a decomposition is undefined."""


class TermsUndefinedError(OperatorPropertyUndefined):
    """Raised when an Operator's representation as a linear combination is undefined."""


class MatrixUndefinedError(OperatorPropertyUndefined):
    """Raised when an Operator's matrix representation is undefined."""


class SparseMatrixUndefinedError(OperatorPropertyUndefined):
    """Raised when an Operator's sparse matrix representation is undefined."""


class EigvalsUndefinedError(OperatorPropertyUndefined):
    """Raised when an Operator's eigenvalues are undefined."""


class DiagGatesUndefinedError(OperatorPropertyUndefined):
    """Raised when an Operator's diagonalizing gates are undefined."""


class AdjointUndefinedError(OperatorPropertyUndefined):
    """Raised when an Operator's adjoint version is undefined."""


class GeneratorUndefinedError(OperatorPropertyUndefined):
    """Exception used to indicate that an operator
    does not have a generator"""


# =============================================================================
# Wire types
# =============================================================================


class WiresEnum(IntEnum):
    """Integer enumeration class
    to represent the number of wires
    an operation acts on"""

    AnyWires = -1
    AllWires = 0


AllWires = WiresEnum.AllWires
"""IntEnum: An enumeration which represents all wires in the
subsystem. It is equivalent to an integer with value 0."""

AnyWires = WiresEnum.AnyWires
"""IntEnum: An enumeration which represents any wires in the
subsystem. It is equivalent to an integer with value -1."""


# =============================================================================
# ObservableReturnTypes types
# =============================================================================


class ObservableReturnTypes(Enum):
    """Enumeration class to represent the return types of an observable."""

    Sample = "sample"
    Variance = "var"
    Expectation = "expval"
    Probability = "probs"
    State = "state"

    def __repr__(self):
        """String representation of the return types."""
        return str(self.value)


Sample = ObservableReturnTypes.Sample
"""Enum: An enumeration which represents sampling an observable."""

Variance = ObservableReturnTypes.Variance
"""Enum: An enumeration which represents returning the variance of
an observable on specified wires."""

Expectation = ObservableReturnTypes.Expectation
"""Enum: An enumeration which represents returning the expectation
value of an observable on specified wires."""

Probability = ObservableReturnTypes.Probability
"""Enum: An enumeration which represents returning probabilities
of all computational basis states."""

State = ObservableReturnTypes.State
"""Enum: An enumeration which represents returning the state in the computational basis."""

# =============================================================================
# Class property
# =============================================================================


class ClassPropertyDescriptor:  # pragma: no cover
    """Allows a class property to be defined"""

    # pylint: disable=too-few-public-methods,too-many-public-methods
    def __init__(self, fget, fset=None):
        self.fget = fget
        self.fset = fset

    def __get__(self, obj, klass=None):
        if klass is None:
            klass = type(obj)
        return self.fget.__get__(obj, klass)()

    def __set__(self, obj, value):
        if not self.fset:
            raise AttributeError("can't set attribute")
        type_ = type(obj)
        return self.fset.__get__(obj, type_)(value)

    def setter(self, func):
        """Set the function as a class method, and store as an attribute."""
        if not isinstance(func, (classmethod, staticmethod)):
            func = classmethod(func)
        self.fset = func
        return self


def classproperty(func):
    """The class property decorator"""
    if not isinstance(func, (classmethod, staticmethod)):
        func = classmethod(func)

    return ClassPropertyDescriptor(func)


# =============================================================================
# Error classes
# =============================================================================


class OperatorPropertyUndefined(Exception):
    """Generic exception to be used for undefined
    Operator properties or methods."""


# =============================================================================
# Base Operator class
# =============================================================================


def _process_data(op):

    # Use qml.math.real to take the real part. We may get complex inputs for
    # example when differentiating holomorphic functions with JAX: a complex
    # valued QNode (one that returns qml.state) requires complex typed inputs.
    if op.name in ("RX", "RY", "RZ", "PhaseShift", "Rot"):
        return str([qml.math.round(qml.math.real(d) % (2 * np.pi), 10) for d in op.data])

    if op.name in ("CRX", "CRY", "CRZ", "CRot"):
        return str([qml.math.round(qml.math.real(d) % (4 * np.pi), 10) for d in op.data])

    return str(op.data)


class Operator(abc.ABC):
    r"""Base class representing quantum operators.

    Operators are uniquely defined by their name, the wires they act on, their (trainable) parameters,
    and their (non-trainable) hyperparameters. The trainable parameters
    can be tensors of any supported auto-differentiation framework.

    An operator can define any of the following representations:

    * Representation as a **matrix** (:meth:`.Operator.matrix`), as specified by a
      global wire order that tells us where the wires are found on a register.

    * Representation as a **sparse matrix** (:meth:`.Operator.sparse_matrix`). Currently, this
      is a SciPy COO matrix format.

    * Representation via the **eigenvalue decomposition** specified by eigenvalues
      (:meth:`.Operator.eigvals`) and diagonalizing gates (:meth:`.Operator.diagonalizing_gates`).

    * Representation as a **product of operators** (:meth:`.Operator.decomposition`).

    * Representation as a **linear combination of operators** (:meth:`.Operator.terms`).

    * Representation by a **generator** via :math:`e^{G}` (:meth:`.Operator.generator`).

    Each representation method comes with a static method prefixed by ``compute_``, which
    takes the signature ``(*parameters, **hyperparameters)`` (for numerical representations that do not need
    to know about wire labels) or ``(*parameters, wires, **hyperparameters)``, where ``parameters``, ``wires``, and
    ``hyperparameters`` are the respective attributes of the operator class.

    Args:
        params (tuple[tensor_like]): trainable parameters
        wires (Iterable[Any] or Any): Wire label(s) that the operator acts on.
            If not given, args[-1] is interpreted as wires.
        do_queue (bool): indicates whether the operator should be
            recorded when created in a tape context
        id (str): custom label given to an operator instance,
            can be useful for some applications where the instance has to be identified

    **Example**

    A custom operator can be created by inheriting from :class:`~.Operator` or one of its subclasses.

    The following is an example for a custom gate that inherits from the :class:`~.Operation` subclass.
    It acts by potentially flipping a qubit and rotating another qubit.
    The custom operator defines a decomposition, which the devices can use (since it is unlikely that a device
    knows a native implementation for ``FlipAndRotate``). It also defines an adjoint operator.

    .. code-block:: python

        import pennylane as qml


        class FlipAndRotate(qml.operation.Operation):

            # Define how many wires the operator acts on in total.
            # In our case this may be one or two, which is why we
            # use the AnyWires Enumeration to indicate a variable number.
            num_wires = qml.operation.AnyWires

            # This attribute tells PennyLane what differentiation method to use. Here
            # we request parameter-shift (or "analytic") differentiation.
            grad_method = "A"

            def __init__(self, angle, wire_rot, wire_flip=None, do_flip=False,
                               do_queue=True, id=None):

                # checking the inputs --------------

                if do_flip and wire_flip is None:
                    raise ValueError("Expected a wire to flip; got None.")

                # note: we use the framework-agnostic math library since
                # trainable inputs could be tensors of different types
                shape = qml.math.shape(angle)
                if len(shape) > 1:
                    raise ValueError(f"Expected a scalar angle; got angle of shape {shape}.")

                #------------------------------------

                # do_flip is not trainable but influences the action of the operator,
                # which is why we define it to be a hyperparameter
                self._hyperparameters = {
                    "do_flip": do_flip
                }

                # we extract all wires that the operator acts on,
                # relying on the Wire class arithmetic
                all_wires = qml.wires.Wires(wire_rot) + qml.wires.Wires(wire_flip)

                # The parent class expects all trainable parameters to be fed as positional
                # arguments, and all wires acted on fed as a keyword argument.
                # The id keyword argument allows users to give their instance a custom name.
                # The do_queue keyword argument specifies whether or not
                # the operator is queued when created in a tape context.
                super().__init__(angle, wires=all_wires, do_queue=do_queue, id=id)

            @property
            def num_params(self):
                # if it is known before creation, define the number of parameters to expect here,
                # which makes sure an error is raised if the wrong number was passed
                return 1

            @staticmethod
            def compute_decomposition(angle, wires, do_flip):  # pylint: disable=arguments-differ
                # Overwriting this method defines the decomposition of the new gate, as it is
                # called by Operator.decomposition().
                # The general signature of this function is (*parameters, wires, **hyperparameters).
                op_list = []
                if do_flip:
                    op_list.append(qml.PauliX(wires=wires[1]))
                op_list.append(qml.RX(angle, wires=wires[0]))
                return op_list

            def adjoint(self):
                # the adjoint operator of this gate simply negates the angle
                return FlipAndRotate(-self.parameters[0], self.wires[0], self.wires[1], do_flip=self.hyperparameters["do_flip"])

    We can use the operation as follows:

    .. code-block:: python

        from pennylane import numpy as np

        dev = qml.device("default.qubit", wires=["q1", "q2", "q3"])

        @qml.qnode(dev)
        def circuit(angle):
            FlipAndRotate(angle, wire_rot="q1", wire_flip="q1")
            return qml.expval(qml.PauliZ("q1"))

    >>> a = np.array(3.14)
    >>> circuit(a)
    -0.9999987318946099

    """

    def __copy__(self):
        cls = self.__class__
        copied_op = cls.__new__(cls)
        copied_op.data = self.data.copy()
        for attr, value in vars(self).items():
            if attr != "data":
                setattr(copied_op, attr, value)

        return copied_op

    def __deepcopy__(self, memo):
        cls = self.__class__
        copied_op = cls.__new__(cls)

        # The memo dict maps object ID to object, and is required by
        # the deepcopy function to keep track of objects it has already
        # deep copied.
        memo[id(self)] = copied_op

        for attribute, value in self.__dict__.items():
            if attribute == "data":
                # Shallow copy the list of parameters. We avoid a deep copy
                # here, since PyTorch does not support deep copying of tensors
                # within a differentiable computation.
                copied_op.data = value.copy()
            else:
                # Deep copy everything else.
                setattr(copied_op, attribute, copy.deepcopy(value, memo))
        return copied_op

    @property
    def hash(self):
        """int: Integer hash that uniquely represents the operator."""
        return hash(
            (
                str(self.name),
                tuple(self.wires.tolist()),
                str(self.hyperparameters.values()),
                _process_data(self),
            )
        )

    @staticmethod
    def compute_matrix(*params, **hyperparams):  # pylint:disable=unused-argument
        r"""Representation of the operator as a canonical matrix in the computational basis (static method).

        The canonical matrix is the textbook matrix representation that does not consider wires.
        Implicitly, this assumes that the wires of the operator correspond to the global wire order.

        .. seealso:: :meth:`~.CNOT.matrix`

        Args:
            params (list): trainable parameters of the operator, as stored in the ``parameters`` attribute
            hyperparams (dict): non-trainable hyperparameters of the operator, as stored in the ``hyperparameters`` attribute

        Returns:
            tensor_like: matrix representation
        """
        raise MatrixUndefinedError

    def matrix(self, wire_order=None):
        r"""Representation of the operator as a matrix in the computational basis.

        If ``wire_order`` is provided, the numerical representation considers the position of the
        operator's wires in the global wire order. Otherwise, the wire order defaults to the
        operator's wires.

        If the matrix depends on trainable parameters, the result
        will be cast in the same autodifferentiation framework as the parameters.

        A ``MatrixUndefinedError`` is raised if the matrix representation has not been defined.

        .. seealso:: :meth:`~.Operator.compute_matrix`

        Args:
            wire_order (Iterable): global wire order, must contain all wire labels from the operator's wires

        Returns:
            tensor_like: matrix representation
        """
        canonical_matrix = self.compute_matrix(*self.parameters, **self.hyperparameters)

        if wire_order is None or self.wires == Wires(wire_order):
            return canonical_matrix

        return expand_matrix(canonical_matrix, wires=self.wires, wire_order=wire_order)

    @staticmethod
    def compute_sparse_matrix(*params, **hyperparams):  # pylint:disable=unused-argument
        r"""Representation of the operator as a sparse matrix in the computational basis (static method).

        The canonical matrix is the textbook matrix representation that does not consider wires.
        Implicitly, this assumes that the wires of the operator correspond to the global wire order.

        .. seealso:: :meth:`~.SparseHamiltonian.sparse_matrix`

        Args:
            params (list): trainable parameters of the operator, as stored in the ``parameters`` attribute
            hyperparams (dict): non-trainable hyperparameters of the operator, as stored in the ``hyperparameters``
                attribute

        Returns:
            scipy.sparse.coo.coo_matrix: matrix representation
        """
        raise SparseMatrixUndefinedError

    def sparse_matrix(self, wire_order=None):
        r"""Representation of the operator as a sparse matrix in the computational basis.

        If ``wire_order`` is provided, the numerical representation considers the position of the
        operator's wires in the global wire order. Otherwise, the wire order defaults to the
        operator's wires.

        .. note::
            The wire_order argument is currently not implemented, and using it will raise an error.

        A ``SparseMatrixUndefinedError`` is raised if the sparse matrix representation has not been defined.

        .. seealso:: :meth:`~.SparseHamiltonian.compute_sparse_matrix`

        Args:
            wire_order (Iterable): global wire order, must contain all wire labels from the operator's wires

        Returns:
            scipy.sparse.coo.coo_matrix: matrix representation

        """
        if wire_order is not None:
            raise NotImplementedError("The wire_order argument is not yet implemented")
        canonical_sparse_matrix = self.compute_sparse_matrix(
            *self.parameters, **self.hyperparameters
        )
        return canonical_sparse_matrix

    @staticmethod
    def compute_eigvals(*params, **hyperparams):
        r"""Eigenvalues of the operator in the computational basis (static method).

        If :attr:`diagonalizing_gates` are specified and implement a unitary :math:`U`,
        the operator can be reconstructed as

        .. math:: O = U \Sigma U^{\dagger},

        where :math:`\Sigma` is the diagonal matrix containing the eigenvalues.

        Otherwise, no particular order for the eigenvalues is guaranteed.

        .. seealso:: :meth:`~.RZ.eigvals`

        Args:
            params (list): trainable parameters of the operator, as stored in the ``parameters`` attribute
            hyperparams (dict): non-trainable hyperparameters of the operator, as stored in the ``hyperparameters`` attribute

        Returns:
            tensor_like: eigenvalues
        """
        raise EigvalsUndefinedError

    def eigvals(self):
        r"""Eigenvalues of the operator in the computational basis (static method).

        If :attr:`diagonalizing_gates` are specified and implement a unitary :math:`U`,
        the operator can be reconstructed as

        .. math:: O = U \Sigma U^{\dagger},

        where :math:`\Sigma` is the diagonal matrix containing the eigenvalues.

        Otherwise, no particular order for the eigenvalues is guaranteed.

        .. note::
            When eigenvalues are not explicitly defined, they are computed automatically from the matrix representation.
            Currently, this computation is *not* differentiable.

        A ``EigvalsUndefinedError`` is raised if the eigenvalues have not been defined and
        cannot be inferred from the matrix representation.

        .. seealso:: :meth:`~.Operator.compute_eigvals`

        Returns:
            tensor_like: eigenvalues
        """

        try:
            return self.compute_eigvals(*self.parameters, **self.hyperparameters)
        except EigvalsUndefinedError:
            # By default, compute the eigenvalues from the matrix representation.
            # This will raise a NotImplementedError if the matrix is undefined.
            try:
                return np.linalg.eigvals(self.matrix())
            except MatrixUndefinedError as e:
                raise EigvalsUndefinedError from e

    @staticmethod
    def compute_terms(*params, **hyperparams):  # pylint: disable=unused-argument
        r"""Representation of the operator as a linear combination of other operators (static method).

        .. math:: O = \sum_i c_i O_i

        .. seealso:: :meth:`~.Hamiltonian.terms`

        Args:
            params (list): trainable parameters of the operator, as stored in the ``parameters`` attribute
            hyperparams (dict): non-trainable hyperparameters of the operator, as stored in the
                ``hyperparameters`` attribute

        Returns:
            tuple[list[tensor_like or float], list[.Operation]]: list of coefficients and list of operations
        """
        raise TermsUndefinedError

    def terms(self):
        r"""Representation of the operator as a linear combination of other operators.

        .. math:: O = \sum_i c_i O_i

        A ``TermsUndefinedError`` is raised if no representation by terms is defined.

        .. seealso:: :meth:`~.Hamiltonian.compute_terms`

        Returns:
            tuple[list[tensor_like or float], list[.Operation]]: list of coefficients :math:`c_i`
                and list of operations :math:`O_i`
        """
        return self.compute_terms(*self.parameters, **self.hyperparameters)

    @property
    @abc.abstractmethod
    def num_wires(self):
        """Number of wires the operator acts on."""

    @property
    def name(self):
        """String for the name of the operator."""
        return self._name

    @property
    def id(self):
        """Custom string to label a specific operator instance."""
        return self._id

    @name.setter
    def name(self, value):
        self._name = value

    def label(self, decimals=None, base_label=None):
        r"""A customizable string representation of the operator.

        Args:
            decimals=None (int): If ``None``, no parameters are included. Else,
                specifies how to round the parameters.
            base_label=None (str): overwrite the non-parameter component of the label

        Returns:
            str: label to use in drawings

        **Example:**

        >>> op = qml.RX(1.23456, wires=0)
        >>> op.label()
        "RX"
        >>> op.label(decimals=2)
        "RX\n(1.23)"
        >>> op.label(base_label="my_label")
        "my_label"
        >>> op.label(decimals=2, base_label="my_label")
        "my_label\n(1.23)"
        >>> op.inv()
        >>> op.label()
        "RX⁻¹"

        """
        op_label = base_label or self.__class__.__name__

        if decimals is None or self.num_params == 0:
            return op_label

        params = self.parameters

        # matrix parameters not rendered
        if len(qml.math.shape(params[0])) != 0:
            return op_label

        def _format(x):
            try:
                return format(qml.math.toarray(x), f".{decimals}f")
            except ValueError:
                # If the parameter can't be displayed as a float
                return format(x)

        if self.num_params == 1:
            return op_label + f"\n({_format(params[0])})"

        param_string = ",\n".join(_format(p) for p in params)
        return op_label + f"\n({param_string})"

    def __init__(self, *params, wires=None, do_queue=True, id=None):
        # pylint: disable=too-many-branches
        self._name = self.__class__.__name__  #: str: name of the operator
        self._id = id
        self.queue_idx = None  #: int, None: index of the Operator in the circuit queue, or None if not in a queue

        if wires is None:
            raise ValueError(f"Must specify the wires that {self.name} acts on")

        self._num_params = len(params)
        # Check if the expected number of parameters coincides with the one received.
        # This is always true for the default `Operator.num_params` property, but
        # subclasses may overwrite it to define a fixed expected value.
        if len(params) != self.num_params:
            raise ValueError(
                f"{self.name}: wrong number of parameters. "
                f"{len(params)} parameters passed, {self.num_params} expected."
            )

        if isinstance(wires, Wires):
            self._wires = wires
        else:
            self._wires = Wires(wires)  #: Wires: wires on which the operator acts

        # check that the number of wires given corresponds to required number
        if (
            self.num_wires != AllWires
            and self.num_wires != AnyWires
            and len(self._wires) != self.num_wires
        ):
            raise ValueError(
                f"{self.name}: wrong number of wires. "
                f"{len(self._wires)} wires given, {self.num_wires} expected."
            )

        self.data = list(params)  #: list[Any]: parameters of the operator

        if do_queue:
            self.queue()

    def __repr__(self):
        """Constructor-call-like representation."""
        if self.parameters:
            params = ", ".join([repr(p) for p in self.parameters])
            return f"{self.name}({params}, wires={self.wires.tolist()})"
        return f"{self.name}(wires={self.wires.tolist()})"

    @property
    def num_params(self):
        """Number of trainable parameters that the operator depends on.

        By default, this property returns as many parameters as were used for the
        operator creation. If the number of parameters for an operator subclass is fixed,
        this property can be overwritten to return the fixed value.

        Returns:
            int: number of parameters
        """
        return self._num_params

    @property
    def wires(self):
        """Wires that the operator acts on.

        Returns:
            Wires: wires
        """
        return self._wires

    @property
    def parameters(self):
        """Trainable parameters that the operator depends on."""
        return self.data.copy()

    @property
    def hyperparameters(self):
        """dict: Dictionary of non-trainable variables that this operation depends on."""
        # pylint: disable=attribute-defined-outside-init
        if hasattr(self, "_hyperparameters"):
            return self._hyperparameters
        self._hyperparameters = {}
        return self._hyperparameters

    def decomposition(self):
        r"""Representation of the operator as a product of other operators.

        .. math:: O = O_1 O_2 \dots O_n

        A ``DecompositionUndefinedError`` is raised if no representation by decomposition is defined.

        .. seealso:: :meth:`~.operation.Operator.compute_decomposition`.

        Returns:
            list[Operator]: decomposition of the operator
        """
        return self.compute_decomposition(
            *self.parameters, wires=self.wires, **self.hyperparameters
        )

    @staticmethod
    def compute_decomposition(*params, wires=None, **hyperparameters):
        r"""Representation of the operator as a product of other operators (static method).

        .. math:: O = O_1 O_2 \dots O_n.

        .. seealso:: :meth:`~.operation.Operator.decomposition`.

        Args:
            params (list): trainable parameters of the operator, as stored in the ``parameters`` attribute
            wires (Iterable[Any], Wires): wires that the operator acts on
            hyperparams (dict): non-trainable hyperparameters of the operator, as stored in the ``hyperparameters`` attribute

        Returns:
            list[Operator]: decomposition of the operator
        """
        raise DecompositionUndefinedError

    @staticmethod
    def compute_diagonalizing_gates(
        *params, wires, **hyperparams
    ):  # pylint: disable=unused-argument
        r"""Sequence of gates that diagonalize the operator in the computational basis (static method).

        Given the eigendecomposition :math:`O = U \Sigma U^{\dagger}` where
        :math:`\Sigma` is a diagonal matrix containing the eigenvalues,
        the sequence of diagonalizing gates implements the unitary :math:`U`.

        The diagonalizing gates rotate the state into the eigenbasis
        of the operator.

        .. seealso:: :meth:`~.PauliX.diagonalizing_gates`.

        Args:
            params (list): trainable parameters of the operator, as stored in the ``parameters`` attribute
            wires (Iterable[Any], Wires): wires that the operator acts on
            hyperparams (dict): non-trainable hyperparameters of the operator, as stored in the ``hyperparameters`` attribute

        Returns:
            list[.Operator]: list of diagonalizing gates
        """
        raise DiagGatesUndefinedError

    def diagonalizing_gates(self):  # pylint:disable=no-self-use
        r"""Sequence of gates that diagonalize the operator in the computational basis.

        Given the eigendecomposition :math:`O = U \Sigma U^{\dagger}` where
        :math:`\Sigma` is a diagonal matrix containing the eigenvalues,
        the sequence of diagonalizing gates implements the unitary :math:`U`.

        The diagonalizing gates rotate the state into the eigenbasis
        of the operator.

        A ``DiagGatesUndefinedError`` is raised if no representation by decomposition is defined.

        .. seealso:: :meth:`~.Operator.compute_diagonalizing_gates`.

        Returns:
            list[.Operator] or None: a list of operators
        """
        return self.compute_diagonalizing_gates(
            *self.parameters, wires=self.wires, **self.hyperparameters
        )

    def generator(self):  # pylint: disable=no-self-use
        r"""Generator of an operator that is in single-parameter-form.

        For example, for operator

        .. math::

            U(\phi) = e^{i\phi (0.5 Y + Z\otimes X)}

        we get the generator

        >>> U.generator()
          (0.5) [Y0]
        + (1.0) [Z0 X1]

        The generator may also be provided in the form of a dense or sparse Hamiltonian
        (using :class:`.Hermitian` and :class:`.SparseHamiltonian` respectively).

        The default value to return is ``None``, indicating that the operation has
        no defined generator.
        """
        raise GeneratorUndefinedError(f"Operation {self.name} does not have a generator")

    def queue(self, context=qml.QueuingContext):
        """Append the operator to the Operator queue."""
        context.append(self)
        return self  # so pre-constructed Observable instances can be queued and returned in a single statement


# =============================================================================
# Base Operation class
# =============================================================================


class Operation(Operator):
    r"""Base class representing quantum gates or channels applied to quantum states.

    Operations define some additional properties, such as differentiation

    The following two class attributes are optional, but in most cases
    should be clearly defined to avoid unexpected behavior during
    differentiation.

    * :attr:`~.Operation.grad_method`
    * :attr:`~.Operation.grad_recipe`

    Finally, there are some additional optional class attributes
    that may be set, and used by certain quantum optimizers:

    * :attr:`~.Operation.generator`

    Args:
        params (tuple[tensor_like]): trainable parameters
        wires (Iterable[Any] or Any): Wire label(s) that the operator acts on.
            If not given, args[-1] is interpreted as wires.
        do_queue (bool): indicates whether the operator should be
            recorded when created in a tape context
        id (str): custom label given to an operator instance,
            can be useful for some applications where the instance has to be identified
    """

    @property
    def grad_method(self):
        """Gradient computation method.

        * ``'A'``: analytic differentiation using the parameter-shift method.
        * ``'F'``: finite difference numerical differentiation.
        * ``None``: the operation may not be differentiated.

        Default is ``'F'``, or ``None`` if the Operation has zero parameters.
        """
        return None if self.num_params == 0 else "F"

    grad_recipe = None
    r"""tuple(Union(list[list[float]], None)) or None: Gradient recipe for the
        parameter-shift method.

        This is a tuple with one nested list per operation parameter. For
        parameter :math:`\phi_k`, the nested list contains elements of the form
        :math:`[c_i, a_i, s_i]` where :math:`i` is the index of the
        term, resulting in a gradient recipe of

        .. math:: \frac{\partial}{\partial\phi_k}f = \sum_{i} c_i f(a_i \phi_k + s_i).

        If ``None``, the default gradient recipe containing the two terms
        :math:`[c_0, a_0, s_0]=[1/2, 1, \pi/2]` and :math:`[c_1, a_1,
        s_1]=[-1/2, 1, -\pi/2]` is assumed for every parameter.
    """

    basis = None
    """str or None: The target operation for controlled gates.
    target operation. If not ``None``, should take a value of ``"X"``, ``"Y"``,
    or ``"Z"``.

    For example, ``X`` and ``CNOT`` have ``basis = "X"``, whereas
    ``ControlledPhaseShift`` and ``RZ`` have ``basis = "Z"``.
    """

    @property
    def control_wires(self):  # pragma: no cover
        r"""Control wires of the operator.

        For operations that are not controlled,
        this is an empty ``Wires`` object of length ``0``.

        Returns:
            Wires: The control wires of the operation.
        """
        return Wires([])

    @property
    def single_qubit_rot_angles(self):
        r"""The parameters required to implement a single-qubit gate as an
        equivalent ``Rot`` gate, up to a global phase.

        Returns:
            tuple[float, float, float]: A list of values :math:`[\phi, \theta, \omega]`
            such that :math:`RZ(\omega) RY(\theta) RZ(\phi)` is equivalent to the
            original operation.
        """
        raise NotImplementedError

    def get_parameter_shift(self, idx, shift=np.pi / 2):
        """Multiplier and shift for the parameter at position idx, based on its gradient recipe.

        Args:
            idx (int): parameter index

        Returns:
            list[[float, float, float]]: list of multiplier, coefficient, shift for each term in the gradient recipe
        """
        # get the gradient recipe for this parameter
        recipe = self.grad_recipe[idx]

        # Default values
        multiplier = 0.5 / np.sin(shift)
        a = 1

        # We set the following default recipe:
        # ∂f(x) = c*f(a*x+s) - c*f(a*x-s)
        # where we express a positive and a negative shift by default
        default_param_shift = [[multiplier, a, shift], [-multiplier, a, -shift]]
        param_shift = default_param_shift if recipe is None else recipe
        return param_shift

    @property
<<<<<<< HEAD
=======
    def generator(self):
        r"""Generator of the operation.

        A length-2 list ``[generator, scaling_factor]``, where

        * ``generator`` is an existing PennyLane
          operation class or a Hermitian array
          that acts as the generator of the current operation

        * ``scaling_factor`` represents a scaling factor applied
          to the generator operation

        For example, if :math:`U(\theta)=e^{i0.7\theta \sigma_x}`, then
        :math:`\sigma_x`, with scaling factor :math:`s`, is the generator
        of operator :math:`U(\theta)`:

        .. code-block:: python

            generator = [PauliX, 0.7]

        Default is ``[None, 1]``, indicating the operation has no generator.
        """
        return [None, 1]

    @property
    def parameter_frequencies(self):
        r"""Returns the frequencies for each operator parameter with respect
        to an expectation value of the form
        :math:`\langle \psi | U(\mathbf{p})^\dagger \hat{O} U(\mathbf{p})|\psi\rangle`.

        These frequencies encode the behaviour of the operator :math:`U(\mathbf{p})`
        on the value of the expectation value as the parameters are modified.
        For more details, please see the :mod:`.pennylane.fourier` module.

        Returns:
            list[tuple[int or float]]: Tuple of frequencies for each parameter.
            Note that only non-negative frequency values are returned.

        **Example**

        >>> op = qml.CRot(0.4, 0.1, 0.3, wires=[0, 1])
        >>> op.parameter_frequencies
        [(0.5, 1), (0.5, 1), (0.5, 1)]

        For operators that define a generator, the parameter frequencies are directly
        related to the eigenvalues of the generator:

        >>> op = qml.ControlledPhaseShift(0.1, wires=[0, 1])
        >>> op.parameter_frequencies
        [(1,)]
        >>> gen_eigvals = tuple(np.linalg.eigvals(op.generator[0] * op.generator[1]))
        >>> qml.gradients.eigvals_to_frequencies(gen_eigvals)
        (tensor(1., requires_grad=True),)

        For more details on this relationship, see :func:`.eigvals_to_frequencies`.
        """
        if self.num_params == 1:
            # if the operator has a single parameter, we can query the
            # generator, and if defined, use its eigenvalues.
            op, coeff = self.generator
            if op is None:
                raise OperatorPropertyUndefined(
                    f"Operation {self.name} does not have parameter frequencies."
                )

            if not isinstance(op, np.ndarray):
                op = op.matrix
            gen_eigvals = tuple(np.linalg.eigvals(op))
            coeff = np.abs(coeff)
            return tuple(coeff * val for val in qml.gradients.eigvals_to_frequencies(gen_eigvals))

        raise OperatorPropertyUndefined(
            f"Operation {self.name} does not have parameter frequencies."
        )

    @property
>>>>>>> 4183fb28
    def inverse(self):
        """Boolean determining if the inverse of the operation was requested."""
        return self._inverse

    def adjoint(self, do_queue=False):  # pylint:disable=no-self-use
        """Create an operation that is the adjoint of this one.

        Adjointed operations are the conjugated and transposed version of the
        original operation. Adjointed ops are equivalent to the inverted operation for unitary
        gates.

        Args:
            do_queue: Whether to add the adjointed gate to the context queue.

        Returns:
            The adjointed operation.
        """
        raise AdjointUndefinedError

    @inverse.setter
    def inverse(self, boolean):
        self._inverse = boolean

    def expand(self):
        """Returns a tape that has recorded the decomposition of the operator.

        Returns:
            .JacobianTape: quantum tape
        """
        tape = qml.tape.QuantumTape(do_queue=False)

        with tape:
            self.decomposition()

        if not self.data:
            # original operation has no trainable parameters
            tape.trainable_params = {}

        if self.inverse:
            tape.inv()

        return tape

    def inv(self):
        """Inverts the operator.

        This method concatenates a string to the name of the operation,
        to indicate that the inverse will be used for computations.

        Any subsequent call of this method will toggle between the original
        operation and the inverse of the operation.

        Returns:
            :class:`Operator`: operation to be inverted
        """
        if qml.QueuingContext.recording():
            current_inv = qml.QueuingContext.get_info(self).get("inverse", False)
            qml.QueuingContext.update_info(self, inverse=not current_inv)
        else:
            self.inverse = not self._inverse
        return self

    def matrix(self, wire_order=None):
        canonical_matrix = self.compute_matrix(*self.parameters, **self.hyperparameters)

        if self.inverse:
            canonical_matrix = qml.math.conj(qml.math.T(canonical_matrix))

        if wire_order is None or self.wires == Wires(wire_order):
            return canonical_matrix

        return expand_matrix(canonical_matrix, wires=self.wires, wire_order=wire_order)

    def eigvals(self):
        op_eigvals = super().eigvals()

        if self.inverse:
            return qml.math.conj(op_eigvals)

        return op_eigvals

    @property
    def base_name(self):
        """If inverse is requested, this is the name of the original
        operator to be inverted."""
        return self.__class__.__name__

    @property
    def name(self):
        """Name of the operator."""
        return self._name + ".inv" if self.inverse else self._name

    def label(self, decimals=None, base_label=None):
        if self.inverse:
            base_label = base_label or self.__class__.__name__
            base_label += "⁻¹"
        return super().label(decimals=decimals, base_label=base_label)

    def __init__(self, *params, wires=None, do_queue=True, id=None):

        self._inverse = False
        super().__init__(*params, wires=wires, do_queue=do_queue, id=id)

        # check the grad_recipe validity
        if self.grad_method == "A":
            if self.grad_recipe is None:
                # default recipe for every parameter
                self.grad_recipe = [None] * self.num_params
            else:
                assert (
                    len(self.grad_recipe) == self.num_params
                ), "Gradient recipe must have one entry for each parameter!"
        else:
            assert self.grad_recipe is None, "Gradient recipe is only used by the A method!"


class Channel(Operation, abc.ABC):
    r"""Base class for quantum channels.

    Quantum channels have to define an additional numerical representation
    as Kraus matrices.

    Args:
        params (tuple[tensor_like]): trainable parameters
        wires (Iterable[Any] or Any): Wire label(s) that the operator acts on.
            If not given, args[-1] is interpreted as wires.
        do_queue (bool): indicates whether the operator should be
            recorded when created in a tape context
        id (str): custom label given to an operator instance,
            can be useful for some applications where the instance has to be identified
    """
    # pylint: disable=abstract-method

    @staticmethod
    @abc.abstractmethod
    def compute_kraus_matrices(*params, **hyperparams):  # pylint:disable=unused-argument
        """Kraus matrices representing a quantum channel, specified in
        the computational basis.

        This is a static method that should be defined for all
        new channels, and which allows matrices to be computed
        directly without instantiating the channel first.

        To return the Kraus matrices of an *instantiated* channel,
        please use the :meth:`~.Operator.kraus_matrices()` method instead.

        .. note::
            This method gets overwritten by subclasses to define the kraus matrix representation
            of a particular operator.

        Args:
            params (list): trainable parameters of the operator, as stored in the ``parameters`` attribute
            hyperparams (dict): non-trainable hyperparameters of the operator,
                as stored in the ``hyperparameters`` attribute

        Returns:
            list (array): list of Kraus matrices

        **Example**

        >>> qml.AmplitudeDamping.compute_kraus_matrices(0.1)
        [array([[1., 0.], [0., 0.9486833]]),
         array([[0., 0.31622777], [0., 0.]])]
        """
        raise NotImplementedError

    def kraus_matrices(self):
        r"""Kraus matrices of an instantiated channel
        in the computational basis.

        Returns:
            list (array): list of Kraus matrices

        ** Example**

        >>> U = qml.AmplitudeDamping(0.1, wires=1)
        >>> U.kraus_matrices()
        [array([[1., 0.], [0., 0.9486833]]),
         array([[0., 0.31622777], [0., 0.]])]
        """
        return self.compute_kraus_matrices(*self.parameters, **self.hyperparameters)


# =============================================================================
# Base Observable class
# =============================================================================


class Observable(Operator):
    """Base class representing observables.

    Observables define a return type

    Args:
        params (tuple[tensor_like]): trainable parameters
        wires (Iterable[Any] or Any): Wire label(s) that the operator acts on.
            If not given, args[-1] is interpreted as wires.
        do_queue (bool): indicates whether the operator should be
            recorded when created in a tape context
        id (str): custom label given to an operator instance,
            can be useful for some applications where the instance has to be identified
    """

    # pylint: disable=abstract-method
    return_type = None
    """None or ObservableReturnTypes: Measurement type that this observable is called with."""

    def __init__(self, *params, wires=None, do_queue=True, id=None):
        # extract the arguments
        if wires is None:
            try:
                wires = params[-1]
                params = params[:-1]
                # error if no arguments are given
            except IndexError as err:
                raise ValueError(
                    f"Must specify the wires that {type(self).__name__} acts on"
                ) from err

        super().__init__(*params, wires=wires, do_queue=do_queue, id=id)

    def __repr__(self):
        """Constructor-call-like representation."""
        temp = super().__repr__()

        if self.return_type is None:
            return temp

        if self.return_type is Probability:
            return repr(self.return_type) + f"(wires={self.wires.tolist()})"

        return repr(self.return_type) + "(" + temp + ")"

    def __matmul__(self, other):
        if isinstance(other, Tensor):
            return other.__rmatmul__(self)

        if isinstance(other, Observable):
            return Tensor(self, other)

        raise ValueError("Can only perform tensor products between observables.")

    def _obs_data(self):
        r"""Extracts the data from a Observable or Tensor and serializes it in an order-independent fashion.

        This allows for comparison between observables that are equivalent, but are expressed
        in different orders. For example, `qml.PauliX(0) @ qml.PauliZ(1)` and
        `qml.PauliZ(1) @ qml.PauliX(0)` are equivalent observables with different orderings.

        **Example**

        >>> tensor = qml.PauliX(0) @ qml.PauliZ(1)
        >>> print(tensor._obs_data())
        {("PauliZ", <Wires = [1]>, ()), ("PauliX", <Wires = [0]>, ())}
        """
        obs = Tensor(self).non_identity_obs
        tensor = set()

        for ob in obs:
            parameters = tuple(param.tobytes() for param in ob.parameters)
            tensor.add((ob.name, ob.wires, parameters))

        return tensor

    def compare(self, other):
        r"""Compares with another :class:`~.Hamiltonian`, :class:`~Tensor`, or :class:`~Observable`,
        to determine if they are equivalent.

        Observables/Hamiltonians are equivalent if they represent the same operator
        (their matrix representations are equal), and they are defined on the same wires.

        .. Warning::

            The compare method does **not** check if the matrix representation
            of a :class:`~.Hermitian` observable is equal to an equivalent
            observable expressed in terms of Pauli matrices.
            To do so would require the matrix form of Hamiltonians and Tensors
            be calculated, which would drastically increase runtime.

        Returns:
            (bool): True if equivalent.

        **Examples**

        >>> ob1 = qml.PauliX(0) @ qml.Identity(1)
        >>> ob2 = qml.Hamiltonian([1], [qml.PauliX(0)])
        >>> ob1.compare(ob2)
        True
        >>> ob1 = qml.PauliX(0)
        >>> ob2 = qml.Hermitian(np.array([[0, 1], [1, 0]]), 0)
        >>> ob1.compare(ob2)
        False
        """
        if isinstance(other, qml.Hamiltonian):
            return other.compare(self)
        if isinstance(other, (Tensor, Observable)):
            return other._obs_data() == self._obs_data()

        raise ValueError(
            "Can only compare an Observable/Tensor, and a Hamiltonian/Observable/Tensor."
        )

    def __add__(self, other):
        r"""The addition operation between Observables/Tensors/qml.Hamiltonian objects."""
        if isinstance(other, qml.Hamiltonian):
            return other + self
        if isinstance(other, (Observable, Tensor)):
            return qml.Hamiltonian([1, 1], [self, other], simplify=True)
        raise ValueError(f"Cannot add Observable and {type(other)}")

    def __mul__(self, a):
        r"""The scalar multiplication operation between a scalar and an Observable/Tensor."""
        if isinstance(a, (int, float)):

            return qml.Hamiltonian([a], [self], simplify=True)

        raise ValueError(f"Cannot multiply Observable by {type(a)}")

    __rmul__ = __mul__

    def __sub__(self, other):
        r"""The subtraction operation between Observables/Tensors/qml.Hamiltonian objects."""
        if isinstance(other, (Observable, Tensor, qml.Hamiltonian)):
            return self.__add__(other.__mul__(-1))
        raise ValueError(f"Cannot subtract {type(other)} from Observable")


class Tensor(Observable):
    """Container class representing tensor products of observables.

    To create a tensor, simply initiate it like so:

    >>> T = Tensor(qml.PauliX(0), qml.Hermitian(A, [1, 2]))

    You can also create a tensor from other Tensors:

    >>> T = Tensor(T, qml.PauliZ(4))

    The ``@`` symbol can be used as a tensor product operation:

    >>> T = qml.PauliX(0) @ qml.Hadamard(2)

    .. note:

        This class is marked for deletion or overhaul.
    """

    # pylint: disable=abstract-method
    return_type = None
    tensor = True

    def __init__(self, *args):  # pylint: disable=super-init-not-called
        self._eigvals_cache = None
        self.obs = []
        self._args = args
        self.queue(init=True)

    def label(self, decimals=None, base_label=None):
        r"""How the operator is represented in diagrams and drawings.

        Args:
            decimals=None (Int): If ``None``, no parameters are included. Else,
                how to round the parameters.
            base_label=None (Iterable[str]): overwrite the non-parameter component of the label.
                Must be same length as ``obs`` attribute.

        Returns:
            str: label to use in drawings

        >>> T = qml.PauliX(0) @ qml.Hadamard(2)
        >>> T.label()
        'X@H'
        >>> T.label(base_label=["X0", "H2"])
        'X0@H2'

        """
        if base_label is not None:
            if len(base_label) != len(self.obs):
                raise ValueError(
                    "Tensor label requires ``base_label`` keyword to be same length"
                    " as tensor components."
                )
            return "@".join(
                ob.label(decimals=decimals, base_label=lbl) for ob, lbl in zip(self.obs, base_label)
            )

        return "@".join(ob.label(decimals=decimals) for ob in self.obs)

    def queue(self, context=qml.QueuingContext, init=False):  # pylint: disable=arguments-differ
        constituents = self.obs

        if init:
            constituents = self._args

        for o in constituents:

            if init:
                if isinstance(o, Tensor):
                    self.obs.extend(o.obs)
                elif isinstance(o, Observable):
                    self.obs.append(o)
                else:
                    raise ValueError("Can only perform tensor products between observables.")

            try:
                context.update_info(o, owner=self)
            except qml.queuing.QueuingError:
                o.queue(context=context)
                context.update_info(o, owner=self)
            except NotImplementedError:
                pass

        context.append(self, owns=tuple(constituents))
        return self

    def __copy__(self):
        cls = self.__class__
        copied_op = cls.__new__(cls)
        copied_op.obs = self.obs.copy()
        copied_op._eigvals_cache = self._eigvals_cache
        return copied_op

    def __repr__(self):
        """Constructor-call-like representation."""

        s = " @ ".join([repr(o) for o in self.obs])

        if self.return_type is None:
            return s

        if self.return_type is Probability:
            return repr(self.return_type) + f"(wires={self.wires.tolist()})"

        return repr(self.return_type) + "(" + s + ")"

    @property
    def name(self):
        """All constituent observable names making up the tensor product.

        Returns:
            list[str]: list containing all observable names
        """
        return [o.name for o in self.obs]

    @property
    def num_wires(self):
        """Number of wires the tensor product acts on.

        Returns:
            int: number of wires
        """
        return len(self.wires)

    @property
    def wires(self):
        """All wires in the system the tensor product acts on.

        Returns:
            Wires: wires addressed by the observables in the tensor product
        """
        return Wires.all_wires([o.wires for o in self.obs])

    @property
    def data(self):
        """Raw parameters of all constituent observables in the tensor product.

        Returns:
            list[Any]: flattened list containing all dependent parameters
        """
        return sum((o.data for o in self.obs), [])

    @property
    def num_params(self):
        """Raw parameters of all constituent observables in the tensor product.

        Returns:
            list[Any]: flattened list containing all dependent parameters
        """
        return len(self.data)

    @property
    def parameters(self):
        """Evaluated parameter values of all constituent observables in the tensor product.

        Returns:
            list[list[Any]]: nested list containing the parameters per observable
            in the tensor product
        """
        return [o.parameters for o in self.obs]

    @property
    def non_identity_obs(self):
        """Returns the non-identity observables contained in the tensor product.

        Returns:
            list[:class:`~.Observable`]: list containing the non-identity observables
            in the tensor product
        """
        return [obs for obs in self.obs if not isinstance(obs, qml.Identity)]

    def __matmul__(self, other):
        if isinstance(other, Tensor):
            self.obs.extend(other.obs)

        elif isinstance(other, Observable):
            self.obs.append(other)

        else:
            raise ValueError("Can only perform tensor products between observables.")

        if qml.QueuingContext.recording():
            owning_info = qml.QueuingContext.get_info(self)["owns"] + (other,)

            # update the annotated queue information
            qml.QueuingContext.update_info(self, owns=owning_info)
            qml.QueuingContext.update_info(other, owner=self)

        return self

    def __rmatmul__(self, other):
        if isinstance(other, Observable):
            self.obs[:0] = [other]
            if qml.QueuingContext.recording():
                qml.QueuingContext.update_info(other, owner=self)
            return self

        raise ValueError("Can only perform tensor products between observables.")

    __imatmul__ = __matmul__

    def eigvals(self):
        """Return the eigenvalues of the specified tensor product observable.

        This method uses pre-stored eigenvalues for standard observables where
        possible.

        Returns:
            array[float]: array containing the eigenvalues of the tensor product
            observable
        """
        if self._eigvals_cache is not None:
            return self._eigvals_cache

        standard_observables = {"PauliX", "PauliY", "PauliZ", "Hadamard"}

        # observable should be Z^{\otimes n}
        self._eigvals_cache = pauli_eigs(len(self.wires))

        # Sort observables lexicographically by the strings of the wire labels
        # TODO: check for edge cases of the sorting, e.g. Tensor(Hermitian(obs, wires=[0, 2]),
        # Hermitian(obs, wires=[1, 3, 4])
        # Sorting the observables based on wires, so that the order of
        # the eigenvalues is correct
        obs_sorted = sorted(self.obs, key=lambda x: [str(l) for l in x.wires.labels])

        # check if there are any non-standard observables (such as Identity)
        if set(self.name) - standard_observables:
            # Tensor product of observables contains a mixture
            # of standard and non-standard observables
            self._eigvals_cache = np.array([1])
            for k, g in itertools.groupby(obs_sorted, lambda x: x.name in standard_observables):
                if k:
                    # Subgroup g contains only standard observables.
                    self._eigvals_cache = np.kron(self._eigvals_cache, pauli_eigs(len(list(g))))
                else:
                    # Subgroup g contains only non-standard observables.
                    for ns_ob in g:
                        # loop through all non-standard observables
                        self._eigvals_cache = np.kron(self._eigvals_cache, ns_ob.eigvals())

        return self._eigvals_cache

    def diagonalizing_gates(self):
        """Return the gate set that diagonalizes a circuit according to the
        specified tensor observable.

        This method uses pre-stored eigenvalues for standard observables where
        possible and stores the corresponding eigenvectors from the eigendecomposition.

        Returns:
            list: list containing the gates diagonalizing the tensor observable
        """
        diag_gates = []
        for o in self.obs:
            diag_gates.extend(o.diagonalizing_gates())

        return diag_gates

    def matrix(self, wire_order=None):
        r"""Matrix representation of the Tensor operator
        in the computational basis.

        .. note::

            The wire_order argument is added for compatibility, but currently not implemented.
            The Tensor class is planned to be removed soon.

        Args:
            wire_order (Iterable): global wire order, must contain all wire labels in the operator's wires

        Returns:
            array: matrix representation

        **Example**

        >>> O = qml.PauliZ(0) @ qml.PauliZ(2)
        >>> O.matrix()
        array([[ 1,  0,  0,  0],
               [ 0, -1,  0,  0],
               [ 0,  0, -1,  0],
               [ 0,  0,  0,  1]])

        To get the full :math:`2^3\times 2^3` Hermitian matrix
        acting on the 3-qubit system, the identity on wire 1
        must be explicitly included:

        >>> O = qml.PauliZ(0) @ qml.Identity(1) @ qml.PauliZ(2)
        >>> O.matrix()
        array([[ 1.,  0.,  0.,  0.,  0.,  0.,  0.,  0.],
               [ 0., -1.,  0., -0.,  0., -0.,  0., -0.],
               [ 0.,  0.,  1.,  0.,  0.,  0.,  0.,  0.],
               [ 0., -0.,  0., -1.,  0., -0.,  0., -0.],
               [ 0.,  0.,  0.,  0., -1., -0., -0., -0.],
               [ 0., -0.,  0., -0., -0.,  1., -0.,  0.],
               [ 0.,  0.,  0.,  0., -0., -0., -1., -0.],
               [ 0., -0.,  0., -0., -0.,  0., -0.,  1.]])
        """

        if wire_order is not None:
            raise NotImplementedError("The wire_order argument is currently not implemented.")

        # Check for partially (but not fully) overlapping wires in the observables
        partial_overlap = self.check_wires_partial_overlap()

        # group the observables based on what wires they act on
        U_list = []
        for _, g in itertools.groupby(self.obs, lambda x: x.wires.labels):
            # extract the matrices of each diagonalizing gate
            mats = [i.matrix() for i in g]

            if len(mats) > 1:
                # multiply all unitaries together before appending
                mats = [multi_dot(mats)]

            # append diagonalizing unitary for specific wire to U_list
            U_list.append(mats[0])

        mat_size = np.prod([np.shape(mat)[0] for mat in U_list])
        wire_size = 2 ** len(self.wires)
        if mat_size != wire_size:
            if partial_overlap:
                warnings.warn(
                    "The matrix for Tensors of Tensors/Observables with partially "
                    "overlapping wires might yield unexpected results. In particular "
                    "the matrix size might be larger than intended."
                )
            else:
                warnings.warn(
                    f"The size of the returned matrix ({mat_size}) will not be compatible "
                    f"with the subspace of the wires of the Tensor ({wire_size}). "
                    "This likely is due to wires being used in multiple tensor product "
                    "factors of the Tensor."
                )

        # Return the Hermitian matrix representing the observable
        # over the defined wires.
        return functools.reduce(np.kron, U_list)

    def check_wires_partial_overlap(self):
        r"""Tests whether any two observables in the Tensor have partially
        overlapping wires and raise a warning if they do.

        .. note::

            Fully overlapping wires, i.e., observables with
            same (sets of) wires are not reported, as the ``matrix`` method is
            well-defined and implemented for this scenario.
        """
        for o1, o2 in itertools.combinations(self.obs, r=2):
            shared = qml.wires.Wires.shared_wires([o1.wires, o2.wires])
            if shared and (shared != o1.wires or shared != o2.wires):
                return 1
        return 0

    def sparse_matrix(self, wires=None):  # pylint:disable=arguments-renamed
        r"""Computes a `scipy.sparse.coo_matrix` representation of this Tensor.

        This is useful for larger qubit numbers, where the dense matrix becomes very large, while
        consisting mostly of zero entries.

        Args:
            wires (Iterable): Wire labels that indicate the order of wires according to which the matrix
                is constructed. If not provided, ``self.wires`` is used.

        Returns:
            :class:`scipy.sparse.coo_matrix`: sparse matrix representation

        **Example**

        Consider the following tensor:

        >>> t = qml.PauliX(0) @ qml.PauliZ(1)

        Without passing wires, the sparse representation is given by:

        >>> print(t.sparse_matrix())
        (0, 2)	1
        (1, 3)	-1
        (2, 0)	1
        (3, 1)	-1

        If we define a custom wire ordering, the matrix representation changes
        accordingly:
        >>> print(t.sparse_matrix(wires=[1, 0]))
        (0, 1)	1
        (1, 0)	1
        (2, 3)	-1
        (3, 2)	-1

        We can also enforce implicit identities by passing wire labels that
        are not present in the consituent operations:

        >>> res = t.sparse_matrix(wires=[0, 1, 2])
        >>> print(res.shape)
        (8, 8)
        """

        if wires is None:
            wires = self.wires
        else:
            wires = Wires(wires)

        list_of_sparse_ops = [eye(2, format="coo")] * len(wires)

        for o in self.obs:
            if len(o.wires) > 1:
                # todo: deal with multi-qubit operations that do not act on consecutive qubits
                raise ValueError(
                    f"Can only compute sparse representation for tensors whose operations "
                    f"act on consecutive wires; got {o}."
                )
            # store the single-qubit ops according to the order of their wires
            idx = wires.index(o.wires)
            list_of_sparse_ops[idx] = coo_matrix(o.matrix())

        return functools.reduce(lambda i, j: kron(i, j, format="coo"), list_of_sparse_ops)

    def prune(self):
        """Returns a pruned tensor product of observables by removing :class:`~.Identity` instances from
        the observables building up the :class:`~.Tensor`.

        The ``return_type`` attribute is preserved while pruning.

        If the tensor product only contains one observable, then this observable instance is
        returned.

        Note that, as a result, this method can return observables that are not a :class:`~.Tensor`
        instance.

        **Example:**

        Pruning that returns a :class:`~.Tensor`:

        >>> O = qml.PauliZ(0) @ qml.Identity(1) @ qml.PauliZ(2)
        >>> O.prune()
        <pennylane.operation.Tensor at 0x7fc1642d1590
        >>> [(o.name, o.wires) for o in O.prune().obs]
        [('PauliZ', [0]), ('PauliZ', [2])]

        Pruning that returns a single observable:

        >>> O = qml.PauliZ(0) @ qml.Identity(1)
        >>> O_pruned = O.prune()
        >>> (O_pruned.name, O_pruned.wires)
        ('PauliZ', [0])

        Returns:
            ~.Observable: the pruned tensor product of observables
        """
        if len(self.non_identity_obs) == 0:
            # Return a single Identity as the tensor only contains Identities
            obs = qml.Identity(self.wires[0])
        elif len(self.non_identity_obs) == 1:
            obs = self.non_identity_obs[0]
        else:
            obs = Tensor(*self.non_identity_obs)

        obs.return_type = self.return_type
        return obs


# =============================================================================
# CV Operations and observables
# =============================================================================


class CV:
    """A mixin base class denoting a continuous-variable operation."""

    # pylint: disable=no-member

    def heisenberg_expand(self, U, wire_order):
        """Expand the given local Heisenberg-picture array into a full-system one.

        Args:
            U (array[float]): array to expand (expected to be of the dimension ``1+2*self.num_wires``)
            wire_order (Wires): global wire order defining which subspace the operator acts on

        Raises:
            ValueError: if the size of the input matrix is invalid or `num_wires` is incorrect

        Returns:
            array[float]: expanded array, dimension ``1+2*num_wires``
        """

        U_dim = len(U)
        nw = len(self.wires)

        if U.ndim > 2:
            raise ValueError("Only order-1 and order-2 arrays supported.")

        if U_dim != 1 + 2 * nw:
            raise ValueError(f"{self.name}: Heisenberg matrix is the wrong size {U_dim}.")

        if len(wire_order) == 0 or len(self.wires) == len(wire_order):
            # no expansion necessary (U is a full-system matrix in the correct order)
            return U

        if not wire_order.contains_wires(self.wires):
            raise ValueError(
                f"{self.name}: Some observable wires {self.wires} do not exist on this device with wires {wire_order}"
            )

        # get the indices that the operation's wires have on the device
        wire_indices = wire_order.indices(self.wires)

        # expand U into the I, x_0, p_0, x_1, p_1, ... basis
        dim = 1 + len(wire_order) * 2

        def loc(w):
            "Returns the slice denoting the location of (x_w, p_w) in the basis."
            ind = 2 * w + 1
            return slice(ind, ind + 2)

        if U.ndim == 1:
            W = np.zeros(dim)
            W[0] = U[0]
            for k, w in enumerate(wire_indices):
                W[loc(w)] = U[loc(k)]
        elif U.ndim == 2:
            if isinstance(self, Observable):
                W = np.zeros((dim, dim))
            else:
                W = np.eye(dim)

            W[0, 0] = U[0, 0]

            for k1, w1 in enumerate(wire_indices):
                s1 = loc(k1)
                d1 = loc(w1)

                # first column
                W[d1, 0] = U[s1, 0]
                # first row (for gates, the first row is always (1, 0, 0, ...), but not for observables!)
                W[0, d1] = U[0, s1]

                for k2, w2 in enumerate(wire_indices):
                    W[d1, loc(w2)] = U[s1, loc(k2)]  # block k1, k2 in U goes to w1, w2 in W.
        return W

    @staticmethod
    def _heisenberg_rep(p):
        r"""Heisenberg picture representation of the operation.

        * For Gaussian CV gates, this method returns the matrix of the linear
          transformation carried out by the gate for the given parameter values.
          The method is not defined for non-Gaussian gates.

          **The existence of this method is equivalent to setting** ``grad_method = 'A'``.

        * For observables, returns a real vector (first-order observables) or
          symmetric matrix (second-order observables) of expansion coefficients
          of the observable.

        For single-mode Operations we use the basis :math:`\mathbf{r} = (\I, \x, \p)`.
        For multi-mode Operations we use the basis :math:`\mathbf{r} = (\I, \x_0, \p_0, \x_1, \p_1, \ldots)`.

        .. note::

            For gates, we assume that the inverse transformation is obtained
            by negating the first parameter.

        Args:
            p (Sequence[float]): parameter values for the transformation

        Returns:
            array[float]: :math:`\tilde{U}` or :math:`q`
        """
        # pylint: disable=unused-argument
        return None

    @classproperty
    def supports_heisenberg(self):
        """Whether a CV operator defines a Heisenberg representation.

        This indicates that it is Gaussian and does not block the use
        of the parameter-shift differentiation method if found between the differentiated gate
        and an observable.

        Returns:
            boolean
        """
        return CV._heisenberg_rep != self._heisenberg_rep


class CVOperation(CV, Operation):
    """Base class representing continuous-variable quantum gates.

    CV operations provide a special Heisenberg representation, as well as custom methods
    for differentiation.

    Args:
        params (tuple[tensor_like]): trainable parameters
        wires (Iterable[Any] or Any): Wire label(s) that the operator acts on.
            If not given, args[-1] is interpreted as wires.
        do_queue (bool): indicates whether the operator should be
            recorded when created in a tape context
        id (str): custom label given to an operator instance,
            can be useful for some applications where the instance has to be identified
    """

    # pylint: disable=abstract-method

    @classproperty
    def supports_parameter_shift(self):
        """Returns True iff the CV Operation supports the parameter-shift differentiation method.
        This means that it has ``grad_method='A'`` and
        has overridden the :meth:`~.CV._heisenberg_rep` static method.
        """
        return self.grad_method == "A" and self.supports_heisenberg

    def heisenberg_pd(self, idx):
        """Partial derivative of the Heisenberg picture transform matrix.

        Computed using grad_recipe.

        Args:
            idx (int): index of the parameter with respect to which the
                partial derivative is computed.
        Returns:
            array[float]: partial derivative
        """
        # get the gradient recipe for this parameter
        recipe = self.grad_recipe[idx]

        # Default values
        multiplier = 0.5
        a = 1
        shift = np.pi / 2

        # We set the default recipe to as follows:
        # ∂f(x) = c*f(x+s) - c*f(x-s)
        default_param_shift = [[multiplier, a, shift], [-multiplier, a, -shift]]
        param_shift = default_param_shift if recipe is None else recipe

        pd = None  # partial derivative of the transformation

        p = self.parameters

        original_p_idx = p[idx]
        for c, _a, s in param_shift:
            # evaluate the transform at the shifted parameter values
            p[idx] = _a * original_p_idx + s
            U = self._heisenberg_rep(p)  # pylint: disable=assignment-from-none

            if pd is None:
                pd = c * U
            else:
                pd += c * U

        return pd

    def heisenberg_tr(self, wire_order, inverse=False):
        r"""Heisenberg picture representation of the linear transformation carried
        out by the gate at current parameter values.

        Given a unitary quantum gate :math:`U`, we may consider its linear
        transformation in the Heisenberg picture, :math:`U^\dagger(\cdot) U`.

        If the gate is Gaussian, this linear transformation preserves the polynomial order
        of any observables that are polynomials in :math:`\mathbf{r} = (\I, \x_0, \p_0, \x_1, \p_1, \ldots)`.
        This also means it maps :math:`\text{span}(\mathbf{r})` into itself:

        .. math:: U^\dagger \mathbf{r}_i U = \sum_j \tilde{U}_{ij} \mathbf{r}_j

        For Gaussian CV gates, this method returns the transformation matrix for
        the current parameter values of the Operation. The method is not defined
        for non-Gaussian (and non-CV) gates.

        Args:
            wire_order (Wires): global wire order defining which subspace the operator acts on
            inverse  (bool): if True, return the inverse transformation instead

        Raises:
            RuntimeError: if the specified operation is not Gaussian or is missing the `_heisenberg_rep` method

        Returns:
            array[float]: :math:`\tilde{U}`, the Heisenberg picture representation of the linear transformation
        """
        p = [qml.math.toarray(a) for a in self.parameters]
        if inverse:
            try:
                # TODO: expand this for the new par domain class, for non-unitary matrices.
                p[0] = np.linalg.inv(p[0])
            except np.linalg.LinAlgError:
                p[0] = -p[0]  # negate first parameter
        U = self._heisenberg_rep(p)  # pylint: disable=assignment-from-none

        # not defined?
        if U is None:
            raise RuntimeError(
                f"{self.name} is not a Gaussian operation, or is missing the _heisenberg_rep method."
            )

        return self.heisenberg_expand(U, wire_order)


class CVObservable(CV, Observable):
    r"""Base class representing continuous-variable observables.

    CV observables provide a special Heisenberg representation.

    The class attribute :attr:`~.ev_order` can be defined to indicate
    to PennyLane whether the corresponding CV observable is a polynomial in the
    quadrature operators. If so,

    * ``ev_order = 1`` indicates a first order polynomial in quadrature
      operators :math:`(\x, \p)`.

    * ``ev_order = 2`` indicates a second order polynomial in quadrature
      operators :math:`(\x, \p)`.

    If :attr:`~.ev_order` is not ``None``, then the Heisenberg representation
    of the observable should be defined in the static method :meth:`~.CV._heisenberg_rep`,
    returning an array of the correct dimension.

    Args:
       params (tuple[tensor_like]): trainable parameters
       wires (Iterable[Any] or Any): Wire label(s) that the operator acts on.
           If not given, args[-1] is interpreted as wires.
       do_queue (bool): indicates whether the operator should be
           recorded when created in a tape context
       id (str): custom label given to an operator instance,
           can be useful for some applications where the instance has to be identified
    """
    # pylint: disable=abstract-method
    ev_order = None  #: None, int: Order in `(x, p)` that a CV observable is a polynomial of.

    def heisenberg_obs(self, wire_order):
        r"""Representation of the observable in the position/momentum operator basis.

        Returns the expansion :math:`q` of the observable, :math:`Q`, in the
        basis :math:`\mathbf{r} = (\I, \x_0, \p_0, \x_1, \p_1, \ldots)`.

        * For first-order observables returns a real vector such
          that :math:`Q = \sum_i q_i \mathbf{r}_i`.

        * For second-order observables returns a real symmetric matrix
          such that :math:`Q = \sum_{ij} q_{ij} \mathbf{r}_i \mathbf{r}_j`.

        Args:
            wire_order (Wires): global wire order defining which subspace the operator acts on
        Returns:
            array[float]: :math:`q`
        """
        p = self.parameters
        U = self._heisenberg_rep(p)  # pylint: disable=assignment-from-none
        return self.heisenberg_expand(U, wire_order)


def operation_derivative(operation) -> np.ndarray:
    r"""Calculate the derivative of an operation.

    For an operation :math:`e^{i \hat{H} \phi t}`, this function returns the matrix representation
    in the standard basis of its derivative with respect to :math:`t`, i.e.,

    .. math:: \frac{d \, e^{i \hat{H} \phi t}}{dt} = i \phi \hat{H} e^{i \hat{H} \phi t},

    where :math:`\phi` is a real constant.

    Args:
        operation (.Operation): The operation to be differentiated.

    Returns:
        array: the derivative of the operation as a matrix in the standard basis

    Raises:
        ValueError: if the operation does not have a generator or is not composed of a single
            trainable parameter
    """
    generator, prefactor = qml.utils.get_generator(operation, return_matrix=True)
    return 1j * prefactor * generator @ operation.matrix()


@qml.BooleanFn
def not_tape(obj):
    """Returns ``True`` if the object is not a quantum tape"""
    return isinstance(obj, qml.tape.QuantumTape)


@qml.BooleanFn
def has_gen(obj):
    """Returns ``True`` if an operator has a generator defined."""
    try:
        obj.generator()
    except (AttributeError, OperatorPropertyUndefined, GeneratorUndefinedError):
        return False

    return True


@qml.BooleanFn
def has_grad_method(obj):
    """Returns ``True`` if an operator has a grad_method defined."""
    return obj.grad_method is not None


@qml.BooleanFn
def has_multipar(obj):
    """Returns ``True`` if an operator has more than one parameter
    according to ``num_params``."""
    return obj.num_params > 1


@qml.BooleanFn
def has_nopar(obj):
    """Returns ``True`` if an operator has no parameters
    according to ``num_params``."""
    return obj.num_params == 0


@qml.BooleanFn
def has_unitary_gen(obj):
    """Returns ``True`` if an operator has a unitary_generator
    according to the ``has_unitary_generator`` flag."""
    return obj in qml.ops.qubit.attributes.has_unitary_generator


@qml.BooleanFn
def is_measurement(obj):
    """Returns ``True`` if an operator is a ``MeasurementProcess`` instance."""
    return isinstance(obj, qml.measure.MeasurementProcess)


@qml.BooleanFn
def is_trainable(obj):
    """Returns ``True`` if any of the parameters of an operator is trainable
    according to ``qml.math.requires_grad``."""
    return any(qml.math.requires_grad(p) for p in obj.parameters)


@qml.BooleanFn
def defines_diagonalizing_gates(obj):
    """Returns ``True`` if an operator defines the diagonalizing
    gates are defined.

    This helper function is useful if the property is to be checked in
    a queuing context, but the resulting gates must not be queued.
    """

    with qml.tape.stop_recording():
        try:
            obj.diagonalizing_gates()
        except DiagGatesUndefinedError:
            return False
        return True<|MERGE_RESOLUTION|>--- conflicted
+++ resolved
@@ -1116,33 +1116,6 @@
         return param_shift
 
     @property
-<<<<<<< HEAD
-=======
-    def generator(self):
-        r"""Generator of the operation.
-
-        A length-2 list ``[generator, scaling_factor]``, where
-
-        * ``generator`` is an existing PennyLane
-          operation class or a Hermitian array
-          that acts as the generator of the current operation
-
-        * ``scaling_factor`` represents a scaling factor applied
-          to the generator operation
-
-        For example, if :math:`U(\theta)=e^{i0.7\theta \sigma_x}`, then
-        :math:`\sigma_x`, with scaling factor :math:`s`, is the generator
-        of operator :math:`U(\theta)`:
-
-        .. code-block:: python
-
-            generator = [PauliX, 0.7]
-
-        Default is ``[None, 1]``, indicating the operation has no generator.
-        """
-        return [None, 1]
-
-    @property
     def parameter_frequencies(self):
         r"""Returns the frequencies for each operator parameter with respect
         to an expectation value of the form
@@ -1194,7 +1167,6 @@
         )
 
     @property
->>>>>>> 4183fb28
     def inverse(self):
         """Boolean determining if the inverse of the operation was requested."""
         return self._inverse
