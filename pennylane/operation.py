--- conflicted
+++ resolved
@@ -1423,14 +1423,10 @@
         """The scalar multiplication between scalars and Operators."""
         if callable(other):
             return qml.pulse.ParametrizedHamiltonian([other], [self])
-<<<<<<< HEAD
-        try:
-=======
         backend = autoray.infer_backend(other)
         if (backend == "builtins" and isinstance(other, numbers.Number)) or (
             backend in SUPPORTED_INTERFACES and qml.math.shape(other) == ()
         ):
->>>>>>> 08f596dc
             return qml.s_prod(scalar=other, operator=self)
         return NotImplemented
 
