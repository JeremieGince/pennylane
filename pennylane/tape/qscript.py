# Copyright 2018-2022 Xanadu Quantum Technologies Inc.

# Licensed under the Apache License, Version 2.0 (the "License");
# you may not use this file except in compliance with the License.
# You may obtain a copy of the License at

#     http://www.apache.org/licenses/LICENSE-2.0

# Unless required by applicable law or agreed to in writing, software
# distributed under the License is distributed on an "AS IS" BASIS,
# WITHOUT WARRANTIES OR CONDITIONS OF ANY KIND, either express or implied.
# See the License for the specific language governing permissions and
# limitations under the License.
"""
This module defines the QuantumScript object responsible for storing quantum operations and measurements to be
executed by a device.
"""
# pylint: disable=too-many-instance-attributes, protected-access, too-many-public-methods

import contextlib
import copy
from collections import Counter, defaultdict
from typing import List, Union

import pennylane as qml
from pennylane.measurements import (
    ClassicalShadow,
    MeasurementProcess,
    SampleMeasurement,
    StateMeasurement,
    _Counts,
    _Expectation,
    _Probability,
    _Sample,
    _ShadowExpval,
    _State,
    _Variance,
)
from pennylane.operation import Observable, Operator
from pennylane.queuing import AnnotatedQueue, process_queue

_empty_wires = qml.wires.Wires([])


OPENQASM_GATES = {
    "CNOT": "cx",
    "CZ": "cz",
    "U3": "u3",
    "U2": "u2",
    "U1": "u1",
    "Identity": "id",
    "PauliX": "x",
    "PauliY": "y",
    "PauliZ": "z",
    "Hadamard": "h",
    "S": "s",
    "S.inv": "sdg",
    "T": "t",
    "T.inv": "tdg",
    "RX": "rx",
    "RY": "ry",
    "RZ": "rz",
    "CRX": "crx",
    "CRY": "cry",
    "CRZ": "crz",
    "SWAP": "swap",
    "Toffoli": "ccx",
    "CSWAP": "cswap",
    "PhaseShift": "u1",
}
"""
dict[str, str]: Maps PennyLane gate names to equivalent QASM gate names.

Note that QASM has two native gates:

- ``U`` (equivalent to :class:`~.U3`)
- ``CX`` (equivalent to :class:`~.CNOT`)

All other gates are defined in the file stdgates.inc:
https://github.com/Qiskit/openqasm/blob/master/examples/stdgates.inc
"""


class QuantumScript:
    """The state preparation, operations, and measurements that represent instructions for
    execution on a quantum device.

    Args:
        ops (Iterable[Operator]): An iterable of the operations to be performed
        measurements (Iterable[MeasurementProcess]): All the measurements to be performed
        prep (Iterable[Operator]): Any state preparations to perform at the start of the circuit

    Keyword Args:
        name (str): a name given to the quantum script
        _update=True (bool): Whether or not to set various properties on initialization. Setting
            ``_update=False`` reduces computations if the script is only an intermediary step.

    .. seealso:: :class:`pennylane.tape.QuantumTape`

    **Example:**

    .. code-block:: python

        from pennylane.tape import QuantumScript

        prep = [qml.BasisState(np.array([1,1]), wires=(0,"a"))]

        ops = [qml.RX(0.432, 0),
               qml.RY(0.543, 0),
               qml.CNOT((0,"a")),
               qml.RX(0.133, "a")]

        qscript = QuantumScript(ops, [qml.expval(qml.PauliZ(0))], prep)

    >>> list(qscript)
    [BasisState(array([1, 1]), wires=[0, "a"]),
    RX(0.432, wires=[0]),
    RY(0.543, wires=[0]),
    CNOT(wires=[0, 'a']),
    RX(0.133, wires=['a']),
    expval(PauliZ(wires=[0]))]
    >>> qscript.operations
    [BasisState(array([1, 1]), wires=[0, "a"]),
    RX(0.432, wires=[0]),
    RY(0.543, wires=[0]),
    CNOT(wires=[0, 'a']),
    RX(0.133, wires=['a'])]
    >>> qscript.measurements
    [expval(PauliZ(wires=[0]))]

    Iterating over the quantum script can be done by:

    >>> for op in qscript:
    ...     print(op)
    BasisState(array([1, 1]), wires=[0, "a"])
    RX(0.432, wires=[0])
    RY(0.543, wires=[0])
    CNOT(wires=[0, 'a'])
    RX(0.133, wires=['a'])
    expval(PauliZ(wires=[0]))'

    Quantum scripts also support indexing and length determination:

    >>> qscript[0]
    BasisState(array([1, 1]), wires=[0, "a"])
    >>> len(qscript)
    6

    Once constructed, the script can be executed directly on a quantum device
    using the :func:`~.pennylane.execute` function:

    >>> dev = qml.device('default.qubit', wires=(0,'a'))
    >>> qml.execute([qscript], dev, gradient_fn=None)
    [array([-0.77750694])]

    ``ops``, ``measurements``, and ``prep`` are converted to lists upon initialization,
    so those arguments accept any iterable object:

    >>> qscript = QuantumScript((qml.PauliX(i) for i in range(3)))
    >>> qscript.circuit
    [PauliX(wires=[0]), PauliX(wires=[1]), PauliX(wires=[2])]

    """

    do_queue = False
    """Whether or not to queue the object. Assumed ``False`` for a vanilla Quantum Script, but may be
    True for its child Quantum Tape."""

    def __init__(self, ops=None, measurements=None, prep=None, name=None, _update=True):
        self.name = name
        self._prep = [] if prep is None else list(prep)
        self._ops = [] if ops is None else list(ops)
        self._measurements = [] if measurements is None else list(measurements)

        self._par_info = []
        """list[dict[str, Operator or int]]: Parameter information.
        Values are dictionaries containing the corresponding operation and operation parameter index."""

        self._trainable_params = []
        self._graph = None
        self._specs = None
        self._output_dim = 0
        self._batch_size = None
        self._qfunc_output = None

        self.wires = _empty_wires
        self.num_wires = 0

        self.is_sampled = False
        self.all_sampled = False

        self._obs_sharing_wires = []
        """list[.Observable]: subset of the observables that share wires with another observable,
        i.e., that do not have their own unique set of wires."""
        self._obs_sharing_wires_id = []

        if _update:
            self._update()

    def __repr__(self):
        return f"<{self.__class__.__name__}: wires={self.wires.tolist()}, params={self.num_params}>"

    @property
    def hash(self):
        """int: returns an integer hash uniquely representing the quantum script"""
        fingerprint = []
        fingerprint.extend(op.hash for op in self.operations)
        fingerprint.extend(m.hash for m in self.measurements)
        fingerprint.extend(self.trainable_params)
        return hash(tuple(fingerprint))

    def __iter__(self):
        """list[.Operator, .MeasurementProcess]: Return an iterator to the
        underlying quantum circuit object."""
        return iter(self.circuit)

    def __getitem__(self, idx):
        """list[.Operator]: Return the indexed operator from underlying quantum
        circuit object."""
        return self.circuit[idx]

    def __len__(self):
        """int: Return the number of operations and measurements in the
        underlying quantum circuit object."""
        return len(self.circuit)

    # ========================================================
    # QSCRIPT properties
    # ========================================================

    @property
    def interface(self):
        """str, None: automatic differentiation interface used by the quantum script (if any)"""
        return None

    @property
    def circuit(self):
        """Returns the underlying quantum circuit as a list of operations and measurements.

        The circuit is created with the assumptions that:

        * The ``operations`` attribute contains quantum operations and
          mid-circuit measurements and
        * The ``measurements`` attribute contains terminal measurements.

        Note that the resulting list could contain MeasurementProcess objects
        that some devices may not support.

        Returns:

            list[.Operator, .MeasurementProcess]: the quantum circuit
            containing quantum operations and measurements
        """
        return self.operations + self.measurements

    @property
    def operations(self) -> List[Operator]:
        """Returns the state preparations and operations on the quantum script.

        Returns:
            list[.Operator]: quantum operations

        >>> ops = [qml.QubitStateVector([0, 1], 0), qml.RX(0.432, 0)]
        >>> qscript = QuantumScript(ops, [qml.expval(qml.PauliZ(0))])
        >>> qscript.operations
        [QubitStateVector([0, 1], wires=[0]), RX(0.432, wires=[0])]
        """
        return self._prep + self._ops

    @property
    def observables(self) -> List[Union[MeasurementProcess, Observable]]:
        """Returns the observables on the quantum script.

        Returns:
            list[.MeasurementProcess, .Observable]]: list of observables

        **Example**

        >>> ops = [qml.QubitStateVector([0, 1], 0), qml.RX(0.432, 0)]
        >>> qscript = QuantumScript(ops, [qml.expval(qml.PauliZ(0))])
        >>> qscript.observables
        [expval(PauliZ(wires=[0]))]
        """
        # TODO: modify this property once devices
        # have been refactored to accept and understand recieving
        # measurement processes rather than specific observables.
        obs = []

        for m in self.measurements:
            if m.obs is not None:
                m.obs.return_type = m.return_type
                obs.append(m.obs)
            else:
                obs.append(m)

        return obs

    @property
    def measurements(self) -> List[Union[SampleMeasurement, StateMeasurement]]:
        """Returns the measurements on the quantum script.

        Returns:
            list[.MeasurementProcess]: list of measurement processes

        **Example**

        >>> ops = [qml.QubitStateVector([0, 1], 0), qml.RX(0.432, 0)]
        >>> qscript = QuantumScript(ops, [qml.expval(qml.PauliZ(0))])
        >>> qscript.measurements
        [expval(PauliZ(wires=[0]))]
        """
        return self._measurements

    @property
    def samples_computational_basis(self):
        """Determines if any of the measurements do sampling/counting in the computational basis."""
        return any(o.samples_computational_basis for o in self.measurements)

    @property
    def num_params(self):
        """Returns the number of trainable parameters on the quantum script."""
        return len(self.trainable_params)

    @property
    def batch_size(self):
        r"""The batch size of the quantum script inferred from the batch sizes
        of the used operations for parameter broadcasting.

        .. seealso:: :attr:`~.Operator.batch_size` for details.

        Returns:
            int or None: The batch size of the quantum script if present, else ``None``.
        """
        return self._batch_size

    @property
    def output_dim(self):
        """The (inferred) output dimension of the quantum script."""
        return self._output_dim

    @property
    def diagonalizing_gates(self):
        """Returns the gates that diagonalize the measured wires such that they
        are in the eigenbasis of the circuit observables.

        Returns:
            List[~.Operation]: the operations that diagonalize the observables
        """
        rotation_gates = []

        for observable in self.observables:
            # some observables do not have diagonalizing gates,
            # in which case we just don't append any
            with contextlib.suppress(qml.operation.DiagGatesUndefinedError):
                rotation_gates.extend(observable.diagonalizing_gates())
        return rotation_gates

    ##### Update METHODS ###############

    def _update(self):
        """Update all internal metadata regarding processed operations and observables"""
        self._graph = None
        self._specs = None
        self._update_circuit_info()  # Updates wires, num_wires, is_sampled, all_sampled; O(ops+obs)
        self._update_par_info()  # Updates _par_info; O(ops+obs)

        # The following line requires _par_info to be up to date
        self._update_trainable_params()  # Updates the _trainable_params; O(1)

        self._update_observables()  # Updates _obs_sharing_wires and _obs_sharing_wires_id
        self._update_batch_size()  # Updates _batch_size; O(ops)

        # The following line requires _batch_size to be up to date
        self._update_output_dim()  # Updates _output_dim; O(obs)

    def _update_circuit_info(self):
        """Update circuit metadata

        Sets:
            wires (~.Wires): Wires
            num_wires (int): Number of wires
            is_sampled (bool): Whether any measurement is of type ``Sample`` or ``Counts``
            all_sampled (bool): Whether all measurements are of type ``Sample`` or ``Counts``
        """
        self.wires = qml.wires.Wires.all_wires(dict.fromkeys(op.wires for op in self))
        self.num_wires = len(self.wires)

        is_sample_type = [
            isinstance(m, (_Sample, _Counts, ClassicalShadow, _ShadowExpval))
            for m in self.measurements
        ]
        self.is_sampled = any(is_sample_type)
        self.all_sampled = all(is_sample_type)

    def _update_par_info(self):
        """Update the parameter information list. Each entry in the list with an operation and an index
        into that operation's data.

        Sets:
            _par_info (list): Parameter information
        """
        self._par_info = []
        for op in self.operations:
            self._par_info.extend({"op": op, "p_idx": i} for i, d in enumerate(op.data))

        for m in self.measurements:
            if m.obs is not None:
                self._par_info.extend({"op": m.obs, "p_idx": i} for i, d in enumerate(m.obs.data))

    def _update_trainable_params(self):
        """Set the trainable parameters

        Sets:
            _trainable_params (list[int]): Script parameter indices of trainable parameters

        Call `_update_par_info` before `_update_trainable_params`
        """
        self._trainable_params = list(range(len(self._par_info)))

    def _update_observables(self):
        """Update information about observables, including the wires that are acted upon and
        identifying any observables that share wires.

        Sets:
            _obs_sharing_wires (list[~.Observable]): Observables that share wires with
                any other observable
            _obs_sharing_wires_id (list[int]): Indices of the measurements that contain
                the observables in _obs_sharing_wires
        """
        obs_wires = [wire for m in self.measurements for wire in m.wires if m.obs is not None]
        self._obs_sharing_wires = []
        self._obs_sharing_wires_id = []

        if len(obs_wires) != len(set(obs_wires)):
            c = Counter(obs_wires)
            repeated_wires = {w for w in obs_wires if c[w] > 1}

            for i, m in enumerate(self.measurements):
                if m.obs is not None and len(set(m.wires) & repeated_wires) > 0:
                    self._obs_sharing_wires.append(m.obs)
                    self._obs_sharing_wires_id.append(i)

    def _update_batch_size(self):
        """Infer the batch_size of the quantum script from the batch sizes of its operations
        and check the latter for consistency.

        Sets:
            _batch_size (int): The common batch size of the quantum script operations, if any has one
        """
        candidate = None
        for op in self.operations:
            op_batch_size = getattr(op, "batch_size", None)
            if op_batch_size is None:
                continue
            if candidate:
                if op_batch_size != candidate:
                    raise ValueError(
                        "The batch sizes of the quantum script operations do not match, they include "
                        f"{candidate} and {op_batch_size}."
                    )
            else:
                candidate = op_batch_size

        self._batch_size = candidate

    def _update_output_dim(self):
        """Update the dimension of the output of the quantum script.

        Sets:
            self._output_dim (int): Size of the quantum script output (when flattened)

        This method makes use of `self.batch_size`, so that `self._batch_size`
        needs to be up to date when calling it.
        Call `_update_batch_size` before `_update_output_dim`
        """
        self._output_dim = 0
        for m in self.measurements:
            # attempt to infer the output dimension
            if isinstance(m, _Probability):
                # TODO: what if we had a CV device here? Having the base as
                # 2 would have to be swapped to the cutoff value
                self._output_dim += 2 ** len(m.wires)
            elif not isinstance(m, _State):
                self._output_dim += 1
        if self.batch_size:
            self._output_dim *= self.batch_size

    # ========================================================
    # Parameter handling
    # ========================================================

    @property
    def data(self):
        """Alias to :meth:`~.get_parameters` and :meth:`~.set_parameters`
        for backwards compatibilities with operations."""
        return self.get_parameters(trainable_only=False)

    @data.setter
    def data(self, params):
        self.set_parameters(params, trainable_only=False)

    @property
    def trainable_params(self):
        """Store or return a list containing the indices of parameters that support
        differentiability. The indices provided match the order of appearence in the
        quantum circuit.

        Setting this property can help reduce the number of quantum evaluations needed
        to compute the Jacobian; parameters not marked as trainable will be
        automatically excluded from the Jacobian computation.

        The number of trainable parameters determines the number of parameters passed to
        :meth:`~.set_parameters`, and changes the default output size of method :meth:`~.get_parameters()`.

        .. note::

            For devices that support native backpropagation (such as
            ``default.qubit.tf`` and ``default.qubit.autograd``), this
            property contains no relevant information when using
            backpropagation to compute gradients.

        **Example**

        >>> ops = [qml.RX(0.432, 0), qml.RY(0.543, 0),
        ...        qml.CNOT((0,"a")), qml.RX(0.133, "a")]
        >>> qscript = QuantumScript(ops, [qml.expval(qml.PauliZ(0))])
        >>> qscript.trainable_params
        [0, 1, 2]
        >>> qscript.trainable_params = [0] # set only the first parameter as trainable
        >>> qscript.get_parameters()
        [0.432]
        """
        return self._trainable_params

    @trainable_params.setter
    def trainable_params(self, param_indices):
        """Store the indices of parameters that support differentiability.

        Args:
            param_indices (list[int]): parameter indices
        """
        if any(not isinstance(i, int) or i < 0 for i in param_indices):
            raise ValueError("Argument indices must be non-negative integers.")

        num_params = len(self._par_info)
        if any(i > num_params for i in param_indices):
            raise ValueError(f"Quantum Script only has {num_params} parameters.")

        self._trainable_params = sorted(set(param_indices))

    def get_operation(self, idx):
        """Returns the trainable operation, and the corresponding operation argument
        index, for a specified trainable parameter index.

        Args:
            idx (int): the trainable parameter index

        Returns:
            tuple[.Operation, int]: tuple containing the corresponding
            operation, and an integer representing the argument index,
            for the provided trainable parameter.
        """
        # get the index of the parameter in the script
        t_idx = self.trainable_params[idx]

        # get the info for the parameter
        info = self._par_info[t_idx]
        return info["op"], info["p_idx"]

    def get_parameters(
        self, trainable_only=True, operations_only=False, **kwargs
    ):  # pylint:disable=unused-argument
        """Return the parameters incident on the quantum script operations.

        The returned parameters are provided in order of appearance
        on the quantum script.

        Args:
            trainable_only (bool): if True, returns only trainable parameters
            operations_only (bool): if True, returns only the parameters of the
                operations excluding parameters to observables of measurements

        **Example**

        >>> ops = [qml.RX(0.432, 0), qml.RY(0.543, 0),
        ...        qml.CNOT((0,"a")), qml.RX(0.133, "a")]
        >>> qscript = QuantumScript(ops, [qml.expval(qml.PauliZ(0))])

        By default, all parameters are trainable and will be returned:

        >>> qscript.get_parameters()
        [0.432, 0.543, 0.133]

        Setting the trainable parameter indices will result in only the specified
        parameters being returned:

        >>> qscript.trainable_params = [1] # set the second parameter as trainable
        >>> qscript.get_parameters()
        [0.543]

        The ``trainable_only`` argument can be set to ``False`` to instead return
        all parameters:

        >>> qscript.get_parameters(trainable_only=False)
        [0.432, 0.543, 0.133]
        """
        params = []
        iterator = self.trainable_params if trainable_only else range(len(self._par_info))

        for p_idx in iterator:
            op = self._par_info[p_idx]["op"]
            if operations_only and hasattr(op, "return_type"):
                continue

            op_idx = self._par_info[p_idx]["p_idx"]
            params.append(op.data[op_idx])
        return params

    def set_parameters(self, params, trainable_only=True):
        """Set the parameters incident on the quantum script operations.

        Args:
            params (list[float]): A list of real numbers representing the
                parameters of the quantum operations. The parameters should be
                provided in order of appearance in the quantum script.
            trainable_only (bool): if True, set only trainable parameters

        **Example**

        >>> ops = [qml.RX(0.432, 0), qml.RY(0.543, 0),
        ...        qml.CNOT((0,"a")), qml.RX(0.133, "a")]
        >>> qscript = QuantumScript(ops, [qml.expval(qml.PauliZ(0))])

        By default, all parameters are trainable and can be modified:

        >>> qscript.set_parameters([0.1, 0.2, 0.3])
        >>> qscript.get_parameters()
        [0.1, 0.2, 0.3]

        Setting the trainable parameter indices will result in only the specified
        parameters being modifiable. Note that this only modifies the number of
        parameters that must be passed.

        >>> qscript.trainable_params = [0, 2] # set the first and third parameter as trainable
        >>> qscript.set_parameters([-0.1, 0.5])
        >>> qscript.get_parameters(trainable_only=False)
        [-0.1, 0.2, 0.5]

        The ``trainable_only`` argument can be set to ``False`` to instead set
        all parameters:

        >>> qscript.set_parameters([4, 1, 6], trainable_only=False)
        >>> qscript.get_parameters(trainable_only=False)
        [4, 1, 6]
        """
        if trainable_only:
            iterator = zip(self.trainable_params, params)
            required_length = self.num_params
        else:
            iterator = enumerate(params)
            required_length = len(self._par_info)

        if len(params) != required_length:
            raise ValueError("Number of provided parameters does not match.")

        for idx, p in iterator:
            op = self._par_info[idx]["op"]
            op.data[self._par_info[idx]["p_idx"]] = p
            op._check_batching(op.data)
        self._update_batch_size()
        self._update_output_dim()

    # ========================================================
    # MEASUREMENT SHAPE
    #
    # We can extract the private static methods to a new class later
    # ========================================================

    @staticmethod
    def _single_measurement_shape(measurement_process, device):
        """Auxiliary function of shape that determines the output
        shape of a quantum script with a single measurement.

        Args:
            measurement_process (MeasurementProcess): the measurement process
                associated with the single measurement
            device (~.Device): a PennyLane device

        Returns:
            tuple: output shape
        """
        return measurement_process.shape(device)

    @staticmethod
    def _multi_homogenous_measurement_shape(mps, device):
        """Auxiliary function of shape that determines the output
        shape of a quantum script with multiple homogenous measurements.

        .. note::

            Assuming multiple probability measurements where not all
            probability measurements have the same number of wires specified,
            the output shape of the quantum script is a sum of the output shapes produced
            by each probability measurement.

            Consider the `qml.probs(wires=[0]), qml.probs(wires=[1,2])`
            multiple probability measurement with an analytic device as an
            example.

            The output shape will be a one element tuple `(6,)`, where the
            element `6` is equal to `2 ** 1 + 2 ** 2 = 6`. The base of each
            term is determined by the number of basis states and the exponent
            of each term comes from the length of the wires specified for the
            probability measurements: `1 == len([0]) and 2 == len([1, 2])`.
        """
        shape = tuple()

        # We know that there's one type of measurement, gather it from the first one
        if isinstance(mps[0], _State):
            raise ValueError(
                "Getting the output shape of a quantum script with multiple state measurements is not supported."
            )

        shot_vector = device._shot_vector
        if shot_vector is None:
            if isinstance(mps[0], (_Expectation, _Variance)):

                shape = (len(mps),)

            elif isinstance(mps[0], _Probability):

                wires_num_set = {len(meas.wires) for meas in mps}
                same_num_wires = len(wires_num_set) == 1
                if same_num_wires:
                    # All probability measurements have the same number of
                    # wires, gather the length from the first one

                    len_wires = len(mps[0].wires)
                    dim = mps[0]._get_num_basis_states(len_wires, device)
                    shape = (len(mps), dim)

                else:
                    # There are a varying number of wires that the probability
                    # measurement processes act on
                    shape = (sum(2 ** len(m.wires) for m in mps),)

            elif isinstance(mps[0], _Sample):

                dim = mps[0].shape(device)
                shape = (len(mps),) + dim[1:]

            # No other measurement type to check

        else:
            shape = QuantumScript._shape_shot_vector_multi_homogenous(mps, device)

        return shape

    @staticmethod
    def _shape_shot_vector_multi_homogenous(mps, device):
        """Auxiliary function for determining the output shape of the quantum script for
        multiple homogenous measurements for a device with a shot vector.

        Note: it is assumed that getting the output shape of a script with
        multiple state measurements is not supported.
        """
        shape = tuple()

        shot_vector = device._shot_vector

        # Shot vector was defined
        if isinstance(mps[0], (_Expectation, _Variance)):
            num = sum(shottup.copies for shottup in shot_vector)
            shape = (num, len(mps))

        elif isinstance(mps[0], _Probability):

            wires_num_set = {len(meas.wires) for meas in mps}
            same_num_wires = len(wires_num_set) == 1
            if not same_num_wires:
                # There is a varying number of wires that the probability
                # measurement processes act on
                # TODO: revisit when issues with this case are resolved
                raise ValueError(
                    "Getting the output shape of a quantum script with multiple probability measurements "
                    "along with a device that defines a shot vector is not supported."
                )

<<<<<<< HEAD
        elif isinstance(mps[0], _Sample):
=======
            # All probability measurements have the same number of
            # wires, gather the length from the first one

            len_wires = len(mps[0].wires)
            dim = mps[0]._get_num_basis_states(len_wires, device)
            shape = sum(s.copies for s in shot_vector), len(mps), dim

        elif ret_type == qml.measurements.Sample:
>>>>>>> 2f4d62ef
            shape = []
            for shot_val in device.shot_vector:
                shots = shot_val.shots
                if shots != 1:
                    shape.extend((shots, len(mps)) for _ in range(shot_val.copies))
                else:
                    shape.extend((len(mps),) for _ in range(shot_val.copies))
        return shape

    def shape(self, device):
        """Produces the output shape of the quantum script by inspecting its measurements
        and the device used for execution.

        .. note::

            The computed shape is not stored because the output shape may be dependent on the device
                used for execution.

        Args:
            device (.Device): the device that will be used for the script execution

        Raises:
            ValueError: raised for unsupported cases for example when the script contains
                heterogeneous measurements

        Returns:
            Union[tuple[int], list[tuple[int]]]: the output shape(s) of the quantum script result

        **Example:**

        .. code-block:: pycon

            >>> dev = qml.device('default.qubit', wires=2)
            >>> qs = QuantumScript(measurements=[qml.state()])
            >>> qs.shape(dev)
            (1, 4)
        """
        if qml.active_return():
            return self._shape_new(device)

        output_shape = tuple()

        if len(self.measurements) == 1:
            output_shape = self._single_measurement_shape(self.measurements[0], device)
        else:
            num_measurements = len({type(meas) for meas in self.measurements})
            if num_measurements == 1:
                output_shape = self._multi_homogenous_measurement_shape(self.measurements, device)
            else:
                raise ValueError(
                    "Getting the output shape of a quantum script that contains multiple types of "
                    "measurements is unsupported."
                )

        if device._shot_vector is None and self.batch_size is not None:
            # insert the batch dimension
            output_shape = output_shape[:1] + (self.batch_size,) + output_shape[1:]

        return output_shape

    def _shape_new(self, device):
        """Produces the output shape of the quantum script by inspecting its measurements
        and the device used for execution.

        .. note::

            The computed shape is not stored because the output shape may be
            dependent on the device used for execution.

        Args:
            device (.Device): the device that will be used for the script execution

        Returns:
            Union[tuple[int], tuple[tuple[int]]]: the output shape(s) of the quantum script result

        **Examples**

        .. code-block:: pycon

            >>> qml.enable_return()
            >>> dev = qml.device('default.qubit', wires=2)
            >>> qs = QuantumScript(measurements=[qml.state()])
            >>> qs.shape(dev)
            (4,)
            >>> m = [qml.state(), qml.expval(qml.PauliZ(0)), qml.probs((0,1))]
            >>> qs = QuantumScript(measurements=m)
            >>> qs.shape(dev)
            ((4,), (), (4,))
        """
        if device.shot_vector is not None and self.batch_size is not None:
            raise NotImplementedError(
                "Parameter broadcasting when using a shot vector is not supported yet."
            )

        shapes = tuple(meas_process.shape(device) for meas_process in self.measurements)

        if self.batch_size is not None:
            shapes = tuple((self.batch_size,) + shape for shape in shapes)

        if len(shapes) == 1:
            return shapes[0]

        if device.shot_vector is not None:
            # put the shot vector axis before the measurement axis
            shapes = tuple(zip(*shapes))

        return shapes

    @property
    def numeric_type(self):
        """Returns the expected numeric type of the script result by inspecting
        its measurements.

        Raises:
            ValueError: raised for unsupported cases for
                example when the script contains heterogeneous measurements

        Returns:
            type: the numeric type corresponding to the result type of the
            script

        **Example:**

        >>> qscript = QuantumScript(measurements=[qml.state()])
        >>> qscript.numeric_type
        complex
        """
        if qml.active_return():
            return self._numeric_type_new
        measurement_types = {type(meas) for meas in self.measurements}
        if len(measurement_types) > 1:
            raise ValueError(
                "Getting the numeric type of a quantum script that contains multiple types of measurements is unsupported."
            )

        # Note: if one of the sample measurements contains outputs that
        # are real, then the entire result will be real
        if measurement_types.pop() is _Sample:
            return next((float for mp in self.measurements if mp.numeric_type is float), int)

        return self.measurements[0].numeric_type

    @property
    def _numeric_type_new(self):
        """Returns the expected numeric type of the quantum script result by inspecting
        its measurements.

        Returns:
            Union[type, Tuple[type]]: The numeric type corresponding to the result type of the
            quantum script, or a tuple of such types if the script contains multiple measurements

        **Example:**

        .. code-block:: pycon

            >>> qml.enable_return()
            >>> dev = qml.device('default.qubit', wires=2)
            >>> qs = QuantumScript(measurements=[qml.state()])
            >>> qs.numeric_type
            complex
        """
        types = tuple(observable.numeric_type for observable in self.measurements)

        return types[0] if len(types) == 1 else types

    # ========================================================
    # Transforms: QuantumScript to QuantumScript
    # ========================================================

    def copy(self, copy_operations=False):
        """Returns a shallow copy of the quantum script.

        Args:
            copy_operations (bool): If True, the operations are also shallow copied.
                Otherwise, if False, the copied operations will simply be references
                to the original operations; changing the parameters of one script will likewise
                change the parameters of all copies.

        Returns:
            QuantumScript : a shallow copy of the quantum script
        """
        if copy_operations:
            # Perform a shallow copy of all operations in the state prep, operation, and measurement
            # queues. The operations will continue to share data with the original script operations
            # unless modified.
            _prep = [copy.copy(op) for op in self._prep]
            _ops = [copy.copy(op) for op in self._ops]
            _measurements = [copy.copy(op) for op in self.measurements]
        else:
            # Perform a shallow copy of the state prep, operation, and measurement queues. The
            # operations within the queues will be references to the original script operations;
            # changing the original operations will always alter the operations on the copied script.
            _prep = self._prep.copy()
            _ops = self._ops.copy()
            _measurements = self.measurements.copy()

        new_qscript = self.__class__(ops=_ops, measurements=_measurements, prep=_prep)
        new_qscript._graph = None if copy_operations else self._graph
        new_qscript._specs = None
        new_qscript.wires = copy.copy(self.wires)
        new_qscript.num_wires = self.num_wires
        new_qscript.is_sampled = self.is_sampled
        new_qscript.all_sampled = self.all_sampled
        new_qscript._update_par_info()
        new_qscript.trainable_params = self.trainable_params.copy()
        new_qscript._obs_sharing_wires = self._obs_sharing_wires
        new_qscript._obs_sharing_wires_id = self._obs_sharing_wires_id
        new_qscript._batch_size = self.batch_size
        new_qscript._output_dim = self.output_dim

        return new_qscript

    def __copy__(self):
        return self.copy(copy_operations=True)

    def expand(self, depth=1, stop_at=None, expand_measurements=False):
        """Expand all operations to a specific depth.

        Args:
            depth (int): the depth the script should be expanded
            stop_at (Callable): A function which accepts a queue object,
                and returns ``True`` if this object should *not* be expanded.
                If not provided, all objects that support expansion will be expanded.
            expand_measurements (bool): If ``True``, measurements will be expanded
                to basis rotations and computational basis measurements.

        **Example**

        Consider the following nested quantum script:

        >>> prep = [qml.BasisState(np.array([1, 1]), wires=[0, 'a'])]
        >>> nested_script = QuantumScript([qml.Rot(0.543, 0.1, 0.4, wires=0)])
        >>> ops = [nested_script, qml.CNOT(wires=[0, 'a']), qml.RY(0.2, wires='a')]
        >>> measurements = [qml.probs(wires=0), qml.probs(wires='a')]
        >>> qscript = QuantumScript(ops, measurements, prep)

        The nested structure is preserved:

        >>> qscript.operations
        [BasisState(tensor([1, 1], requires_grad=True), wires=[0, 'a']),
        <QuantumScript: wires=[0], params=3>,
        CNOT(wires=[0, 'a']),
        RY(0.2, wires=['a'])]

        Calling ``.expand`` will return a script with all nested scripts
        expanded, resulting in a single script of quantum operations:

        >>> new_qscript = qscript.expand(depth=2)
        >>> new_qscript.operations
        [PauliX(wires=[0]),
        PauliX(wires=['a']),
        RZ(0.543, wires=[0]),
        RY(0.1, wires=[0]),
        RZ(0.4, wires=[0]),
        CNOT(wires=[0, 'a']),
        RY(0.2, wires=['a'])]
        """
        new_script = qml.tape.tape.expand_tape(
            self, depth=depth, stop_at=stop_at, expand_measurements=expand_measurements
        )
        new_script._update()
        return new_script

    # NOT MOVING OVER INV
    # As it will be deprecated soon.

    def adjoint(self):
        """Create a quantum script that is the adjoint of this one.

        Adjointed quantum scripts are the conjugated and transposed version of the
        original script. Adjointed ops are equivalent to the inverted operation for unitary
        gates.

        Returns:
            ~.QuantumScript: the adjointed script
        """
        with qml.QueuingManager.stop_recording():
            ops_adj = [qml.adjoint(op, lazy=False) for op in reversed(self._ops)]
        adj = self.__class__(ops=ops_adj, measurements=self.measurements, prep=self._prep)
        if self.do_queue:
            qml.QueuingManager.append(adj)
        return adj

    def unwrap(self):
        """A context manager that unwraps a quantum script with tensor-like parameters
        to NumPy arrays.

        Returns:
            ~.QuantumScript: the unwrapped quantum script

        **Example**

        >>> with tf.GradientTape():
        ...     qscript = QuantumScript([qml.RX(tf.Variable(0.1), 0),
        ...                             qml.RY(tf.constant(0.2), 0),
        ...                             qml.RZ(tf.Variable(0.3), 0)])
        ...     with qscript.unwrap():
        ...         print("Trainable params:", qscript.trainable_params)
        ...         print("Unwrapped params:", qscript.get_parameters())
        Trainable params: [0, 2]
        Unwrapped params: [0.1, 0.3]
        >>> qscript.get_parameters()
        [<tf.Variable 'Variable:0' shape=() dtype=float32, numpy=0.1>,
        <tf.Tensor: shape=(), dtype=float32, numpy=0.2>,
        <tf.Variable 'Variable:0' shape=() dtype=float32, numpy=0.3>]
        """
        return qml.tape.UnwrapTape(self)

    # ========================================================
    # Transforms: QuantumScript to Information
    # ========================================================

    @property
    def graph(self):
        """Returns a directed acyclic graph representation of the recorded
        quantum circuit:

        >>> ops = [qml.QubitStateVector([0, 1], 0), qml.RX(0.432, 0)]
        >>> qscript = QuantumScript(ops, [qml.expval(qml.PauliZ(0))])
        >>> qscript.graph
        <pennylane.circuit_graph.CircuitGraph object at 0x7fcc0433a690>

        Note that the circuit graph is only constructed once, on first call to this property,
        and cached for future use.

        Returns:
            .CircuitGraph: the circuit graph object
        """
        if self._graph is None:
            self._graph = qml.CircuitGraph(
                self.operations, self.observables, self.wires, self._par_info, self.trainable_params
            )

        return self._graph

    @property
    def specs(self):
        """Resource information about a quantum circuit.

        Returns:
            dict[str, Union[defaultdict,int]]: dictionaries that contain quantum script specifications

        **Example**

        >>> ops = [qml.Hadamard(0), qml.RX(0.26, 1), qml.CNOT((1,0)),
        ...         qml.Rot(1.8, -2.7, 0.2, 0), qml.Hadamard(1), qml.CNOT((0,1))]
        >>> qscript = QuantumScript(ops, [qml.expval(qml.PauliZ(0) @ qml.PauliZ(1))])

        Asking for the specs produces a dictionary as shown below:

        >>> qscript.specs['gate_sizes']
        defaultdict(int, {1: 4, 2: 2})
        >>> qscript.specs['gate_types']
        defaultdict(int, {'Hadamard': 2, 'RX': 1, 'CNOT': 2, 'Rot': 1})

        As ``defaultdict`` objects, any key not present in the dictionary returns 0.

        >>> qscript.specs['gate_types']['RZ']
        0

        """
        if self._specs is None:
            self._specs = {"gate_sizes": defaultdict(int), "gate_types": defaultdict(int)}

            for op in self.operations:
                # don't use op.num_wires to allow for flexible gate classes like QubitUnitary
                self._specs["gate_sizes"][len(op.wires)] += 1
                self._specs["gate_types"][op.name] += 1

            self._specs["num_operations"] = len(self.operations)
            self._specs["num_observables"] = len(self.observables)
            self._specs["num_diagonalizing_gates"] = len(self.diagonalizing_gates)
            self._specs["num_used_wires"] = self.num_wires
            self._specs["depth"] = self.graph.get_depth()
            self._specs["num_trainable_params"] = self.num_params

        return self._specs

    # pylint: disable=too-many-arguments
    def draw(
        self,
        wire_order=None,
        show_all_wires=False,
        decimals=None,
        max_length=100,
        show_matrices=False,
    ):
        """Draw the quantum script as a circuit diagram. See :func:`~.drawer.tape_text` for more information.

        Args:
            wire_order (Sequence[Any]): the order (from top to bottom) to print the wires of the circuit
            show_all_wires (bool): If True, all wires, including empty wires, are printed.
            decimals (int): How many decimal points to include when formatting operation parameters.
                Default ``None`` will omit parameters from operation labels.
            max_length (Int) : Maximum length of a individual line.  After this length, the diagram will
                begin anew beneath the previous lines.
            show_matrices=False (bool): show matrix valued parameters below all circuit diagrams

        Returns:
            str: the circuit representation of the quantum script
        """
        return qml.drawer.tape_text(
            self,
            wire_order=wire_order,
            show_all_wires=show_all_wires,
            decimals=decimals,
            max_length=max_length,
            show_matrices=show_matrices,
        )

    def to_openqasm(self, wires=None, rotations=True, measure_all=True, precision=None):
        """Serialize the circuit as an OpenQASM 2.0 program.

        Measurements are assumed to be performed on all qubits in the computational basis. An
        optional ``rotations`` argument can be provided so that output of the OpenQASM circuit is
        diagonal in the eigenbasis of the quantum script's observables. The measurement outputs can be
        restricted to only those specified in the script by setting ``measure_all=False``.

        .. note::

            The serialized OpenQASM program assumes that gate definitions
            in ``qelib1.inc`` are available.

        Args:
            wires (Wires or None): the wires to use when serializing the circuit
            rotations (bool): in addition to serializing user-specified
                operations, also include the gates that diagonalize the
                measured wires such that they are in the eigenbasis of the circuit observables.
            measure_all (bool): whether to perform a computational basis measurement on all qubits
                or just those specified in the script
            precision (int): decimal digits to display for parameters

        Returns:
            str: OpenQASM serialization of the circuit
        """
        wires = wires or self.wires

        # add the QASM headers
        qasm_str = 'OPENQASM 2.0;\ninclude "qelib1.inc";\n'

        if self.num_wires == 0:
            # empty circuit
            return qasm_str

        # create the quantum and classical registers
        qasm_str += f"qreg q[{len(wires)}];\n"
        qasm_str += f"creg c[{len(wires)}];\n"

        # get the user applied circuit operations
        operations = self.operations

        if rotations:
            # if requested, append diagonalizing gates corresponding
            # to circuit observables
            operations += self.diagonalizing_gates

        # decompose the queue
        # pylint: disable=no-member
        just_ops = QuantumScript(operations)
        operations = just_ops.expand(
            depth=2, stop_at=lambda obj: obj.name in OPENQASM_GATES
        ).operations

        # create the QASM code representing the operations
        for op in operations:
            try:
                gate = OPENQASM_GATES[op.name]
            except KeyError as e:
                raise ValueError(f"Operation {op.name} not supported by the QASM serializer") from e

            wire_labels = ",".join([f"q[{wires.index(w)}]" for w in op.wires.tolist()])
            params = ""

            if op.num_params > 0:
                # If the operation takes parameters, construct a string
                # with parameter values.
                if precision is not None:
                    params = "(" + ",".join([f"{p:.{precision}}" for p in op.parameters]) + ")"
                else:
                    # use default precision
                    params = "(" + ",".join([str(p) for p in op.parameters]) + ")"

            qasm_str += f"{gate}{params} {wire_labels};\n"

        # apply computational basis measurements to each quantum register
        # NOTE: This is not strictly necessary, we could inspect self.observables,
        # and then only measure wires which are requested by the user. However,
        # some devices which consume QASM require all registers be measured, so
        # measure all wires by default to be safe.
        if measure_all:
            for wire in range(len(wires)):
                qasm_str += f"measure q[{wire}] -> c[{wire}];\n"
        else:
            measured_wires = qml.wires.Wires.all_wires([m.wires for m in self.measurements])

            for w in measured_wires:
                wire_indx = self.wires.index(w)
                qasm_str += f"measure q[{wire_indx}] -> c[{wire_indx}];\n"

        return qasm_str


def make_qscript(fn):
    """Returns a function that generates a qscript from a quantum function without any
    operation queuing taking place.

    This is useful when you would like to manipulate or transform
    the qscript created by a quantum function without evaluating it.

    Args:
        fn (function): the quantum function to generate the qscript from

    Returns:
        function: The returned function takes the same arguments as the quantum
        function. When called, it returns the generated quantum script
        without any queueing occuring.

    **Example**

    Consider the following quantum function:

    .. code-block:: python

        def qfunc(x):
            qml.Hadamard(wires=0)
            qml.CNOT(wires=[0, 1])
            qml.RX(x, wires=0)

    We can use ``make_qscript`` to extract the qscript generated by this
    quantum function, without any of the operations being queued by
    any existing queuing contexts:

    >>> with qml.queuing.AnnotatedQueue() as active_queue:
    ...     _ = qml.RY(1.0, wires=0)
    ...     qs = make_qscript(qfunc)(0.5)
    >>> qs.operations
    [Hadamard(wires=[0]), CNOT(wires=[0, 1]), RX(0.5, wires=[0])]

    Note that the currently recording queue did not queue any of these quantum operations:

    >>> active_queue.queue
    [RY(1.0, wires=[0])]
    """

    def wrapper(*args, **kwargs):
        with qml.QueuingManager.stop_recording(), AnnotatedQueue() as q:
            fn(*args, **kwargs)

        return QuantumScript(*process_queue(q))

    return wrapper<|MERGE_RESOLUTION|>--- conflicted
+++ resolved
@@ -786,9 +786,6 @@
                     "along with a device that defines a shot vector is not supported."
                 )
 
-<<<<<<< HEAD
-        elif isinstance(mps[0], _Sample):
-=======
             # All probability measurements have the same number of
             # wires, gather the length from the first one
 
@@ -796,8 +793,7 @@
             dim = mps[0]._get_num_basis_states(len_wires, device)
             shape = sum(s.copies for s in shot_vector), len(mps), dim
 
-        elif ret_type == qml.measurements.Sample:
->>>>>>> 2f4d62ef
+        elif isinstance(mps[0], _Sample):
             shape = []
             for shot_val in device.shot_vector:
                 shots = shot_val.shots
