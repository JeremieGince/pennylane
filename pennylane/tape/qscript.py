--- conflicted
+++ resolved
@@ -17,9 +17,9 @@
 """
 # pylint: disable=too-many-instance-attributes, protected-access, too-many-public-methods
 
-import warnings
 import contextlib
 import copy
+import warnings
 from collections import Counter, defaultdict
 from typing import List, Union
 
@@ -311,15 +311,9 @@
         return self._measurements
 
     @property
-<<<<<<< HEAD
     def measures_computational_basis(self):
         """Determines if any of the measurements measures in the computational basis."""
         return any(o.measures_computational_basis for o in self.measurements)
-=======
-    def samples_computational_basis(self):
-        """Determines if any of the measurements are in the computational basis."""
-        return any(o.samples_computational_basis for o in self.measurements)
->>>>>>> 6bea80d2
 
     @property
     def num_params(self):
