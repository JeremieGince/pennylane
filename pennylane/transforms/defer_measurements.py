# Copyright 2018-2022 Xanadu Quantum Technologies Inc.

# Licensed under the Apache License, Version 2.0 (the "License");
# you may not use this file except in compliance with the License.
# You may obtain a copy of the License at

#     http://www.apache.org/licenses/LICENSE-2.0

# Unless required by applicable law or agreed to in writing, software
# distributed under the License is distributed on an "AS IS" BASIS,
# WITHOUT WARRANTIES OR CONDITIONS OF ANY KIND, either express or implied.
# See the License for the specific language governing permissions and
# limitations under the License.
"""Code for the tape transform implementing the deferred measurement principle."""
from typing import Sequence, Callable
import pennylane as qml
from pennylane.measurements import MidMeasureMP
from pennylane.ops.op_math import ctrl

from pennylane.tape import QuantumTape
from pennylane.transforms.core import transform

from pennylane.wires import Wires
from pennylane.queuing import QueuingManager

# pylint: disable=too-many-branches, too-many-statements


def null_postprocessing(results):
    """A postprocessing function returned by a transform that only converts the batch of results
    into a result for a single ``QuantumTape``.
    """
    return results[0]


@transform
def defer_measurements(tape: QuantumTape, **kwargs) -> (Sequence[QuantumTape], Callable):
    """Quantum function transform that substitutes operations conditioned on
    measurement outcomes to controlled operations.

    This transform uses the `deferred measurement principle
    <https://en.wikipedia.org/wiki/Deferred_Measurement_Principle>`_ and
    applies to qubit-based quantum functions.

    Support for mid-circuit measurements is device-dependent. If a device
    doesn't support mid-circuit measurements natively, then the QNode will
    apply this transform.

    .. note::

        The transform uses the :func:`~.ctrl` transform to implement operations
        controlled on mid-circuit measurement outcomes. The set of operations
        that can be controlled as such depends on the set of operations
        supported by the chosen device.

    .. note::

        Devices that inherit from :class:`~pennylane.QubitDevice` **must** be initialized
        with an additional wire for each mid-circuit measurement after which the measured
        wire is reused or reset for ``defer_measurements`` to transform the quantum tape
        correctly. Hence, devices and quantum tapes must also be initialized without custom
        wire labels for correct behaviour.

    .. note::

        This transform does not change the list of terminal measurements returned by
        the quantum function.

    .. note::

        When applying the transform on a quantum function that returns
        :func:`~pennylane.state` as the terminal measurement or contains the
        :class:`~.Snapshot` instruction, state information corresponding to
        simulating the transformed circuit will be obtained. No
        post-measurement states are considered.

    Args:
        tape (.QuantumTape): a quantum tape

    Returns:
        pennylane.QNode or qfunc or tuple[List[.QuantumTape], function]: If a QNode is passed,
        it returns a QNode with the transform added to its transform program.
        If a tape is passed, returns a tuple containing a list of
        quantum tapes to be evaluated, and a function to be applied to these
        tape executions.

    **Example**

    Suppose we have a quantum function with mid-circuit measurements and
    conditional operations:

    .. code-block:: python3

        def qfunc(par):
            qml.RY(0.123, wires=0)
            qml.Hadamard(wires=1)
            m_0 = qml.measure(1)
            qml.cond(m_0, qml.RY)(par, wires=0)
            return qml.expval(qml.PauliZ(0))

    The ``defer_measurements`` transform allows executing such quantum
    functions without having to perform mid-circuit measurements:

    >>> dev = qml.device('default.qubit', wires=2)
    >>> transformed_qfunc = qml.defer_measurements(qfunc)
    >>> qnode = qml.QNode(transformed_qfunc, dev)
    >>> par = np.array(np.pi/2, requires_grad=True)
    >>> qnode(par)
    tensor(0.43487747, requires_grad=True)

    We can also differentiate parameters passed to conditional operations:

    >>> qml.grad(qnode)(par)
    tensor(-0.49622252, requires_grad=True)

    Reusing and reseting measured wires will work as expected with the
    ``defer_measurements`` transform:

    .. code-block:: python3

        dev = qml.device("default.qubit", wires=3)

        @qml.qnode(dev)
        def func(x, y):
            qml.RY(x, wires=0)
            qml.CNOT(wires=[0, 1])
            m_0 = qml.measure(1, reset=True)

            qml.cond(m_0, qml.RY)(y, wires=0)
            qml.RX(np.pi/4, wires=1)
            return qml.probs(wires=[0, 1])

    Executing this QNode:

    >>> pars = np.array([0.643, 0.246], requires_grad=True)
    >>> func(*pars)
    tensor([0.76960924, 0.13204407, 0.08394415, 0.01440254], requires_grad=True)
    """
    # pylint: disable=protected-access
    if not any(isinstance(o, MidMeasureMP) for o in tape.operations):
        return (tape,), null_postprocessing

    cv_types = (qml.operation.CVOperation, qml.operation.CVObservable)
    ops_cv = any(isinstance(op, cv_types) and op.name != "Identity" for op in tape.operations)
    obs_cv = any(
        isinstance(getattr(op, "obs", None), cv_types)
        and not isinstance(getattr(op, "obs", None), qml.Identity)
        for op in tape.measurements
    )
    if ops_cv or obs_cv:
        raise ValueError("Continuous variable operations and observables are not supported.")

    device = kwargs.get("device", None)

    new_operations = []

    # Find wires that are reused after measurement
    measured_wires = []
    reused_measurement_wires = set()
    repeated_measurement_wire = False
    is_postselecting = False

    for op in tape.operations:
        if isinstance(op, MidMeasureMP):
            if op.postselect is not None:
                is_postselecting = True
            if op.reset:
                reused_measurement_wires.add(op.wires[0])

            if op.wires[0] in measured_wires:
                repeated_measurement_wire = True
            measured_wires.append(op.wires[0])

        else:
            reused_measurement_wires = reused_measurement_wires.union(
                set(measured_wires).intersection(op.wires.toset())
            )

    if is_postselecting and device is not None and not isinstance(device, qml.devices.DefaultQubit):
        raise ValueError(f"Postselection is not supported on the {device} device.")

    # Apply controlled operations to store measurement outcomes and replace
    # classically controlled operations
    control_wires = {}
    cur_wire = (
        max(tape.wires) + 1 if reused_measurement_wires or repeated_measurement_wire else None
    )

    for op in tape.operations:
        if isinstance(op, MidMeasureMP):
            _ = measured_wires.pop(0)

            if op.postselect is not None:
                with QueuingManager.stop_recording():
                    new_operations.append(qml.Projector([float(op.postselect)], wires=op.wires[0]))

            # Store measurement outcome in new wire if wire gets reused
            if op.wires[0] in reused_measurement_wires or op.wires[0] in measured_wires:
                control_wires[op.id] = cur_wire

                with QueuingManager.stop_recording():
                    new_operations.append(qml.CNOT([op.wires[0], cur_wire]))

                if op.reset:
                    with QueuingManager.stop_recording():
                        # No need to manually reset if postselecting on |0>
                        if op.postselect is None:
                            new_operations.append(qml.CNOT([cur_wire, op.wires[0]]))
                        elif op.postselect == 1:
                            # We know that the measured wire will be in the |1> state if postselected
                            # |1>. So we can just apply a PauliX instead of a CNOT to reset
                            new_operations.append(qml.PauliX(op.wires[0]))

                cur_wire += 1
            else:
                control_wires[op.id] = op.wires[0]

        elif op.__class__.__name__ == "Conditional":
            with QueuingManager.stop_recording():
                new_operations.extend(_add_control_gate(op, control_wires))
        else:
            new_operations.append(op)

    new_measurements = []

    for mp in tape.measurements:
        if mp.mv is not None:
            # Update measurement value wires
            wire_map = {m.wires[0]: control_wires[m.id] for m in mp.mv.measurements}
            mp = qml.map_wires(mp, wire_map=wire_map)
        new_measurements.append(mp)

    new_tape = type(tape)(new_operations, new_measurements, shots=tape.shots)

<<<<<<< HEAD
    # pylint: disable=protected-access
    # We can remove this once _qfunc_output is removed from tape
    if not isinstance(tape._qfunc_output, Sequence):
        new_tape._qfunc_output = new_measurements[0]
    else:
        new_tape._qfunc_output = type(tape._qfunc_output)(new_measurements)

    if is_postselecting and new_tape.batch_size is not None:
        # Split tapes if broadcasting with postselection
        return qml.transforms.broadcast_expand(new_tape)

    def null_postprocessing(results):
        """A postprocessing function returned by a transform that only converts the batch of results
        into a result for a single ``QuantumTape``."""
        return results[0]

=======
>>>>>>> b45f8080
    return [new_tape], null_postprocessing


@defer_measurements.custom_qnode_transform
def _defer_measurements_qnode(self, qnode, targs, tkwargs):
    """Custom qnode transform for ``defer_measurements``."""
    if tkwargs.get("device", None):
        raise ValueError(
            "Cannot provide a 'device' value directly to the defer_measurements decorator "
            "when transforming a QNode."
        )

    tkwargs.setdefault("device", qnode.device)
    return self.default_qnode_transform(qnode, targs, tkwargs)


def _add_control_gate(op, control_wires):
    """Helper function to add control gates"""
    control = [control_wires[m.id] for m in op.meas_val.measurements]
    new_ops = []

    for branch, value in op.meas_val._items():  # pylint: disable=protected-access
        if value:
            qscript = qml.tape.make_qscript(
                ctrl(
                    lambda: qml.apply(op.then_op),  # pylint: disable=cell-var-from-loop
                    control=Wires(control),
                    control_values=branch,
                )
            )()
            new_ops.extend(qscript.circuit)
    return new_ops<|MERGE_RESOLUTION|>--- conflicted
+++ resolved
@@ -232,7 +232,6 @@
 
     new_tape = type(tape)(new_operations, new_measurements, shots=tape.shots)
 
-<<<<<<< HEAD
     # pylint: disable=protected-access
     # We can remove this once _qfunc_output is removed from tape
     if not isinstance(tape._qfunc_output, Sequence):
@@ -249,8 +248,6 @@
         into a result for a single ``QuantumTape``."""
         return results[0]
 
-=======
->>>>>>> b45f8080
     return [new_tape], null_postprocessing
 
 
