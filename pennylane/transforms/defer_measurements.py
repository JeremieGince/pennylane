# Copyright 2018-2022 Xanadu Quantum Technologies Inc.

# Licensed under the Apache License, Version 2.0 (the "License");
# you may not use this file except in compliance with the License.
# You may obtain a copy of the License at

#     http://www.apache.org/licenses/LICENSE-2.0

# Unless required by applicable law or agreed to in writing, software
# distributed under the License is distributed on an "AS IS" BASIS,
# WITHOUT WARRANTIES OR CONDITIONS OF ANY KIND, either express or implied.
# See the License for the specific language governing permissions and
# limitations under the License.
"""Code for the tape transform implementing the deferred measurement principle."""
from typing import Sequence, Callable
import pennylane as qml
from pennylane.measurements import MidMeasureMP, MeasurementValue
from pennylane.ops.op_math import ctrl

from pennylane.tape import QuantumTape
from pennylane.transforms.core import transform

from pennylane.wires import Wires
from pennylane.queuing import QueuingManager

# pylint: disable=too-many-branches


@transform
def defer_measurements(tape: QuantumTape) -> (Sequence[QuantumTape], Callable):
    """Quantum function transform that substitutes operations conditioned on
    measurement outcomes to controlled operations.

    This transform uses the `deferred measurement principle
    <https://en.wikipedia.org/wiki/Deferred_Measurement_Principle>`_ and
    applies to qubit-based quantum functions.

    Support for mid-circuit measurements is device-dependent. If a device
    doesn't support mid-circuit measurements natively, then the QNode will
    apply this transform.

    .. note::

        The transform uses the :func:`~.ctrl` transform to implement operations
        controlled on mid-circuit measurement outcomes. The set of operations
        that can be controlled as such depends on the set of operations
        supported by the chosen device.

    .. note::

        Devices that inherit from :class:`~pennylane.QubitDevice` **must** be initialized
        with an additional wire for each mid-circuit measurement after which the measured
        wire is reused or reset for ``defer_measurements`` to transform the quantum tape
        correctly. Hence, devices and quantum tapes must also be initialized without custom
        wire labels for correct behaviour.

    .. note::

        This transform does not change the list of terminal measurements returned by
        the quantum function.

    .. note::

        When applying the transform on a quantum function that returns
        :func:`~pennylane.state` as the terminal measurement or contains the
        :class:`~.Snapshot` instruction, state information corresponding to
        simulating the transformed circuit will be obtained. No
        post-measurement states are considered.

    Args:
        tape (.QuantumTape): a quantum tape

    Returns:
        pennylane.QNode or qfunc or tuple[List[.QuantumTape], function]: If a QNode is passed,
        it returns a QNode with the transform added to its transform program.
        If a tape is passed, returns a tuple containing a list of
        quantum tapes to be evaluated, and a function to be applied to these
        tape executions.

    **Example**

    Suppose we have a quantum function with mid-circuit measurements and
    conditional operations:

    .. code-block:: python3

        def qfunc(par):
            qml.RY(0.123, wires=0)
            qml.Hadamard(wires=1)
            m_0 = qml.measure(1)
            qml.cond(m_0, qml.RY)(par, wires=0)
            return qml.expval(qml.PauliZ(0))

    The ``defer_measurements`` transform allows executing such quantum
    functions without having to perform mid-circuit measurements:

    >>> dev = qml.device('default.qubit', wires=2)
    >>> transformed_qfunc = qml.defer_measurements(qfunc)
    >>> qnode = qml.QNode(transformed_qfunc, dev)
    >>> par = np.array(np.pi/2, requires_grad=True)
    >>> qnode(par)
    tensor(0.43487747, requires_grad=True)

    We can also differentiate parameters passed to conditional operations:

    >>> qml.grad(qnode)(par)
    tensor(-0.49622252, requires_grad=True)

    Reusing and reseting measured wires will work as expected with the
    ``defer_measurements`` transform:

    .. code-block:: python3

        dev = qml.device("default.qubit", wires=3)

        @qml.qnode(dev)
        def func(x, y):
            qml.RY(x, wires=0)
            qml.CNOT(wires=[0, 1])
            m_0 = qml.measure(1, reset=True)

            qml.cond(m_0, qml.RY)(y, wires=0)
            qml.RX(np.pi/4, wires=1)
            return qml.probs(wires=[0, 1])

    Executing this QNode:

    >>> pars = np.array([0.643, 0.246], requires_grad=True)
    >>> func(*pars)
    tensor([0.76960924, 0.13204407, 0.08394415, 0.01440254], requires_grad=True)
    """
    # pylint: disable=protected-access

    cv_types = (qml.operation.CVOperation, qml.operation.CVObservable)
    ops_cv = any(isinstance(op, cv_types) for op in tape.operations)
    obs_cv = any(isinstance(getattr(op, "obs", None), cv_types) for op in tape.measurements)
    if ops_cv or obs_cv:
        raise ValueError("Continuous variable operations and observables are not supported.")

    new_operations = []

    # Find wires that are reused after measurement
    measured_wires = []
    reused_measurement_wires = set()
    repeated_measurement_wire = False

    for op in tape.operations:
        if isinstance(op, MidMeasureMP):
            if op.reset is True:
                reused_measurement_wires.add(op.wires[0])

            if op.wires[0] in measured_wires:
                repeated_measurement_wire = True
            measured_wires.append(op.wires[0])

        else:
            reused_measurement_wires = reused_measurement_wires.union(
                set(measured_wires).intersection(op.wires.toset())
            )

    # Apply controlled operations to store measurement outcomes and replace
    # classically controlled operations
    control_wires = {}
    cur_wire = (
        max(tape.wires) + 1 if reused_measurement_wires or repeated_measurement_wire else None
    )

    for op in tape.operations:
        if isinstance(op, MidMeasureMP):
<<<<<<< HEAD
            _ = measured_wires.pop(0)

            # Store measurement outcome in new wire if wire gets reused
            if op.wires[0] in reused_measurement_wires or op.wires[0] in measured_wires:
=======
            # Only store measurement outcome in new wire if wire gets reused
            if op.wires[0] in reused_measurement_wires:
>>>>>>> 2d1f6a39
                control_wires[op.id] = cur_wire
                with QueuingManager.stop_recording():
                    new_operations.append(qml.CNOT([op.wires[0], cur_wire]))
                if op.reset:
                    with QueuingManager.stop_recording():
                        new_operations.append(qml.CNOT([cur_wire, op.wires[0]]))

                cur_wire += 1
            else:
                control_wires[op.id] = op.wires[0]

        elif op.__class__.__name__ == "Conditional":
            with QueuingManager.stop_recording():
                new_operations.extend(_add_control_gate(op, control_wires))
        else:
            new_operations.append(op)

<<<<<<< HEAD
    new_measurements = []

    for mp in tape.measurements:
        if isinstance(mp.obs, MeasurementValue):
            mp.obs._wires = Wires([control_wires[mp.obs.measurements[0].id]])
        new_measurements.append(mp)

    new_tape = QuantumTape(new_operations, new_measurements, shots=tape.shots)
    new_tape._qfunc_output = tape._qfunc_output  # pylint: disable=protected-access

=======
    new_tape = QuantumTape(
        new_operations[: -len(tape.measurements)],
        new_operations[-len(tape.measurements) :],
        shots=tape.shots,
    )
    new_tape._qfunc_output = tape._qfunc_output  # pylint: disable=protected-access

>>>>>>> 2d1f6a39
    def null_postprocessing(results):
        """A postprocesing function returned by a transform that only converts the batch of results
        into a result for a single ``QuantumTape``.
        """
        return results[0]

    return [new_tape], null_postprocessing


def _add_control_gate(op, control_wires):
    """Helper function to add control gates"""
    control = [control_wires[m.id] for m in op.meas_val.measurements]
    new_ops = []

    for branch, value in op.meas_val._items():  # pylint: disable=protected-access
        if value:
            qscript = qml.tape.make_qscript(
                ctrl(
                    lambda: qml.apply(op.then_op),  # pylint: disable=cell-var-from-loop
                    control=Wires(control),
                    control_values=branch,
                )
            )()
            new_ops.extend(qscript.circuit)
    return new_ops<|MERGE_RESOLUTION|>--- conflicted
+++ resolved
@@ -167,18 +167,15 @@
 
     for op in tape.operations:
         if isinstance(op, MidMeasureMP):
-<<<<<<< HEAD
             _ = measured_wires.pop(0)
 
             # Store measurement outcome in new wire if wire gets reused
             if op.wires[0] in reused_measurement_wires or op.wires[0] in measured_wires:
-=======
-            # Only store measurement outcome in new wire if wire gets reused
-            if op.wires[0] in reused_measurement_wires:
->>>>>>> 2d1f6a39
                 control_wires[op.id] = cur_wire
+
                 with QueuingManager.stop_recording():
                     new_operations.append(qml.CNOT([op.wires[0], cur_wire]))
+
                 if op.reset:
                     with QueuingManager.stop_recording():
                         new_operations.append(qml.CNOT([cur_wire, op.wires[0]]))
@@ -193,7 +190,6 @@
         else:
             new_operations.append(op)
 
-<<<<<<< HEAD
     new_measurements = []
 
     for mp in tape.measurements:
@@ -204,15 +200,6 @@
     new_tape = QuantumTape(new_operations, new_measurements, shots=tape.shots)
     new_tape._qfunc_output = tape._qfunc_output  # pylint: disable=protected-access
 
-=======
-    new_tape = QuantumTape(
-        new_operations[: -len(tape.measurements)],
-        new_operations[-len(tape.measurements) :],
-        shots=tape.shots,
-    )
-    new_tape._qfunc_output = tape._qfunc_output  # pylint: disable=protected-access
-
->>>>>>> 2d1f6a39
     def null_postprocessing(results):
         """A postprocesing function returned by a transform that only converts the batch of results
         into a result for a single ``QuantumTape``.
