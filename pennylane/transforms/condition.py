--- conflicted
+++ resolved
@@ -1,276 +1,272 @@
-# Copyright 2022 Xanadu Quantum Technologies Inc.
-
-# Licensed under the Apache License, Version 2.0 (the "License");
-# you may not use this file except in compliance with the License.
-# You may obtain a copy of the License at
-
-#     http://www.apache.org/licenses/LICENSE-2.0
-
-# Unless required by applicable law or agreed to in writing, software
-# distributed under the License is distributed on an "AS IS" BASIS,
-# WITHOUT WARRANTIES OR CONDITIONS OF ANY KIND, either express or implied.
-# See the License for the specific language governing permissions and
-# limitations under the License.
-"""
-Contains the condition transform.
-"""
-from functools import wraps
-from typing import Type
-
-from pennylane.measurements import MidMeasureMP
-from pennylane.operation import AnyWires, Operation
-from pennylane.tape import make_qscript
-
-
-class ConditionalTransformError(ValueError):
-    """Error for using qml.cond incorrectly"""
-
-
-class Conditional(Operation):
-    """A Conditional Operation.
-
-    Unless you are a Pennylane plugin developer, **you should NOT directly use this class**,
-    instead, use the :func:`qml.cond <.cond>` function.
-
-    The ``Conditional`` class is a container class that defines an operation
-    that should by applied relative to a single measurement value.
-
-    Support for executing ``Conditional`` operations is device-dependent. If a
-    device doesn't support mid-circuit measurements natively, then the QNode
-    will apply the :func:`defer_measurements` transform.
-
-    Args:
-        expr (MidMeasureMP): the measurement outcome value to consider
-        then_op (Operation): the PennyLane operation to apply conditionally
-        id (str): custom label given to an operator instance,
-            can be useful for some applications where the instance has to be identified
-    """
-
-    num_wires = AnyWires
-
-    def __init__(
-        self,
-        expr: MidMeasureMP,
-        then_op: Type[Operation],
-        id=None,
-    ):
-        self.meas_val = expr
-        self.then_op = then_op
-        super().__init__(wires=then_op.wires, id=id)
-
-
-def cond(condition, true_fn, false_fn=None):
-    """Condition a quantum operation on the results of mid-circuit qubit measurements.
-
-    Support for using :func:`~.cond` is device-dependent. If a device doesn't
-    support mid-circuit measurements natively, then the QNode will apply the
-    :func:`defer_measurements` transform.
-
-    Args:
-        condition (.MidMeasureMP): a conditional expression involving a mid-circuit
-           measurement value (see :func:`.pennylane.measure`)
-        true_fn (callable): The quantum function of PennyLane operation to
-            apply if ``condition`` is ``True``
-        false_fn (callable): The quantum function of PennyLane operation to
-            apply if ``condition`` is ``False``
-
-    Returns:
-        function: A new function that applies the conditional equivalent of ``true_fn``. The returned
-        function takes the same input arguments as ``true_fn``.
-
-    **Example**
-
-    .. code-block:: python3
-
-        dev = qml.device("default.qubit", wires=3)
-
-        @qml.qnode(dev)
-        def qnode(x, y):
-            qml.Hadamard(0)
-            m_0 = qml.measure(0)
-            qml.cond(m_0, qml.RY)(x, wires=1)
-
-            qml.Hadamard(2)
-            qml.RY(-np.pi/2, wires=[2])
-            m_1 = qml.measure(2)
-            qml.cond(m_1 == 0, qml.RX)(y, wires=1)
-            return qml.expval(qml.PauliZ(1))
-
-    .. code-block :: pycon
-
-        >>> first_par = np.array(0.3, requires_grad=True)
-        >>> sec_par = np.array(1.23, requires_grad=True)
-        >>> qnode(first_par, sec_par)
-        tensor(0.32677361, requires_grad=True)
-
-    .. note::
-
-        If the first argument of ``cond`` is a measurement value (e.g., ``m_0``
-        in ``qml.cond(m_0, qml.RY)``), then ``m_0 == 1`` is considered
-        internally.
-
-    .. warning::
-
-        Expressions with boolean logic flow using operators like ``and``,
-        ``or`` and ``not`` are not supported as the ``condition`` argument.
-<<<<<<< HEAD
-
-        While such statements may not result in errors, they may result in
-        incorrect behaviour.
-=======
->>>>>>> 4abe41bd
-
-
-    .. details::
-        :title: Usage Details
-
-        **Conditional quantum functions**
-
-        The ``cond`` transform allows conditioning quantum functions too:
-
-        .. code-block:: python3
-
-            dev = qml.device("default.qubit", wires=2)
-
-            def qfunc(par, wires):
-                qml.Hadamard(wires[0])
-                qml.RY(par, wires[0])
-
-            @qml.qnode(dev)
-            def qnode(x):
-                qml.Hadamard(0)
-                m_0 = qml.measure(0)
-                qml.cond(m_0, qfunc)(x, wires=[1])
-                return qml.expval(qml.PauliZ(1))
-
-        .. code-block :: pycon
-
-            >>> par = np.array(0.3, requires_grad=True)
-            >>> qnode(par)
-            tensor(0.3522399, requires_grad=True)
-
-        **Passing two quantum functions**
-
-        In the qubit model, single-qubit measurements may result in one of two
-        outcomes. Such measurement outcomes may then be used to create
-        conditional expressions.
-
-        According to the truth value of the conditional expression passed to
-        ``cond``, the transform can apply a quantum function in both the
-        ``True`` and ``False`` case:
-
-        .. code-block:: python3
-
-            dev = qml.device("default.qubit", wires=2)
-
-            def qfunc1(x, wires):
-                qml.Hadamard(wires[0])
-                qml.RY(x, wires[0])
-
-            def qfunc2(x, wires):
-                qml.Hadamard(wires[0])
-                qml.RZ(x, wires[0])
-
-            @qml.qnode(dev)
-            def qnode1(x):
-                qml.Hadamard(0)
-                m_0 = qml.measure(0)
-                qml.cond(m_0, qfunc1, qfunc2)(x, wires=[1])
-                return qml.expval(qml.PauliZ(1))
-
-        .. code-block :: pycon
-
-            >>> par = np.array(0.3, requires_grad=True)
-            >>> qnode1(par)
-            tensor(-0.1477601, requires_grad=True)
-
-        The previous QNode is equivalent to using ``cond`` twice, inverting the
-        conditional expression in the second case using the ``~`` unary
-        operator:
-
-        .. code-block:: python3
-
-            @qml.qnode(dev)
-            def qnode2(x):
-                qml.Hadamard(0)
-                m_0 = qml.measure(0)
-                qml.cond(m_0, qfunc1)(x, wires=[1])
-                qml.cond(~m_0, qfunc2)(x, wires=[1])
-                return qml.expval(qml.PauliZ(1))
-
-        .. code-block :: pycon
-
-            >>> qnode2(par)
-            tensor(-0.1477601, requires_grad=True)
-
-        **Quantum functions with different signatures**
-
-        It may be that the two quantum functions passed to ``qml.cond`` have
-        different signatures. In such a case, ``lambda`` functions taking no
-        arguments can be used with Python closure:
-
-        .. code-block:: python3
-
-            dev = qml.device("default.qubit", wires=2)
-
-            def qfunc1(x, wire):
-                qml.Hadamard(wire)
-                qml.RY(x, wire)
-
-            def qfunc2(x, y, z, wire):
-                qml.Hadamard(wire)
-                qml.Rot(x, y, z, wire)
-
-            @qml.qnode(dev)
-            def qnode(a, x, y, z):
-                qml.Hadamard(0)
-                m_0 = qml.measure(0)
-                qml.cond(m_0, lambda: qfunc1(a, wire=1), lambda: qfunc2(x, y, z, wire=1))()
-                return qml.expval(qml.PauliZ(1))
-
-        .. code-block :: pycon
-
-            >>> par = np.array(0.3, requires_grad=True)
-            >>> x = np.array(1.2, requires_grad=True)
-            >>> y = np.array(1.1, requires_grad=True)
-            >>> z = np.array(0.3, requires_grad=True)
-            >>> qnode(par, x, y, z)
-            tensor(-0.30922805, requires_grad=True)
-    """
-    if callable(true_fn):
-        # We assume that the callable is an operation or a quantum function
-        with_meas_err = (
-            "Only quantum functions that contain no measurements can be applied conditionally."
-        )
-
-        @wraps(true_fn)
-        def wrapper(*args, **kwargs):
-            # We assume that the callable is a quantum function
-
-            # 1. Apply true_fn conditionally
-            qscript = make_qscript(true_fn)(*args, **kwargs)
-
-            if qscript.measurements:
-                raise ConditionalTransformError(with_meas_err)
-
-            for op in qscript.operations:
-                Conditional(condition, op)
-
-            if false_fn is not None:
-                # 2. Apply false_fn conditionally
-                else_qscript = make_qscript(false_fn)(*args, **kwargs)
-
-                if else_qscript.measurements:
-                    raise ConditionalTransformError(with_meas_err)
-
-                inverted_condition = ~condition
-
-                for op in else_qscript.operations:
-                    Conditional(inverted_condition, op)
-
-    else:
-        raise ConditionalTransformError(
-            "Only operations and quantum functions with no measurements can be applied conditionally."
-        )
-
-    return wrapper
+# Copyright 2022 Xanadu Quantum Technologies Inc.
+
+# Licensed under the Apache License, Version 2.0 (the "License");
+# you may not use this file except in compliance with the License.
+# You may obtain a copy of the License at
+
+#     http://www.apache.org/licenses/LICENSE-2.0
+
+# Unless required by applicable law or agreed to in writing, software
+# distributed under the License is distributed on an "AS IS" BASIS,
+# WITHOUT WARRANTIES OR CONDITIONS OF ANY KIND, either express or implied.
+# See the License for the specific language governing permissions and
+# limitations under the License.
+"""
+Contains the condition transform.
+"""
+from functools import wraps
+from typing import Type
+
+from pennylane.measurements import MidMeasureMP
+from pennylane.operation import AnyWires, Operation
+from pennylane.tape import make_qscript
+
+
+class ConditionalTransformError(ValueError):
+    """Error for using qml.cond incorrectly"""
+
+
+class Conditional(Operation):
+    """A Conditional Operation.
+
+    Unless you are a Pennylane plugin developer, **you should NOT directly use this class**,
+    instead, use the :func:`qml.cond <.cond>` function.
+
+    The ``Conditional`` class is a container class that defines an operation
+    that should by applied relative to a single measurement value.
+
+    Support for executing ``Conditional`` operations is device-dependent. If a
+    device doesn't support mid-circuit measurements natively, then the QNode
+    will apply the :func:`defer_measurements` transform.
+
+    Args:
+        expr (MidMeasureMP): the measurement outcome value to consider
+        then_op (Operation): the PennyLane operation to apply conditionally
+        id (str): custom label given to an operator instance,
+            can be useful for some applications where the instance has to be identified
+    """
+
+    num_wires = AnyWires
+
+    def __init__(
+        self,
+        expr: MidMeasureMP,
+        then_op: Type[Operation],
+        id=None,
+    ):
+        self.meas_val = expr
+        self.then_op = then_op
+        super().__init__(wires=then_op.wires, id=id)
+
+
+def cond(condition, true_fn, false_fn=None):
+    """Condition a quantum operation on the results of mid-circuit qubit measurements.
+
+    Support for using :func:`~.cond` is device-dependent. If a device doesn't
+    support mid-circuit measurements natively, then the QNode will apply the
+    :func:`defer_measurements` transform.
+
+    Args:
+        condition (.MidMeasureMP): a conditional expression involving a mid-circuit
+           measurement value (see :func:`.pennylane.measure`)
+        true_fn (callable): The quantum function of PennyLane operation to
+            apply if ``condition`` is ``True``
+        false_fn (callable): The quantum function of PennyLane operation to
+            apply if ``condition`` is ``False``
+
+    Returns:
+        function: A new function that applies the conditional equivalent of ``true_fn``. The returned
+        function takes the same input arguments as ``true_fn``.
+
+    **Example**
+
+    .. code-block:: python3
+
+        dev = qml.device("default.qubit", wires=3)
+
+        @qml.qnode(dev)
+        def qnode(x, y):
+            qml.Hadamard(0)
+            m_0 = qml.measure(0)
+            qml.cond(m_0, qml.RY)(x, wires=1)
+
+            qml.Hadamard(2)
+            qml.RY(-np.pi/2, wires=[2])
+            m_1 = qml.measure(2)
+            qml.cond(m_1 == 0, qml.RX)(y, wires=1)
+            return qml.expval(qml.PauliZ(1))
+
+    .. code-block :: pycon
+
+        >>> first_par = np.array(0.3, requires_grad=True)
+        >>> sec_par = np.array(1.23, requires_grad=True)
+        >>> qnode(first_par, sec_par)
+        tensor(0.32677361, requires_grad=True)
+
+    .. note::
+
+        If the first argument of ``cond`` is a measurement value (e.g., ``m_0``
+        in ``qml.cond(m_0, qml.RY)``), then ``m_0 == 1`` is considered
+        internally.
+
+    .. warning::
+
+        Expressions with boolean logic flow using operators like ``and``,
+        ``or`` and ``not`` are not supported as the ``condition`` argument.
+
+        While such statements may not result in errors, they may result in
+        incorrect behaviour.
+
+    .. details::
+        :title: Usage Details
+
+        **Conditional quantum functions**
+
+        The ``cond`` transform allows conditioning quantum functions too:
+
+        .. code-block:: python3
+
+            dev = qml.device("default.qubit", wires=2)
+
+            def qfunc(par, wires):
+                qml.Hadamard(wires[0])
+                qml.RY(par, wires[0])
+
+            @qml.qnode(dev)
+            def qnode(x):
+                qml.Hadamard(0)
+                m_0 = qml.measure(0)
+                qml.cond(m_0, qfunc)(x, wires=[1])
+                return qml.expval(qml.PauliZ(1))
+
+        .. code-block :: pycon
+
+            >>> par = np.array(0.3, requires_grad=True)
+            >>> qnode(par)
+            tensor(0.3522399, requires_grad=True)
+
+        **Passing two quantum functions**
+
+        In the qubit model, single-qubit measurements may result in one of two
+        outcomes. Such measurement outcomes may then be used to create
+        conditional expressions.
+
+        According to the truth value of the conditional expression passed to
+        ``cond``, the transform can apply a quantum function in both the
+        ``True`` and ``False`` case:
+
+        .. code-block:: python3
+
+            dev = qml.device("default.qubit", wires=2)
+
+            def qfunc1(x, wires):
+                qml.Hadamard(wires[0])
+                qml.RY(x, wires[0])
+
+            def qfunc2(x, wires):
+                qml.Hadamard(wires[0])
+                qml.RZ(x, wires[0])
+
+            @qml.qnode(dev)
+            def qnode1(x):
+                qml.Hadamard(0)
+                m_0 = qml.measure(0)
+                qml.cond(m_0, qfunc1, qfunc2)(x, wires=[1])
+                return qml.expval(qml.PauliZ(1))
+
+        .. code-block :: pycon
+
+            >>> par = np.array(0.3, requires_grad=True)
+            >>> qnode1(par)
+            tensor(-0.1477601, requires_grad=True)
+
+        The previous QNode is equivalent to using ``cond`` twice, inverting the
+        conditional expression in the second case using the ``~`` unary
+        operator:
+
+        .. code-block:: python3
+
+            @qml.qnode(dev)
+            def qnode2(x):
+                qml.Hadamard(0)
+                m_0 = qml.measure(0)
+                qml.cond(m_0, qfunc1)(x, wires=[1])
+                qml.cond(~m_0, qfunc2)(x, wires=[1])
+                return qml.expval(qml.PauliZ(1))
+
+        .. code-block :: pycon
+
+            >>> qnode2(par)
+            tensor(-0.1477601, requires_grad=True)
+
+        **Quantum functions with different signatures**
+
+        It may be that the two quantum functions passed to ``qml.cond`` have
+        different signatures. In such a case, ``lambda`` functions taking no
+        arguments can be used with Python closure:
+
+        .. code-block:: python3
+
+            dev = qml.device("default.qubit", wires=2)
+
+            def qfunc1(x, wire):
+                qml.Hadamard(wire)
+                qml.RY(x, wire)
+
+            def qfunc2(x, y, z, wire):
+                qml.Hadamard(wire)
+                qml.Rot(x, y, z, wire)
+
+            @qml.qnode(dev)
+            def qnode(a, x, y, z):
+                qml.Hadamard(0)
+                m_0 = qml.measure(0)
+                qml.cond(m_0, lambda: qfunc1(a, wire=1), lambda: qfunc2(x, y, z, wire=1))()
+                return qml.expval(qml.PauliZ(1))
+
+        .. code-block :: pycon
+
+            >>> par = np.array(0.3, requires_grad=True)
+            >>> x = np.array(1.2, requires_grad=True)
+            >>> y = np.array(1.1, requires_grad=True)
+            >>> z = np.array(0.3, requires_grad=True)
+            >>> qnode(par, x, y, z)
+            tensor(-0.30922805, requires_grad=True)
+    """
+    if callable(true_fn):
+        # We assume that the callable is an operation or a quantum function
+        with_meas_err = (
+            "Only quantum functions that contain no measurements can be applied conditionally."
+        )
+
+        @wraps(true_fn)
+        def wrapper(*args, **kwargs):
+            # We assume that the callable is a quantum function
+
+            # 1. Apply true_fn conditionally
+            qscript = make_qscript(true_fn)(*args, **kwargs)
+
+            if qscript.measurements:
+                raise ConditionalTransformError(with_meas_err)
+
+            for op in qscript.operations:
+                Conditional(condition, op)
+
+            if false_fn is not None:
+                # 2. Apply false_fn conditionally
+                else_qscript = make_qscript(false_fn)(*args, **kwargs)
+
+                if else_qscript.measurements:
+                    raise ConditionalTransformError(with_meas_err)
+
+                inverted_condition = ~condition
+
+                for op in else_qscript.operations:
+                    Conditional(inverted_condition, op)
+
+    else:
+        raise ConditionalTransformError(
+            "Only operations and quantum functions with no measurements can be applied conditionally."
+        )
+
+    return wrapper