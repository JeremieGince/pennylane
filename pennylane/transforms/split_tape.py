--- conflicted
+++ resolved
@@ -35,15 +35,6 @@
 
 
 # pylint: disable=too-many-branches, too-many-statements
-<<<<<<< HEAD
-def split_tape(tape: QuantumTape):
-    """If the tape is measuring any Hamiltonian or Sum expectation, this method splits it into
-    multiple tapes of Pauli expectations and provides a function to recombine the results.
-
-    Args:
-        tape (.QuantumTape): the tape used when calculating the expectation value
-            of the Hamiltonian
-=======
 def split_tape(tape: QuantumTape, group=True):
     """Split the given tape into multiple tapes containing qubit-wise commuting measurements and/or
     measurements with non-overlapping wires.
@@ -54,7 +45,6 @@
             and/or groups of measurements with non-overlapping wires, leading to fewer tapes.
             If grouping information can be found in the Hamiltonian, it will be used even if group=False.
 
->>>>>>> 71c810f5
     Returns:
         tuple[list[.QuantumTape], function]: Returns a tuple containing a list of
         quantum tapes to be evaluated, and a function to be applied to these
@@ -192,93 +182,13 @@
     [expval(PauliZ(wires=[0])), expval(PauliX(wires=[1]))]
     [expval(PauliX(wires=[0]))]
     """
-<<<<<<< HEAD
-    # Populate these 2 dictionaries with the unique measurement objects, the index of the
-    # initial measurement on the tape and the coefficient
-    # NOTE: expval(Sum) is expanded into the expectation of each summand
-    # NOTE: expval(SProd) is transformed into expval(SProd.base) and the coeff is updated
-    measurements_dict = {}  # {m_hash: measurement}
-    idxs_coeffs_dict = {}  # {m_hash: [(location_idx, coeff)]}
-    for idx, m in enumerate(tape.measurements):
-        obs = m.obs
-        if isinstance(obs, Sum) and isinstance(m, ExpectationMP):
-            for summand in obs.operands:
-                coeff = 1
-                if isinstance(summand, SProd):
-                    coeff = summand.scalar
-                    summand = summand.base
-                s_m = qml.expval(summand)
-                if s_m.hash not in measurements_dict:
-                    measurements_dict[s_m.hash] = s_m
-                    idxs_coeffs_dict[s_m.hash] = [(idx, coeff)]
-                else:
-                    idxs_coeffs_dict[s_m.hash].append((idx, coeff))
-
-        elif isinstance(obs, Hamiltonian) and isinstance(m, ExpectationMP):
-            for o, coeff in zip(obs.ops, obs.data):
-                o_m = qml.expval(o)
-                if o_m.hash not in measurements_dict:
-                    measurements_dict[o_m.hash] = o_m
-                    idxs_coeffs_dict[o_m.hash] = [(idx, coeff)]
-                else:
-                    idxs_coeffs_dict[o_m.hash].append((idx, coeff))
-        else:
-            if isinstance(obs, SProd) and isinstance(m, ExpectationMP):
-                coeff = obs.scalar
-                m = qml.expval(obs.base)
-
-            if m.hash not in measurements_dict:
-                measurements_dict[m.hash] = m
-                idxs_coeffs_dict[m.hash] = [(idx, None)]
-            else:
-                idxs_coeffs_dict[m.hash].append((idx, None))
-
-    # Cast the dictionaries into lists (we don't need the hashes anymore)
-    measurements = list(measurements_dict.values())
-    idxs_coeffs = list(idxs_coeffs_dict.values())
-
-    # Group observables and create the tapes
-    m_groups = _group_measurements(measurements)
-
-    if (
-        len(m_groups) == 1
-        and len(m_groups[0]) == len(tape.measurements)
-        and all(not isinstance(m, (Hamiltonian, Sum, SProd)) for m in tape.measurements)
-    ):
-        # no measurement was split, thus we can return the initial tape
-        return [tape], lambda res: res[0]
-
-    # Update ``idxs_coeffs`` list such that it tracks the new ``m_groups`` list of lists
-    tmp_idxs = []
-    for m_group in m_groups:
-        if len(m_group) == 1:
-            tmp_idxs.append(idxs_coeffs[measurements.index(m_group[0])])
-        else:
-            tmp_idxs.append([idxs_coeffs[measurements.index(m)] for m in m_group])
-    idxs_coeffs = tmp_idxs
-    tapes = [
-        QuantumTape(ops=tape._ops, measurements=m_group, prep=tape._prep) for m_group in m_groups
-    ]
-=======
     m_grouping = _MGroup(tape=tape)
->>>>>>> 71c810f5
 
     return m_grouping.get_tapes(group=group), m_grouping.processing_fn
 
 
-<<<<<<< HEAD
-        # sort results by idx
-        results = tuple(res_dict[key] for key in sorted(res_dict))
-
-        if qml.math.requires_grad(expanded_results[0]):
-            # when computing gradients, we need to convert the tuple to a gradient box
-            return qml.math.stack(results)
-
-        return results[0] if len(results) == 1 else results
-=======
 def _pauli_z(wires: Wires):
     """Generate ``PauliZ`` operator.
->>>>>>> 71c810f5
 
     Args:
         wires (Wires): wires that the operator acts on"""
@@ -482,19 +392,6 @@
     def get_tapes(self, group=False) -> List[List["_MGroup.MData"]]:
         """Splits the original tape into a list of tapes.
 
-<<<<<<< HEAD
-    Returns:
-        List[List[MeasurementProcess]]: list of groups of observables with non overlapping wires
-    """
-    qwc_groups = []  # [(wires (Wires), m_group (list), pauli_group (list))]
-    for m in measurements:
-        if len(m.wires) == 0 or isinstance(m, (ClassicalShadowMP, ShadowExpvalMP)):
-            # If the measurement doesn't have wires, we assume it acts on all wires and that
-            # it won't commute with any other measurement.
-            # The classical shadows implementation of `QubitDevice` resets the state of the
-            # device, and thus it cannot be used with other measurements.
-            qwc_groups.append(([], [m], []))
-=======
         If ``group=False``, the original tape is split if and only if it contains the expectation
         value of a ``Hamiltonian`` with its ``grouping_indices`` previously computed. If
         ``group=True``, all the measurements of the original tape are grouped into:
@@ -510,7 +407,6 @@
 
         if group:
             self._group_measurements()
->>>>>>> 71c810f5
         else:
             grouped_data = defaultdict(lambda: [])
             non_grouped_data = []
