--- conflicted
+++ resolved
@@ -88,17 +88,6 @@
 
 There are also utility functions that take a circuit and return a DAG.
 
-<<<<<<< HEAD
-This transform accepts QNodes, performs circuit cutting, and returns the result of the original
-uncut circuit.
-
-.. autosummary::
-    :toctree: api
-
-    ~transforms.cut_circuit
-
-The following are utility functions that compose the circuit cutting transform.
-=======
 .. autosummary::
     :toctree: api
 
@@ -112,22 +101,10 @@
 This transform accepts a QNode and returns a new function that cuts the original circuit,
 allowing larger circuits to be split into smaller circuits that are compatible with devices that
 have a restricted number of qubits.
->>>>>>> 5bb5eb93
-
-.. autosummary::
-    :toctree: api
-
-<<<<<<< HEAD
-    ~transforms.tape_to_graph
-    ~transforms.replace_wire_cut_node
-    ~transforms.replace_wire_cut_nodes
-    ~transforms.fragment_graph
-    ~transforms.graph_to_tape
-    ~transforms.expand_fragment_tapes
-    ~transforms.contract_tensors
-    ~transforms.qcut_processing_fn
-    ~transforms.CutStrategy
-=======
+
+.. autosummary::
+    :toctree: api
+
     ~cut_circuit
 
 There are also low-level functions that can be used to build up the circuit cutting functionalities:
@@ -143,7 +120,6 @@
     ~transforms.qcut.expand_fragment_tape
     ~transforms.qcut.qcut_processing_fn
     ~transforms.qcut.CutStrategy
->>>>>>> 5bb5eb93
 
 Transforms that act on tapes
 ~~~~~~~~~~~~~~~~~~~~~~~~~~~~
@@ -228,20 +204,5 @@
     create_decomp_expand_fn,
     set_decomposition,
 )
-<<<<<<< HEAD
-from .qcut import (
-    tape_to_graph,
-    replace_wire_cut_node,
-    replace_wire_cut_nodes,
-    fragment_graph,
-    graph_to_tape,
-    expand_fragment_tapes,
-    contract_tensors,
-    qcut_processing_fn,
-    cut_circuit,
-    CutStrategy,
-)
-=======
 from . import qcut
-from .qcut import cut_circuit
->>>>>>> 5bb5eb93
+from .qcut import cut_circuit