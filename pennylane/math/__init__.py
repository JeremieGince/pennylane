# Copyright 2018-2021 Xanadu Quantum Technologies Inc.

# Licensed under the Apache License, Version 2.0 (the "License");
# you may not use this file except in compliance with the License.
# You may obtain a copy of the License at

#     http://www.apache.org/licenses/LICENSE-2.0

# Unless required by applicable law or agreed to in writing, software
# distributed under the License is distributed on an "AS IS" BASIS,
# WITHOUT WARRANTIES OR CONDITIONS OF ANY KIND, either express or implied.
# See the License for the specific language governing permissions and
# limitations under the License.
"""
This package contains unified functions for framework-agnostic tensor and array
manipulation. Given the input tensor-like object, the call is dispatched
to the corresponding array manipulation framework, allowing for end-to-end
differentiation to be preserved.

.. warning::

    These functions are experimental, and only a subset of common functionality is supported.
    Furthermore, the names and behaviour of these functions may differ from similar
    functions in common frameworks; please refer to the function docstrings for more details.

The following frameworks are currently supported:

* NumPy
* Autograd
* TensorFlow
* PyTorch
* JAX
"""
import autoray as ar

from .is_independent import is_independent
from .matrix_manipulation import expand_matrix, reduce_matrices, get_batch_size
from .multi_dispatch import (
    add,
    array,
    block_diag,
    concatenate,
    detach,
    diag,
    dot,
    einsum,
    expm,
    eye,
    frobenius_inner_product,
    gammainc,
    get_trainable_indices,
    iscomplex,
    jax_argnums_to_tape_trainable,
    kron,
    matmul,
    multi_dispatch,
    norm,
    ones_like,
    scatter,
    scatter_element_add,
    set_index,
    stack,
    tensordot,
    unwrap,
    where,
)
from .quantum import (
    cov_matrix,
    dm_from_state_vector,
    marginal_prob,
    mutual_info,
    purity,
    reduce_dm,
    reduce_statevector,
    relative_entropy,
    sqrt_matrix,
    vn_entropy,
    max_entropy,
<<<<<<< HEAD
    min_entropy,
=======
    trace_distance,
>>>>>>> 6ab77bb5
)
from .fidelity import fidelity, fidelity_statevector
from .utils import (
    allclose,
    allequal,
    cast,
    cast_like,
    convert_like,
    get_deep_interface,
    get_interface,
    in_backprop,
    is_abstract,
    requires_grad,
)

sum = ar.numpy.sum
toarray = ar.numpy.to_numpy
T = ar.numpy.transpose


def get_dtype_name(x) -> str:
    """An interface independent way of getting the name of the datatype.

    >>> x = tf.Variable(0.1)
    >>> qml.math.get_dtype_name(tf.Variable(0.1))
    'float32'
    """
    return ar.get_dtype_name(x)


class NumpyMimic(ar.autoray.NumpyMimic):
    """Subclass of the Autoray NumpyMimic class in order to support
    the NumPy fft submodule"""

    # pylint: disable=too-few-public-methods

    def __getattribute__(self, fn):
        if fn == "fft":
            return numpy_fft
        return super().__getattribute__(fn)


numpy_mimic = NumpyMimic()
numpy_fft = ar.autoray.NumpyMimic("fft")

# small constant for numerical stability that the user can modify
eps = 1e-14


def __getattr__(name):
    return getattr(numpy_mimic, name)


__all__ = [
    "add",
    "allclose",
    "allequal",
    "array",
    "block_diag",
    "cast",
    "cast_like",
    "concatenate",
    "convert_like",
    "cov_matrix",
    "detach",
    "diag",
    "dm_from_state_vector",
    "dot",
    "einsum",
    "expand_matrix",
    "eye",
    "fidelity",
    "fidelity_statevector",
    "frobenius_inner_product",
    "get_dtype_name",
    "get_interface",
    "get_deep_interface",
    "get_trainable_indices",
    "in_backprop",
    "is_abstract",
    "is_independent",
    "iscomplex",
    "marginal_prob",
    "max_entropy",
    "multi_dispatch",
    "mutual_info",
    "ones_like",
    "purity",
    "reduce_dm",
    "reduce_statevector",
    "relative_entropy",
    "requires_grad",
    "sqrt_matrix",
    "scatter_element_add",
    "stack",
    "tensordot",
    "trace_distance",
    "unwrap",
    "vn_entropy",
    "where",
]<|MERGE_RESOLUTION|>--- conflicted
+++ resolved
@@ -76,11 +76,10 @@
     sqrt_matrix,
     vn_entropy,
     max_entropy,
-<<<<<<< HEAD
+ master
     min_entropy,
-=======
     trace_distance,
->>>>>>> 6ab77bb5
+ master
 )
 from .fidelity import fidelity, fidelity_statevector
 from .utils import (
