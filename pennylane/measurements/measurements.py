# Copyright 2018-2021 Xanadu Quantum Technologies Inc.

# Licensed under the Apache License, Version 2.0 (the "License");
# you may not use this file except in compliance with the License.
# You may obtain a copy of the License at

#     http://www.apache.org/licenses/LICENSE-2.0

# Unless required by applicable law or agreed to in writing, software
# distributed under the License is distributed on an "AS IS" BASIS,
# WITHOUT WARRANTIES OR CONDITIONS OF ANY KIND, either express or implied.
# See the License for the specific language governing permissions and
# limitations under the License.
# pylint: disable=protected-access
"""
This module contains the functions for computing different types of measurement
outcomes from quantum observables - expectation values, variances of expectations,
and measurement samples using AnnotatedQueues.
"""
# pylint: disable=too-many-instance-attributes
import contextlib
import copy
import functools
from enum import Enum
from typing import Sequence, Tuple

import numpy as np

import pennylane as qml
from pennylane.operation import Operator
from pennylane.wires import Wires

# =============================================================================
# ObservableReturnTypes types
# =============================================================================


class ObservableReturnTypes(Enum):
    """Enumeration class to represent the return types of an observable."""

    Sample = "sample"
    Counts = "counts"
    AllCounts = "allcounts"
    Variance = "var"
    Expectation = "expval"
    Probability = "probs"
    State = "state"
    MidMeasure = "measure"
    VnEntropy = "vnentropy"
    MutualInfo = "mutualinfo"
    Shadow = "shadow"
    ShadowExpval = "shadowexpval"

    def __repr__(self):
        """String representation of the return types."""
        return str(self.value)


Sample = ObservableReturnTypes.Sample
"""Enum: An enumeration which represents sampling an observable."""

Counts = ObservableReturnTypes.Counts
"""Enum: An enumeration which represents returning the number of times
 each of the observed outcomes occurred in sampling."""

AllCounts = ObservableReturnTypes.AllCounts
"""Enum: An enumeration which represents returning the number of times
 each of the possible outcomes occurred in sampling, including 0 counts
 for unobserved outcomes."""

Variance = ObservableReturnTypes.Variance
"""Enum: An enumeration which represents returning the variance of
an observable on specified wires."""

Expectation = ObservableReturnTypes.Expectation
"""Enum: An enumeration which represents returning the expectation
value of an observable on specified wires."""

Probability = ObservableReturnTypes.Probability
"""Enum: An enumeration which represents returning probabilities
of all computational basis states."""

State = ObservableReturnTypes.State
"""Enum: An enumeration which represents returning the state in the computational basis."""

MidMeasure = ObservableReturnTypes.MidMeasure
"""Enum: An enumeration which represents returning sampling the computational
basis in the middle of the circuit."""

VnEntropy = ObservableReturnTypes.VnEntropy
"""Enum: An enumeration which represents returning Von Neumann entropy before measurements."""

MutualInfo = ObservableReturnTypes.MutualInfo
"""Enum: An enumeration which represents returning the mutual information before measurements."""

Shadow = ObservableReturnTypes.Shadow
"""Enum: An enumeration which represents returning the bitstrings and recipes from
the classical shadow protocol"""

ShadowExpval = ObservableReturnTypes.ShadowExpval
"""Enum: An enumeration which represents returning the estimated expectation value
from a classical shadow measurement"""


class MeasurementShapeError(ValueError):
    """An error raised when an unsupported operation is attempted with a
    quantum tape."""


class MeasurementProcess:
    """Represents a measurement process occurring at the end of a
    quantum variational circuit.

    Args:
        return_type (.ObservableReturnTypes): The type of measurement process.
            This includes ``Expectation``, ``Variance``, ``Sample``, ``State``, or ``Probability``.
        obs (.Observable): The observable that is to be measured as part of the
            measurement process. Not all measurement processes require observables (for
            example ``Probability``); this argument is optional.
        wires (.Wires): The wires the measurement process applies to.
            This can only be specified if an observable was not provided.
        eigvals (array): A flat array representing the eigenvalues of the measurement.
            This can only be specified if an observable was not provided.
        id (str): custom label given to a measurement instance, can be useful for some applications
            where the instance has to be identified
        log_base (float): Base for the logarithm.
    """

    # pylint: disable=too-few-public-methods
    # pylint: disable=too-many-arguments

    def __init__(
        self,
        return_type: ObservableReturnTypes,
        obs: Operator = None,
        wires=None,
        eigvals=None,
        id=None,
        log_base=None,
    ):
        self.return_type = return_type
        self.obs = obs
        self.id = id
        self.log_base = log_base

        if wires is not None and obs is not None:
            raise ValueError("Cannot set the wires if an observable is provided.")

        self._wires = wires or Wires([])
        self._eigvals = None

        if eigvals is not None:
            if obs is not None:
                raise ValueError("Cannot set the eigenvalues if an observable is provided.")

            self._eigvals = np.array(eigvals)

        # TODO: remove the following lines once devices
        # have been refactored to accept and understand recieving
        # measurement processes rather than specific observables.

        # The following lines are only applicable for measurement processes
        # that do not have corresponding observables (e.g., Probability). We use
        # them to 'trick' the device into thinking it has recieved an observable.

        # Below, we imitate an identity observable, so that the
        # device undertakes no action upon recieving this observable.
        self.name = "Identity"
        self.data = []

        # Queue the measurement process
        self.queue()

    @property
    @functools.lru_cache()
    def numeric_type(self):
        """The Python numeric type of the measurement result.

        Returns:
            type: The output numeric type; ``int``, ``float`` or ``complex``.

        Raises:
            QuantumFunctionError: the return type of the measurement process is
                unrecognized and cannot deduce the numeric type
        """
        if self.return_type in (Expectation, MutualInfo, Probability, Variance, VnEntropy):
            return float

        if self.return_type is State:
            return complex

        if self.return_type is Sample:

            # Note: we only assume an integer numeric type if the observable is a
            # built-in observable with integer eigenvalues or a tensor product thereof
            if self.obs is None:

                # Computational basis samples
                return int
            int_eigval_obs = {qml.PauliX, qml.PauliY, qml.PauliZ, qml.Hadamard, qml.Identity}
            tensor_terms = self.obs.obs if hasattr(self.obs, "obs") else [self.obs]
            every_term_standard = all(o.__class__ in int_eigval_obs for o in tensor_terms)
            return int if every_term_standard else float

        raise qml.QuantumFunctionError(
            "Cannot deduce the numeric type of the measurement process with unrecognized "
            + f"return_type {self.return_type}."
        )

    @functools.lru_cache()
    def shape(self, device=None):
        """The expected output shape of the MeasurementProcess.

        Note that the output shape is dependent on the device when:

        * The ``return_type`` is either ``Probability``, ``State`` (from :func:`.state`) or
          ``Sample``;
        * The shot vector was defined in the device.

        For example, assuming a device with ``shots=None``, expectation values
        and variances define ``shape=(1,)``, whereas probabilities in the qubit
        model define ``shape=(1, 2**num_wires)`` where ``num_wires`` is the
        number of wires the measurement acts on.

        Note that the shapes for vector-valued return types such as
        ``Probability`` and ``State`` are adjusted to the output of
        ``qml.execute`` and may have an extra first element that is squeezed
        when using QNodes.

        Args:
            device (.Device): a PennyLane device to use for determining the
                shape

        Returns:
            tuple: the output shape

        Raises:
            QuantumFunctionError: the return type of the measurement process is
                unrecognized and cannot deduce the numeric type
        """
        if qml.active_return():
            return self._shape_new(device=device)

        shape = None

        # First: prepare the shape for return types that do not require a
        # device
        if self.return_type in (Expectation, MutualInfo, Variance, VnEntropy):
            shape = (1,)

        if self.return_type == State and self.wires:
            dim = 2 ** len(self.wires)
            shape = (1, dim, dim)

        # Determine shape if device with shot vector
        if device is not None and device._shot_vector is not None:
            shape = self._shot_vector_shape(device, main_shape=shape)

        # If we have a shape, return it here
        if shape is not None:
            return shape

        # Then: handle return types that require a device; no shot vector
        if device is None and self.return_type in (Probability, State, Sample):
            raise MeasurementShapeError(
                "The device argument is required to obtain the shape of the measurement process; "
                + f"got return type {self.return_type}."
            )

        if self.return_type == Probability:
            len_wires = len(self.wires)
            dim = self._get_num_basis_states(len_wires, device)
            return (1, dim)

        if self.return_type == State:

            # Note: qml.density_matrix has its shape defined, so we're handling
            # the qml.state case; acts on all device wires
            dim = 2 ** len(device.wires)
            return (1, dim)

        if self.return_type == Sample:
            len_wires = len(device.wires)
            # qml.sample(some_observable) case  // qml.sample() case
            return (1, device.shots) if self.obs is not None else (1, device.shots, len_wires)

        raise qml.QuantumFunctionError(
            "Cannot deduce the shape of the measurement process with unrecognized return_type "
            + f"{self.return_type}."
        )

    @functools.lru_cache()
    def _shape_new(self, device=None):
        """The expected output shape of the MeasurementProcess.

        Note that the output shape is dependent on the device when:

        * The ``return_type`` is either ``Probability``, ``State`` (from :func:`.state`) or
          ``Sample``;
        * The shot vector was defined in the device.

        For example, assuming a device with ``shots=None``, expectation values
        and variances define ``shape=(,)``, whereas probabilities in the qubit
        model define ``shape=(2**num_wires)`` where ``num_wires`` is the
        number of wires the measurement acts on.

        Args:
            device (.Device): a PennyLane device to use for determining the
                shape

        Returns:
            tuple: the output shape

        Raises:
            QuantumFunctionError: the return type of the measurement process is
                unrecognized and cannot deduce the numeric type
        """
        shape = None

        # First: prepare the shape for return types that do not require a
        # device
        if self.return_type in (Expectation, MutualInfo, Variance, VnEntropy):
            shape = ()

        if self.return_type == State and self.wires:
            dim = 2 ** len(self.wires)
            shape = (dim, dim)

        # Determine shape if device with shot vector
        if device is not None and device._shot_vector is not None:
            shape = self._shot_vector_shape(device, main_shape=shape)

        # If we have a shape, return it here
        if shape is not None:
            return shape

        # Then: handle return types that require a device; no shot vector
        if device is None and self.return_type in (Probability, State, Sample):
            raise MeasurementShapeError(
                "The device argument is required to obtain the shape of the measurement process; "
                + f"got return type {self.return_type}."
            )

        if self.return_type == Probability:
            len_wires = len(self.wires)
            dim = self._get_num_basis_states(len_wires, device)
            return (dim,)

        if self.return_type == State:
            # Note: qml.density_matrix has its shape defined, so we're handling
            # the qml.state case; acts on all device wires
            dim = 2 ** len(device.wires)
            return (dim,)

        if self.return_type == Sample:
            if self.obs is not None:
                # qml.sample(some_observable) case
                return () if device.shots == 1 else (device.shots,)

            # qml.sample() case
            len_wires = len(device.wires)
            return (len_wires,) if device.shots == 1 else (device.shots, len_wires)

        raise qml.QuantumFunctionError(
            "Cannot deduce the shape of the measurement process with unrecognized return_type "
            + f"{self.return_type}."
        )

    @functools.lru_cache()
    def _shot_vector_shape(self, device, main_shape=None):
        """Auxiliary function for getting the output shape when the device has
        the shot vector defined.

        The shape is device dependent even if the return type has a main shape
        pre-defined (e.g., expectation values, states, etc.).
        """
        if qml.active_return():
            return self._shot_vector_shape_new(device, main_shape=main_shape)

        shot_vector = device._shot_vector
        # pylint: disable=consider-using-generator
        num_shot_elements = sum(s.copies for s in shot_vector)
        shape = ()

        if main_shape is not None:

            # Expval, var and density_matrix case
            shape = list(main_shape)
            shape[0] *= num_shot_elements
            shape = tuple(shape)

        elif self.return_type == qml.measurements.Probability:

            len_wires = len(self.wires)
            dim = self._get_num_basis_states(len_wires, device)
            shape = (num_shot_elements, dim)

        elif self.return_type == qml.measurements.Sample:
            if self.obs is not None:
                shape = tuple(
                    (shot_val,) if shot_val != 1 else tuple()
                    for shot_val in device._raw_shot_sequence
                )
            else:
                # TODO: revisit when qml.sample without an observable fully
                # supports shot vectors
                raise MeasurementShapeError(
                    "Getting the output shape of a measurement returning samples along with "
                    "a device with a shot vector is not supported."
                )

        elif self.return_type == qml.measurements.State:

            # Note: qml.density_matrix has its shape defined, so we're handling
            # the qml.state case; acts on all device wires
            dim = 2 ** len(device.wires)
            shape = (num_shot_elements, dim)

        return shape

    @functools.lru_cache()
    def _shot_vector_shape_new(self, device, main_shape=None):
        """Auxiliary function for getting the output shape when the device has
        the shot vector defined.

        The shape is device dependent even if the return type has a main shape
        pre-defined (e.g., expectation values, states, etc.).
        """
        shot_vector = device._shot_vector
        # pylint: disable=consider-using-generator
        num_shot_elements = sum(s.copies for s in shot_vector)
        shape = ()

        if main_shape is not None:
            shape = tuple(main_shape for _ in range(num_shot_elements))

        elif self.return_type == qml.measurements.Probability:
            dim = self._get_num_basis_states(len(self.wires), device)
            shape = tuple((dim,) for _ in range(num_shot_elements))

        elif self.return_type == qml.measurements.Sample:
            if self.obs is not None:
                shape = tuple(
                    (shot_val,) if shot_val != 1 else tuple()
                    for shot_val in device._raw_shot_sequence
                )
            else:
                shape = tuple(
                    (shot_val, len(device.wires)) if shot_val != 1 else (len(device.wires),)
                    for shot_val in device._raw_shot_sequence
                )

        elif self.return_type == qml.measurements.State:

            # Note: qml.density_matrix has its shape defined, so we're handling
            # the qml.state case; acts on all device wires
            dim = 2 ** len(device.wires)
            shape = tuple((dim,) for _ in range(num_shot_elements))

        return shape

    @staticmethod
    @functools.lru_cache()
    def _get_num_basis_states(num_wires, device):
        """Auxiliary function to determine the number of basis states given the
        number of systems and a quantum device.

        This function is meant to be used with the Probability measurement to
        determine how many outcomes there will be. With qubit based devices
        we'll have two outcomes for each subsystem. With continuous variable
        devices that impose a Fock cutoff the number of basis states per
        subsystem equals the cutoff value.

        Args:
            num_wires (int): the number of qubits/qumodes
            device (.Device): a PennyLane device

        Returns:
            int: the number of basis states
        """
        cutoff = getattr(device, "cutoff", None)
        base = 2 if cutoff is None else cutoff
        return base**num_wires

    def diagonalizing_gates(self):
        """Returns the gates that diagonalize the measured wires such that they
        are in the eigenbasis of the circuit observables.

        Returns:
            List[.Operation]: the operations that diagonalize the observables
        """
        try:
            # pylint: disable=no-member
            return self.expand().operations
        except qml.operation.DecompositionUndefinedError:
            return []

    def __repr__(self):
        """Representation of this class."""
        if self.obs is None:
            return f"{self.return_type.value}(wires={self.wires.tolist()})"

        # Todo: when tape is core the return type will always be taken from the MeasurementProcess
        if self.obs.return_type is None:
            return f"{self.return_type.value}({self.obs})"

        return f"{self.obs}"

    def __copy__(self):
        cls = self.__class__

        if self.obs is not None:
            return cls(self.return_type, obs=copy.copy(self.obs))

        if self.log_base is not None:
            return cls(self.return_type, wires=self._wires, log_base=self.log_base)

        return cls(self.return_type, eigvals=self._eigvals, wires=self._wires)

    @property
    def wires(self):
        r"""The wires the measurement process acts on.

        This is the union of all the Wires objects of the measurement.
        """
        if self.obs is not None:
            return self.obs.wires

        return Wires.all_wires(self._wires) if isinstance(self._wires, list) else self._wires

    @property
    def raw_wires(self):
        r"""The wires the measurement process acts on.

        For measurements involving more than one set of wires (such as
        mutual information), this is a list of the Wires objects. Otherwise,
        this is the same as :func:`~.MeasurementProcess.wires`
        """
        return self._wires

    def eigvals(self):
        r"""Eigenvalues associated with the measurement process.

        If the measurement process has an associated observable,
        the eigenvalues will correspond to this observable. Otherwise,
        they will be the eigenvalues provided when the measurement
        process was instantiated.

        Note that the eigenvalues are not guaranteed to be in any
        particular order.

        **Example:**

        >>> m = MeasurementProcess(Expectation, obs=qml.PauliX(wires=1))
        >>> m.eigvals()
        array([1, -1])

        Returns:
            array: eigvals representation
        """
        if self.obs is not None:
            with contextlib.suppress(qml.operation.EigvalsUndefinedError):
                return self.obs.eigvals()
        return self._eigvals

    @property
    def has_decomposition(self):
        r"""Bool: Whether or not the MeasurementProcess returns a defined decomposition
        when calling ``expand``.
        """
        # If self.obs is not None, `expand` queues the diagonalizing gates of self.obs,
        # which we have to check to be defined. The subsequent creation of the new
        # `MeasurementProcess` within `expand` should never fail with the given parameters.
        return False if self.obs is None else self.obs.has_diagonalizing_gates

    @property
    def samples_computational_basis(self):
        r"""Bool: Whether or not the MeasurementProcess returns samples in the computational basis or counts of
        computational basis states.
        """
        return (
            self.return_type
            in (qml.measurements.AllCounts, qml.measurements.Counts, qml.measurements.Sample)
            and self.obs is None
        )

    def expand(self):
        """Expand the measurement of an observable to a unitary
        rotation and a measurement in the computational basis.

        Returns:
            .QuantumTape: a quantum tape containing the operations
            required to diagonalize the observable

        **Example**

        Consider a measurement process consisting of the expectation
        value of an Hermitian observable:

        >>> H = np.array([[1, 2], [2, 4]])
        >>> obs = qml.Hermitian(H, wires=['a'])
        >>> m = MeasurementProcess(Expectation, obs=obs)

        Expanding this out:

        >>> tape = m.expand()

        We can see that the resulting tape has the qubit unitary applied,
        and a measurement process with no observable, but the eigenvalues
        specified:

        >>> print(tape.operations)
        [QubitUnitary(array([[-0.89442719,  0.4472136 ],
              [ 0.4472136 ,  0.89442719]]), wires=['a'])]
        >>> print(tape.measurements[0].eigvals())
        [0. 5.]
        >>> print(tape.measurements[0].obs)
        None
        """
        if self.obs is None:
            raise qml.operation.DecompositionUndefinedError

        with qml.tape.QuantumTape() as tape:
            self.obs.diagonalizing_gates()
            MeasurementProcess(self.return_type, wires=self.obs.wires, eigvals=self.obs.eigvals())

        return tape

    def queue(self, context=qml.QueuingManager):
        """Append the measurement process to an annotated queue."""
        if self.obs is not None:
            context.update_info(self.obs, owner=self)
            context.append(self, owns=self.obs)
        else:
            context.append(self)

        return self

    @property
    def _queue_category(self):
        """Denotes that `MeasurementProcess` objects should be processed into the `_measurements` list
        in `QuantumTape` objects.

        This property is a temporary solution that should not exist long-term and should not be
        used outside of ``QuantumTape._process_queue``.
        """
        return "_ops" if self.return_type is MidMeasure else "_measurements"

    @property
    def hash(self):
        """int: returns an integer hash uniquely representing the measurement process"""

        if self.obs is None:
            fingerprint = (
                str(self.name),
                tuple(self.wires.tolist()),
                str(self.data),
                self.return_type,
            )
        else:
            fingerprint = (
                str(self.obs.name),
                tuple(self.wires.tolist()),
                str(self.obs.data),
                self.return_type,
            )

        return hash(fingerprint)

    def simplify(self):
        """Reduce the depth of the observable to the minimum.

        Returns:
            .MeasurementProcess: A measurement process with a simplified observable.
        """
        if self.obs is None:
            return self

        return MeasurementProcess(return_type=self.return_type, obs=self.obs.simplify())

    def map_wires(self, wire_map: dict):
        """Returns a copy of the current measurement process with its wires changed according to
        the given wire map.

        Args:
            wire_map (dict): dictionary containing the old wires as keys and the new wires as values

        Returns:
            .MeasurementProcess: new measurement process
        """
        new_measurement = copy.copy(self)
        new_measurement._wires = Wires([wire_map.get(wire, wire) for wire in self.wires])
        if self.obs is not None:
            new_measurement.obs = self.obs.map_wires(wire_map=wire_map)
        return new_measurement

    def process(
        self, samples: Sequence[complex], shot_range: Tuple[int] = None, bin_size: int = None
    ):
        """Process the given samples.

        Args:
            samples (Sequence[complex]): computational basis samples generated for all wires
            shot_range (tuple[int]): 2-tuple of integers specifying the range of samples
                to use. If not specified, all samples are used.
            bin_size (int): Divides the shot range into bins of size ``bin_size``, and
                returns the measurement statistic separately over each bin. If not
                provided, the entire shot range is treated as a single bin.
        """
<<<<<<< HEAD
=======
        raise NotImplementedError(f"The class {self.__class__} cannot process samples.")
>>>>>>> e37dcee7

    def process_state(self, state: np.ndarray, device_wires: Wires):
        """Process the given quantum state.

        Args:
            state (ndarray[complex]): quantum state
            num_wires (int): total number of wires
            shot_range (tuple[int]): 2-tuple of integers specifying the range of samples
                to use. If not specified, all samples are used.
            bin_size (int): Divides the shot range into bins of size ``bin_size``, and
                returns the measurement statistic separately over each bin. If not
                provided, the entire shot range is treated as a single bin.
        """
        raise NotImplementedError(f"The class {self.__class__} cannot process quantum states.")<|MERGE_RESOLUTION|>--- conflicted
+++ resolved
@@ -707,10 +707,7 @@
                 returns the measurement statistic separately over each bin. If not
                 provided, the entire shot range is treated as a single bin.
         """
-<<<<<<< HEAD
-=======
         raise NotImplementedError(f"The class {self.__class__} cannot process samples.")
->>>>>>> e37dcee7
 
     def process_state(self, state: np.ndarray, device_wires: Wires):
         """Process the given quantum state.
