--- conflicted
+++ resolved
@@ -301,17 +301,10 @@
 
     def __copy__(self):
         return self.__class__(
-<<<<<<< HEAD
-            obs=copy.copy(self.obs),
-            eigvals=self._eigvals,
-            wires=self._wires,
-            log_base=self.log_base,
-=======
             self.return_type,
             obs=copy.copy(self.obs),
             wires=self._wires,
             eigvals=self._eigvals,
->>>>>>> 87dfbade
         )
 
     @property
@@ -323,17 +316,11 @@
         if self.obs is not None:
             return self.obs.wires
 
-<<<<<<< HEAD
-        wires = self._wires or Wires([])
-
-        return Wires.all_wires(wires) if isinstance(wires, list) else wires
-=======
         return (
             Wires.all_wires(self._wires)
             if isinstance(self._wires, list)
             else self._wires or Wires([])
         )
->>>>>>> 87dfbade
 
     @property
     def raw_wires(self):
