# Copyright 2018-2021 Xanadu Quantum Technologies Inc.

# Licensed under the Apache License, Version 2.0 (the "License");
# you may not use this file except in compliance with the License.
# You may obtain a copy of the License at

#     http://www.apache.org/licenses/LICENSE-2.0

# Unless required by applicable law or agreed to in writing, software
# distributed under the License is distributed on an "AS IS" BASIS,
# WITHOUT WARRANTIES OR CONDITIONS OF ANY KIND, either express or implied.
# See the License for the specific language governing permissions and
# limitations under the License.
# pylint: disable=protected-access
"""
This module contains the functions for computing different types of measurement
outcomes from quantum observables - expectation values, variances of expectations,
and measurement samples using AnnotatedQueues.
"""
# pylint: disable=too-many-instance-attributes
import contextlib
import copy
import functools
from abc import ABC, abstractmethod
from enum import Enum
from typing import Sequence, Tuple, Union

import numpy as np

import pennylane as qml
from pennylane.operation import Observable
from pennylane.wires import Wires

# =============================================================================
# ObservableReturnTypes types
# =============================================================================


class ObservableReturnTypes(Enum):
    """Enumeration class to represent the return types of an observable."""

    Sample = "sample"
    Counts = "counts"
    AllCounts = "allcounts"
    Variance = "var"
    Expectation = "expval"
    Probability = "probs"
    State = "state"
    MidMeasure = "measure"
    VnEntropy = "vnentropy"
    MutualInfo = "mutualinfo"
    Shadow = "shadow"
    ShadowExpval = "shadowexpval"

    def __repr__(self):
        """String representation of the return types."""
        return str(self.value)


Sample = ObservableReturnTypes.Sample
"""Enum: An enumeration which represents sampling an observable."""

Counts = ObservableReturnTypes.Counts
"""Enum: An enumeration which represents returning the number of times
 each of the observed outcomes occurred in sampling."""

AllCounts = ObservableReturnTypes.AllCounts
"""Enum: An enumeration which represents returning the number of times
 each of the possible outcomes occurred in sampling, including 0 counts
 for unobserved outcomes."""

Variance = ObservableReturnTypes.Variance
"""Enum: An enumeration which represents returning the variance of
an observable on specified wires."""

Expectation = ObservableReturnTypes.Expectation
"""Enum: An enumeration which represents returning the expectation
value of an observable on specified wires."""

Probability = ObservableReturnTypes.Probability
"""Enum: An enumeration which represents returning probabilities
of all computational basis states."""

State = ObservableReturnTypes.State
"""Enum: An enumeration which represents returning the state in the computational basis."""

MidMeasure = ObservableReturnTypes.MidMeasure
"""Enum: An enumeration which represents returning sampling the computational
basis in the middle of the circuit."""

VnEntropy = ObservableReturnTypes.VnEntropy
"""Enum: An enumeration which represents returning Von Neumann entropy before measurements."""

MutualInfo = ObservableReturnTypes.MutualInfo
"""Enum: An enumeration which represents returning the mutual information before measurements."""

Shadow = ObservableReturnTypes.Shadow
"""Enum: An enumeration which represents returning the bitstrings and recipes from
the classical shadow protocol"""

ShadowExpval = ObservableReturnTypes.ShadowExpval
"""Enum: An enumeration which represents returning the estimated expectation value
from a classical shadow measurement"""


class MeasurementShapeError(ValueError):
    """An error raised when an unsupported operation is attempted with a
    quantum tape."""


class MeasurementProcess(ABC):
    """Represents a measurement process occurring at the end of a
    quantum variational circuit.

    Args:
        return_type (.ObservableReturnTypes): The type of measurement process.
            This includes ``Expectation``, ``Variance``, ``Sample``, ``State``, or ``Probability``.
        obs (.Observable): The observable that is to be measured as part of the
            measurement process. Not all measurement processes require observables (for
            example ``Probability``); this argument is optional.
        wires (.Wires): The wires the measurement process applies to.
            This can only be specified if an observable was not provided.
        eigvals (array): A flat array representing the eigenvalues of the measurement.
            This can only be specified if an observable was not provided.
        id (str): custom label given to a measurement instance, can be useful for some applications
            where the instance has to be identified
        log_base (float): Base for the logarithm.
    """

    # pylint: disable=too-many-arguments
    def __init__(
        self,
        obs: Union[Observable, None] = None,
        wires=None,
        eigvals=None,
        id=None,
    ):
        self.obs = obs
        self.id = id

        if wires is not None and obs is not None:
            raise ValueError("Cannot set the wires if an observable is provided.")

        self._wires = wires
        self._eigvals = None

        if eigvals is not None:
            if obs is not None:
                raise ValueError("Cannot set the eigenvalues if an observable is provided.")

            self._eigvals = np.array(eigvals)

        # TODO: remove the following lines once devices
        # have been refactored to accept and understand recieving
        # measurement processes rather than specific observables.

        # The following lines are only applicable for measurement processes
        # that do not have corresponding observables (e.g., Probability). We use
        # them to 'trick' the device into thinking it has recieved an observable.

        # Below, we imitate an identity observable, so that the
        # device undertakes no action upon recieving this observable.
        self.name = "Identity"
        self.data = []

        # Queue the measurement process
        self.queue()

    @property
    def numeric_type(self):
        """The Python numeric type of the measurement result.

        Returns:
            type: The output numeric type; ``int``, ``float`` or ``complex``.

        Raises:
            QuantumFunctionError: the return type of the measurement process is
                unrecognized and cannot deduce the numeric type
        """
        raise qml.QuantumFunctionError(
            f"The numeric type of the measurement {self.__class__.__name__} is not defined."
        )

    def shape(self, device):
        """The expected output shape of the MeasurementProcess.

        Note that the output shape is dependent on the device when the shot vector is defined in
        the device.

        For example, assuming a device with ``shots=None``, expectation values
        and variances define ``shape=(1,)``, whereas probabilities in the qubit
        model define ``shape=(1, 2**num_wires)`` where ``num_wires`` is the
        number of wires the measurement acts on.

        Note that the shapes for vector-valued measurements such as
        ``Probability`` and ``State`` are adjusted to the output of
        ``qml.execute`` and may have an extra first element that is squeezed
        when using QNodes.

        Args:
            device (.Device): a PennyLane device to use for determining the shape

        Returns:
            tuple: the output shape

        Raises:
            QuantumFunctionError: the return type of the measurement process is
                unrecognized and cannot deduce the numeric type
        """
        raise qml.QuantumFunctionError(
            f"The shape of the measurement {self.__class__.__name__} is not defined"
        )

    def _shape_new(self, device):
        """The expected output shape of the MeasurementProcess.

        Note that the output shape is dependent on the device when the shot vector is defined in
        the device.

        For example, assuming a device with ``shots=None``, expectation values
        and variances define ``shape=(,)``, whereas probabilities in the qubit
        model define ``shape=(2**num_wires)`` where ``num_wires`` is the
        number of wires the measurement acts on.

        Args:
            device (.Device): a PennyLane device to use for determining the shape

        Returns:
            tuple: the output shape

        Raises:
            QuantumFunctionError: the return type of the measurement process is
                unrecognized and cannot deduce the numeric type
        """
        raise qml.QuantumFunctionError(
            f"The shape of the measurement {self.__class__.__name__} is not defined"
        )

    @property
    @abstractmethod
    def return_type(self):
        """Return type property."""

    @staticmethod
    @functools.lru_cache()
    def _get_num_basis_states(num_wires, device):
        """Auxiliary function to determine the number of basis states given the
        number of systems and a quantum device.

        This function is meant to be used with the Probability measurement to
        determine how many outcomes there will be. With qubit based devices
        we'll have two outcomes for each subsystem. With continuous variable
        devices that impose a Fock cutoff the number of basis states per
        subsystem equals the cutoff value.

        Args:
            num_wires (int): the number of qubits/qumodes
            device (.Device): a PennyLane device

        Returns:
            int: the number of basis states
        """
        cutoff = getattr(device, "cutoff", None)
        base = 2 if cutoff is None else cutoff
        return base**num_wires

    def diagonalizing_gates(self):
        """Returns the gates that diagonalize the measured wires such that they
        are in the eigenbasis of the circuit observables.

        Returns:
            List[.Operation]: the operations that diagonalize the observables
        """
        try:
            # pylint: disable=no-member
            return self.expand().operations
        except qml.operation.DecompositionUndefinedError:
            return []

    def __repr__(self):
        """Representation of this class."""
        if self.obs is None:
            return f"{self.__class__.__name__}(wires={self.wires.tolist()})"

        return f"{self.__class__.__name__}(obs={self.obs})"

    def __copy__(self):
        return self.__class__(
            obs=copy.copy(self.obs),
            wires=self._wires,
            eigvals=self._eigvals,
        )

    @property
    def wires(self):
        r"""The wires the measurement process acts on.

        This is the union of all the Wires objects of the measurement.
        """
        if self.obs is not None:
            return self.obs.wires

        return (
            Wires.all_wires(self._wires)
            if isinstance(self._wires, list)
            else self._wires or Wires([])
        )

    @property
    def raw_wires(self):
        r"""The wires the measurement process acts on.

        For measurements involving more than one set of wires (such as
        mutual information), this is a list of the Wires objects. Otherwise,
        this is the same as :func:`~.MeasurementProcess.wires`
        """
        return self._wires

    def eigvals(self):
        r"""Eigenvalues associated with the measurement process.

        If the measurement process has an associated observable,
        the eigenvalues will correspond to this observable. Otherwise,
        they will be the eigenvalues provided when the measurement
        process was instantiated.

        Note that the eigenvalues are not guaranteed to be in any
        particular order.

        **Example:**

        >>> m = MeasurementProcess(Expectation, obs=qml.PauliX(wires=1))
        >>> m.eigvals()
        array([1, -1])

        Returns:
            array: eigvals representation
        """
        if self.obs is not None:
            with contextlib.suppress(qml.operation.EigvalsUndefinedError):
                return self.obs.eigvals()
        return self._eigvals

    @property
    def has_decomposition(self):
        r"""Bool: Whether or not the MeasurementProcess returns a defined decomposition
        when calling ``expand``.
        """
        # If self.obs is not None, `expand` queues the diagonalizing gates of self.obs,
        # which we have to check to be defined. The subsequent creation of the new
        # `MeasurementProcess` within `expand` should never fail with the given parameters.
        return False if self.obs is None else self.obs.has_diagonalizing_gates

    @property
    def samples_computational_basis(self):
        r"""Bool: Whether or not the MeasurementProcess returns samples in the computational basis or counts of
        computational basis states.
        """
        return False

    def expand(self):
        """Expand the measurement of an observable to a unitary
        rotation and a measurement in the computational basis.

        Returns:
            .QuantumTape: a quantum tape containing the operations
            required to diagonalize the observable

        **Example**

        Consider a measurement process consisting of the expectation
        value of an Hermitian observable:

        >>> H = np.array([[1, 2], [2, 4]])
        >>> obs = qml.Hermitian(H, wires=['a'])
        >>> m = MeasurementProcess(Expectation, obs=obs)

        Expanding this out:

        >>> tape = m.expand()

        We can see that the resulting tape has the qubit unitary applied,
        and a measurement process with no observable, but the eigenvalues
        specified:

        >>> print(tape.operations)
        [QubitUnitary(array([[-0.89442719,  0.4472136 ],
              [ 0.4472136 ,  0.89442719]]), wires=['a'])]
        >>> print(tape.measurements[0].eigvals())
        [0. 5.]
        >>> print(tape.measurements[0].obs)
        None
        """
        if self.obs is None:
            raise qml.operation.DecompositionUndefinedError

        with qml.tape.QuantumTape() as tape:
            self.obs.diagonalizing_gates()
            self.__class__(wires=self.obs.wires, eigvals=self.obs.eigvals())

        return tape

    def queue(self, context=qml.QueuingManager):
        """Append the measurement process to an annotated queue."""
        if self.obs is not None:
            context.update_info(self.obs, owner=self)
            context.append(self, owns=self.obs)
        else:
            context.append(self)

        return self

    @property
    def _queue_category(self):
        """Denotes that `MeasurementProcess` objects should be processed into the `_measurements` list
        in `QuantumTape` objects.

        This property is a temporary solution that should not exist long-term and should not be
        used outside of ``QuantumTape._process_queue``.
        """
        return "_measurements"

    @property
    def hash(self):
        """int: returns an integer hash uniquely representing the measurement process"""

        if self.obs is None:
            fingerprint = (
                str(self.name),
                tuple(self.wires.tolist()),
                str(self.data),
                self.__class__.__name__,
            )
        else:
            fingerprint = (
                str(self.obs.name),
                tuple(self.wires.tolist()),
                str(self.obs.data),
                self.__class__.__name__,
            )

        return hash(fingerprint)

    def simplify(self):
        """Reduce the depth of the observable to the minimum.

        Returns:
            .MeasurementProcess: A measurement process with a simplified observable.
        """
<<<<<<< HEAD
        return (
            self if self.obs is None else self.__class__(self.return_type, obs=self.obs.simplify())
        )
=======
        return self if self.obs is None else self.__class__(obs=self.obs.simplify())
>>>>>>> bb96e5c6

    def map_wires(self, wire_map: dict):
        """Returns a copy of the current measurement process with its wires changed according to
        the given wire map.

        Args:
            wire_map (dict): dictionary containing the old wires as keys and the new wires as values

        Returns:
            .MeasurementProcess: new measurement process
        """
        new_measurement = copy.copy(self)
        if self.obs is not None:
            new_measurement.obs = self.obs.map_wires(wire_map=wire_map)
        else:
            new_measurement._wires = Wires([wire_map.get(wire, wire) for wire in self.wires])
        return new_measurement


class SampleMeasurement(MeasurementProcess):
    """Sample-based measurement process."""

    @abstractmethod
    def process_samples(
        self, samples: Sequence[complex], shot_range: Tuple[int] = None, bin_size: int = None
    ):
        """Process the given samples.

        Args:
            samples (Sequence[complex]): computational basis samples generated for all wires
            shot_range (tuple[int]): 2-tuple of integers specifying the range of samples
                to use. If not specified, all samples are used.
            bin_size (int): Divides the shot range into bins of size ``bin_size``, and
                returns the measurement statistic separately over each bin. If not
                provided, the entire shot range is treated as a single bin.
        """


class StateMeasurement(MeasurementProcess):
    """State-based measurement process."""

    @abstractmethod
    def process_state(self, state: Sequence[complex], wires: Wires):
        """Process the given quantum state.

        Args:
            state (Sequence[complex]): quantum state
            wires (Wires): wires determining the subspace that ``state`` acts on; a matrix of
                dimension :math:`2^n` acts on a subspace of :math:`n` wires
        """<|MERGE_RESOLUTION|>--- conflicted
+++ resolved
@@ -447,13 +447,7 @@
         Returns:
             .MeasurementProcess: A measurement process with a simplified observable.
         """
-<<<<<<< HEAD
-        return (
-            self if self.obs is None else self.__class__(self.return_type, obs=self.obs.simplify())
-        )
-=======
         return self if self.obs is None else self.__class__(obs=self.obs.simplify())
->>>>>>> bb96e5c6
 
     def map_wires(self, wire_map: dict):
         """Returns a copy of the current measurement process with its wires changed according to
