# Copyright 2018-2021 Xanadu Quantum Technologies Inc.

# Licensed under the Apache License, Version 2.0 (the "License");
# you may not use this file except in compliance with the License.
# You may obtain a copy of the License at

#     http://www.apache.org/licenses/LICENSE-2.0

# Unless required by applicable law or agreed to in writing, software
# distributed under the License is distributed on an "AS IS" BASIS,
# WITHOUT WARRANTIES OR CONDITIONS OF ANY KIND, either express or implied.
# See the License for the specific language governing permissions and
# limitations under the License.
# pylint: disable=protected-access
"""
This module contains the qml.classical_shadow measurement.
"""
from collections.abc import Iterable
from string import ascii_letters as ABC
from typing import Sequence

import numpy as np

import pennylane as qml
from pennylane.wires import Wires

<<<<<<< HEAD
from .measurements import MeasurementProcess, Shadow, ShadowExpval
=======
from .measurements import CustomMeasurement, MeasurementShapeError, Shadow, ShadowExpval
>>>>>>> 95528000


def shadow_expval(H, k=1, seed_recipes=True):
    r"""Compute expectation values using classical shadows in a differentiable manner.

    The canonical way of computing expectation values is to simply average the expectation values for each local snapshot, :math:`\langle O \rangle = \sum_t \text{tr}(\rho^{(t)}O) / T`.
    This corresponds to the case ``k=1``. In the original work, `2002.08953 <https://arxiv.org/abs/2002.08953>`_, it has been proposed to split the ``T`` measurements into ``k`` equal
    parts to compute the median of means. For the case of Pauli measurements and Pauli observables, there is no advantage expected from setting ``k>1``.

    Args:
        H (Union[Iterable, :class:`~.pennylane.Hamiltonian`, :class:`~.pennylane.operation.Tensor`]): Observable or
            iterable of observables to compute the expectation value over.
        k (int): Number of equal parts to split the shadow's measurements to compute the median of means. ``k=1`` (default) corresponds to simply taking the mean over all measurements.
        seed_recipes (bool): If True, a seed will be generated that
            is used for the randomly sampled Pauli measurements. This is to
            ensure that the same recipes are used when a tape containing this
            measurement is copied. Different seeds are still generated for
            different constructed tapes.

    Returns:
        float: expectation value estimate.

    .. note::

        This measurement uses the measurement :func:`~.pennylane.classical_shadow` and the class :class:`~.pennylane.ClassicalShadow` for post-processing
        internally to compute expectation values. In order to compute correct gradients using PennyLane's automatic differentiation,
        you need to use this measurement.

    **Example**

    .. code-block:: python3

        H = qml.Hamiltonian([1., 1.], [qml.PauliZ(0) @ qml.PauliZ(1), qml.PauliX(0) @ qml.PauliX(1)])

        dev = qml.device("default.qubit", wires=range(2), shots=10000)
        @qml.qnode(dev)
        def qnode(x, obs):
            qml.Hadamard(0)
            qml.CNOT((0,1))
            qml.RX(x, wires=0)
            return qml.shadow_expval(obs)

        x = np.array(0.5, requires_grad=True)

    We can compute the expectation value of H as well as its gradient in the usual way.

    >>> qnode(x, H)
    tensor(1.827, requires_grad=True)
    >>> qml.grad(qnode)(x, H)
    -0.44999999999999984

    In `shadow_expval`, we can pass a list of observables. Note that each qnode execution internally performs one quantum measurement, so be sure
    to include all observables that you want to estimate from a single measurement in the same execution.

    >>> Hs = [H, qml.PauliX(0), qml.PauliY(0), qml.PauliZ(0)]
    >>> qnode(x, Hs)
    [ 1.88586e+00,  4.50000e-03,  1.32000e-03, -1.92000e-03]
    >>> qml.jacobian(qnode)(x, Hs)
    [-0.48312, -0.00198, -0.00375,  0.00168]
    """
    seed = np.random.randint(2**30) if seed_recipes else None
<<<<<<< HEAD
    return ShadowMeasurementProcess(H=H, seed=seed, k=k)
=======
    return ClassicalShadow(ShadowExpval, H=H, seed=seed, k=k)
>>>>>>> 95528000


def classical_shadow(wires, seed_recipes=True):
    """
    The classical shadow measurement protocol.

    The protocol is described in detail in the paper `Predicting Many Properties of a Quantum System from Very Few Measurements <https://arxiv.org/abs/2002.08953>`_.
    This measurement process returns the randomized Pauli measurements (the ``recipes``)
    that are performed for each qubit and snapshot as an integer:

    - 0 for Pauli X,
    - 1 for Pauli Y, and
    - 2 for Pauli Z.

    It also returns the measurement results (the ``bits``); 0 if the 1 eigenvalue
    is sampled, and 1 if the -1 eigenvalue is sampled.

    The device shots are used to specify the number of snapshots. If ``T`` is the number
    of shots and ``n`` is the number of qubits, then both the measured bits and the
    Pauli measurements have shape ``(T, n)``.

    Args:
        wires (Sequence[int]): the wires to perform Pauli measurements on
        seed_recipes (bool): If True, a seed will be generated that
            is used for the randomly sampled Pauli measurements. This is to
            ensure that the same recipes are used when a tape containing this
            measurement is copied. Different seeds are still generated for
            different constructed tapes.

    **Example**

    Consider the following QNode that prepares a Bell state and performs a classical
    shadow measurement:

    .. code-block:: python3

        dev = qml.device("default.qubit", wires=2, shots=5)

        @qml.qnode(dev)
        def circuit():
            qml.Hadamard(wires=0)
            qml.CNOT(wires=[0, 1])
            return qml.classical_shadow(wires=[0, 1])

    Executing this QNode produces the sampled bits and the Pauli measurements used:

    >>> bits, recipes = circuit()
    >>> bits
    tensor([[0, 0],
            [1, 0],
            [1, 0],
            [0, 0],
            [0, 1]], dtype=uint8, requires_grad=True)
    >>> recipes
    tensor([[2, 2],
            [0, 2],
            [1, 0],
            [0, 2],
            [0, 2]], dtype=uint8, requires_grad=True)

    .. details::
        :title: Usage Details

        Consider again the QNode in the above example. Since the Pauli observables are
        randomly sampled, executing this QNode again would produce different bits and Pauli recipes:

        >>> bits, recipes = circuit()
        >>> bits
        tensor([[0, 1],
                [0, 1],
                [0, 0],
                [0, 1],
                [1, 1]], dtype=uint8, requires_grad=True)
        >>> recipes
        tensor([[1, 0],
                [2, 1],
                [2, 2],
                [1, 0],
                [0, 0]], dtype=uint8, requires_grad=True)

        To use the same Pauli recipes for different executions, the :class:`~.tape.QuantumTape`
        interface should be used instead:

        .. code-block:: python3

            dev = qml.device("default.qubit", wires=2, shots=5)

            with qml.tape.QuantumTape() as tape:
                qml.Hadamard(wires=0)
                qml.CNOT(wires=[0, 1])
                qml.classical_shadow(wires=[0, 1])

        >>> bits1, recipes1 = qml.execute([tape], device=dev, gradient_fn=None)[0][0]
        >>> bits2, recipes2 = qml.execute([tape], device=dev, gradient_fn=None)[0][0]
        >>> np.all(recipes1 == recipes2)
        True
        >>> np.all(bits1 == bits2)
        False

        If using different Pauli recipes is desired for the :class:`~.tape.QuantumTape` interface,
        the ``seed_recipes`` flag should be explicitly set to ``False``:

        .. code-block:: python3

            dev = qml.device("default.qubit", wires=2, shots=5)

            with qml.tape.QuantumTape() as tape:
                qml.Hadamard(wires=0)
                qml.CNOT(wires=[0, 1])
                qml.classical_shadow(wires=[0, 1], seed_recipes=False)

        >>> bits1, recipes1 = qml.execute([tape], device=dev, gradient_fn=None)[0][0]
        >>> bits2, recipes2 = qml.execute([tape], device=dev, gradient_fn=None)[0][0]
        >>> np.all(recipes1 == recipes2)
        False
        >>> np.all(bits1 == bits2)
        False
    """
    wires = Wires(wires)

    seed = np.random.randint(2**30) if seed_recipes else None
<<<<<<< HEAD
    return ShadowMeasurementProcess(wires=wires, seed=seed)
=======
    return ClassicalShadow(Shadow, wires=wires, seed=seed)
>>>>>>> 95528000


class ClassicalShadow(CustomMeasurement):
    """Represents a classical shadow measurement process occurring at the end of a
    quantum variational circuit.

    This has the same arguments as the base class MeasurementProcess, plus other additional
    arguments specific to the classical shadow protocol.

    Args:
        args (tuple[Any]): Positional arguments passed to :class:`~.pennylane.measurements.MeasurementProcess`
        seed (Union[int, None]): The seed used to generate the random measurements
        H (:class:`~.pennylane.Hamiltonian` or :class:`~.pennylane.operation.Tensor`): Observable
            to compute the expectation value over. Only used when ``return_type`` is ``ShadowExpval``.
        k (int): Number of equal parts to split the shadow's measurements to compute the median of means.
            ``k=1`` corresponds to simply taking the mean over all measurements. Only used
            when ``return_type`` is ``ShadowExpval``.
        kwargs (dict[Any, Any]): Additional keyword arguments passed to :class:`~.pennylane.measurements.MeasurementProcess`
    """

    def __init__(self, *args, seed=None, H=None, k=1, **kwargs):
        self.seed = seed
        self.H = H
        self.k = k
        super().__init__(*args, **kwargs)

    def process(self, tape, device):
        """
        Returns the measured bits and recipes in the classical shadow protocol.

        The protocol is described in detail in the `classical shadows paper <https://arxiv.org/abs/2002.08953>`_.
        This measurement process returns the randomized Pauli measurements (the ``recipes``)
        that are performed for each qubit and snapshot as an integer:

        - 0 for Pauli X,
        - 1 for Pauli Y, and
        - 2 for Pauli Z.

        It also returns the measurement results (the ``bits``); 0 if the 1 eigenvalue
        is sampled, and 1 if the -1 eigenvalue is sampled.

        The device shots are used to specify the number of snapshots. If ``T`` is the number
        of shots and ``n`` is the number of qubits, then both the measured bits and the
        Pauli measurements have shape ``(T, n)``.

        This implementation leverages vectorization and offers a significant speed-up over
        the generic implementation.

        .. Note::

            This method internally calls ``np.einsum`` which supports at most 52 indices,
            thus the classical shadow measurement for this device supports at most 52
            qubits.

        .. seealso:: :func:`~.classical_shadow`

        Args:
            obs (~.pennylane.measurements.ClassicalShadow): The classical shadow measurement process
            circuit (~.tapes.QuantumTape): The quantum tape that is being executed

        Returns:
            tensor_like[int]: A tensor with shape ``(2, T, n)``, where the first row represents
            the measured bits and the second represents the recipes used.
        """
        if isinstance(device, qml.DefaultQubit):
            return self._process_state(state=device.state, shots=device.shots)

        return self._process_tape(tape, device)

    def _process_tape(self, tape, device):
        wires = self.wires
        n_snapshots = device.shots
        seed = self.seed

        with qml.set_shots(self, shots=1):
            # slow implementation but works for all devices
            n_qubits = len(wires)
            mapped_wires = np.array(self.map_wires(wires))

            if seed is not None:
                # seed the random measurement generation so that recipes
                # are the same for different executions with the same seed
                rng = np.random.RandomState(seed)
                recipes = rng.randint(0, 3, size=(n_snapshots, n_qubits))
            else:
                recipes = np.random.randint(0, 3, size=(n_snapshots, n_qubits))
            obs_list = [qml.PauliX, qml.PauliY, qml.PauliZ]

            outcomes = np.zeros((n_snapshots, n_qubits))

            for t in range(n_snapshots):
                # compute rotations for the Pauli measurements
                rotations = [
                    rot
                    for wire_idx, wire in enumerate(wires)
                    for rot in obs_list[recipes[t][wire_idx]].compute_diagonalizing_gates(
                        wires=wire
                    )
                ]

                device.reset()
                device.apply(tape.operations, rotations=tape.diagonalizing_gates + rotations)

                outcomes[t] = device.generate_samples()[0][mapped_wires]

        return qml.math.cast(qml.math.stack([outcomes, recipes]), dtype=np.int8)

    def _process_state(self, state: Sequence[complex], shots: int):
        wires = self.wires
        seed = self.seed

        n_qubits = len(wires)
        n_snapshots = shots
        device_qubits = len(self.wires)
        mapped_wires = np.array(self.map_wires(wires))

        if seed is not None:
            # seed the random measurement generation so that recipes
            # are the same for different executions with the same seed
            rng = np.random.RandomState(seed)
            recipes = rng.randint(0, 3, size=(n_snapshots, n_qubits))
        else:
            recipes = np.random.randint(0, 3, size=(n_snapshots, n_qubits))

        obs_list = qml.math.stack(
            [
                qml.PauliX.compute_matrix(),
                qml.PauliY.compute_matrix(),
                qml.PauliZ.compute_matrix(),
            ]
        )
        uni_list = qml.math.stack(
            [
                qml.Hadamard.compute_matrix(),
                qml.Hadamard.compute_matrix() @ qml.RZ.compute_matrix(-np.pi / 2),
                qml.Identity.compute_matrix(),
            ]
        )
        obs = obs_list[recipes]
        uni = uni_list[recipes]

        # There's a significant speedup if we use the following iterative
        # process to perform the randomized Pauli measurements:
        #   1. Randomly generate Pauli observables for all snapshots for
        #      a single qubit (e.g. the first qubit).
        #   2. Compute the expectation of each Pauli observable on the first
        #      qubit by tracing out all other qubits.
        #   3. Sample the first qubit based on each Pauli expectation.
        #   4. For all snapshots, determine the collapsed state of the remaining
        #      qubits based on the sample result.
        #   4. Repeat iteratively until no qubits are remaining.
        #
        # Observe that after the first iteration, the second qubit will become the
        # "first" qubit in the process. The advantage to this approach as opposed to
        # simulataneously computing the Pauli expectations for each qubit is that
        # the partial traces are computed over iteratively smaller subsystems, leading
        # to a significant speed-up.

        # transpose the state so that the measured wires appear first
        unmeasured_wires = [i for i in range(len(self.wires)) if i not in mapped_wires]
        transposed_state = np.transpose(state, axes=mapped_wires.tolist() + unmeasured_wires)

        outcomes = np.zeros((n_snapshots, n_qubits))
        stacked_state = qml.math.stack([transposed_state for _ in range(n_snapshots)])

        for i in range(n_qubits):

            # trace out every qubit except the first
            first_qubit_state = qml.math.einsum(
                f"{ABC[device_qubits - i + 1]}{ABC[:device_qubits - i]},{ABC[device_qubits - i + 1]}{ABC[device_qubits - i]}{ABC[1:device_qubits - i]}"
                f"->{ABC[device_qubits - i + 1]}a{ABC[device_qubits - i]}",
                stacked_state,
                qml.math.conj(stacked_state),
            )

            # sample the observables on the first qubit
            probs = (qml.math.einsum("abc,acb->a", first_qubit_state, obs[:, i]) + 1) / 2
            samples = np.random.uniform(0, 1, size=probs.shape) > probs
            outcomes[:, i] = samples

            # collapse the state of the remaining qubits; the next qubit in line
            # becomes the first qubit for the next iteration
            rotated_state = qml.math.einsum("ab...,acb->ac...", stacked_state, uni[:, i])
            stacked_state = rotated_state[np.arange(n_snapshots), qml.math.cast(samples, np.int8)]

            # re-normalize the collapsed state
            norms = np.sqrt(
                np.sum(
                    np.abs(stacked_state) ** 2, tuple(range(1, device_qubits - i)), keepdims=True
                )
            )
            stacked_state /= norms

        return qml.math.cast(qml.math.stack([outcomes, recipes]), dtype=np.int8)

    @property
    def numeric_type(self):
        """The Python numeric type of the measurement result.

        Returns:
            type: This is ``int`` when the return type is ``Shadow``,
            and ``float`` when the return type is ``ShadowExpval``.
        """
        return int if self.return_type is Shadow else float

<<<<<<< HEAD
    @property
    def return_type(self):
        return Shadow if self.H is None else ShadowExpval

    def shape(self, device):
        """The expected output shape of the ShadowMeasurementProcess.
=======
    def shape(self, device=None):
        """The expected output shape of the ClassicalShadow.
>>>>>>> 95528000

        Args:
            device (.Device): a PennyLane device to use for determining the shape

        Returns:
            tuple: the output shape; this is ``(2, T, n)`` when the return type
            is ``Shadow``, where ``T`` is the number of device shots and ``n`` is
            the number of measured wires, and is a scalar when the return type
            is ``ShadowExpval``

        Raises:
            MeasurementShapeError: when a device is not provided and the return
            type is ``Shadow``, since the output shape is dependent on the device.
        """
        # the return value of expval is always a scalar
        if self.return_type is ShadowExpval:
            return (1,)

        # the first entry of the tensor represents the measured bits,
        # and the second indicate the indices of the unitaries used
        return (1, 2, device.shots, len(self.wires))

    @property
    def wires(self):
        r"""The wires the measurement process acts on.

        This is the union of all the Wires objects of the measurement.
        """
        if self.return_type is Shadow:
            return self._wires

        if isinstance(self.H, Iterable):
            return Wires.all_wires([h.wires for h in self.H])

        return self.H.wires

    def queue(self, context=qml.QueuingManager):
        """Append the measurement process to an annotated queue, making sure
        the observable is not queued"""
        if self.H is not None:
            Hs = self.H if isinstance(self.H, Iterable) else [self.H]
            for H in Hs:
                context.update_info(H, owner=self)
            context.append(self, owns=Hs)
        else:
            context.append(self)

        return self

    def __copy__(self):
        obj = super().__copy__()
        obj.seed = self.seed
        obj.H = self.H
        obj.k = self.k
        return obj<|MERGE_RESOLUTION|>--- conflicted
+++ resolved
@@ -24,11 +24,7 @@
 import pennylane as qml
 from pennylane.wires import Wires
 
-<<<<<<< HEAD
-from .measurements import MeasurementProcess, Shadow, ShadowExpval
-=======
-from .measurements import CustomMeasurement, MeasurementShapeError, Shadow, ShadowExpval
->>>>>>> 95528000
+from .measurements import CustomMeasurement, Shadow, ShadowExpval
 
 
 def shadow_expval(H, k=1, seed_recipes=True):
@@ -90,11 +86,7 @@
     [-0.48312, -0.00198, -0.00375,  0.00168]
     """
     seed = np.random.randint(2**30) if seed_recipes else None
-<<<<<<< HEAD
-    return ShadowMeasurementProcess(H=H, seed=seed, k=k)
-=======
-    return ClassicalShadow(ShadowExpval, H=H, seed=seed, k=k)
->>>>>>> 95528000
+    return ClassicalShadow(H=H, seed=seed, k=k)
 
 
 def classical_shadow(wires, seed_recipes=True):
@@ -216,11 +208,7 @@
     wires = Wires(wires)
 
     seed = np.random.randint(2**30) if seed_recipes else None
-<<<<<<< HEAD
-    return ShadowMeasurementProcess(wires=wires, seed=seed)
-=======
-    return ClassicalShadow(Shadow, wires=wires, seed=seed)
->>>>>>> 95528000
+    return ClassicalShadow(wires=wires, seed=seed)
 
 
 class ClassicalShadow(CustomMeasurement):
@@ -375,7 +363,7 @@
         #
         # Observe that after the first iteration, the second qubit will become the
         # "first" qubit in the process. The advantage to this approach as opposed to
-        # simulataneously computing the Pauli expectations for each qubit is that
+        # simultaneously computing the Pauli expectations for each qubit is that
         # the partial traces are computed over iteratively smaller subsystems, leading
         # to a significant speed-up.
 
@@ -426,17 +414,12 @@
         """
         return int if self.return_type is Shadow else float
 
-<<<<<<< HEAD
     @property
     def return_type(self):
         return Shadow if self.H is None else ShadowExpval
 
     def shape(self, device):
-        """The expected output shape of the ShadowMeasurementProcess.
-=======
-    def shape(self, device=None):
         """The expected output shape of the ClassicalShadow.
->>>>>>> 95528000
 
         Args:
             device (.Device): a PennyLane device to use for determining the shape
