--- conflicted
+++ resolved
@@ -148,7 +148,6 @@
     counts for each sample.
 
     Please refer to :func:`counts` for detailed documentation.
-<<<<<<< HEAD
 
     Args:
         obs (.Observable): The observable that is to be measured as part of the
@@ -163,22 +162,6 @@
         all_outcomes(bool): determines whether the returned dict will contain only the observed
             outcomes (default), or whether it will display all possible outcomes for the system
     """
-=======
->>>>>>> 26d17e4b
-
-    Args:
-        obs (.Observable): The observable that is to be measured as part of the
-            measurement process. Not all measurement processes require observables (for
-            example ``Probability``); this argument is optional.
-        wires (.Wires): The wires the measurement process applies to.
-            This can only be specified if an observable was not provided.
-        eigvals (array): A flat array representing the eigenvalues of the measurement.
-            This can only be specified if an observable was not provided.
-        id (str): custom label given to a measurement instance, can be useful for some applications
-            where the instance has to be identified
-        all_outcomes(bool): determines whether the returned dict will contain only the observed
-            outcomes (default), or whether it will display all possible outcomes for the system
-    """
 
     # pylint: disable=too-many-arguments
     def __init__(
