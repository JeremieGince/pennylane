--- conflicted
+++ resolved
@@ -20,12 +20,7 @@
 from .measurements import (
     MeasurementProcess,
     MeasurementShapeError,
-<<<<<<< HEAD
-=======
     MeasurementTransform,
-    MidMeasure,
-    MutualInfo,
->>>>>>> 1a5a3d84
     ObservableReturnTypes,
     SampleMeasurement,
     StateMeasurement,
