# Copyright 2018-2021 Xanadu Quantum Technologies Inc.

# Licensed under the Apache License, Version 2.0 (the "License");
# you may not use this file except in compliance with the License.
# You may obtain a copy of the License at

#     http://www.apache.org/licenses/LICENSE-2.0

# Unless required by applicable law or agreed to in writing, software
# distributed under the License is distributed on an "AS IS" BASIS,
# WITHOUT WARRANTIES OR CONDITIONS OF ANY KIND, either express or implied.
# See the License for the specific language governing permissions and
# limitations under the License.
# pylint: disable=protected-access
"""
This module contains the qml.sample measurement.
"""
import warnings
from typing import Sequence, Tuple, Union

import pennylane as qml
from pennylane.operation import Observable
from pennylane.wires import Wires

from .measurements import Sample, SampleMeasurement


def sample(op: Union[Observable, None] = None, wires=None):
    r"""Sample from the supplied observable, with the number of shots
    determined from the ``dev.shots`` attribute of the corresponding device,
    returning raw samples. If no observable is provided then basis state samples are returned
    directly from the device.

    Note that the output shape of this measurement process depends on the shots
    specified on the device.

    Args:
        op (Observable or None): a quantum observable object
        wires (Sequence[int] or int or None): the wires we wish to sample from, ONLY set wires if
            op is ``None``

    Raises:
        QuantumFunctionError: `op` is not an instance of :class:`~.Observable`
        ValueError: Cannot set wires if an observable is provided

    The samples are drawn from the eigenvalues :math:`\{\lambda_i\}` of the observable.
    The probability of drawing eigenvalue :math:`\lambda_i` is given by
    :math:`p(\lambda_i) = |\langle \xi_i | \psi \rangle|^2`, where :math:`| \xi_i \rangle`
    is the corresponding basis state from the observable's eigenbasis.

    **Example**

    .. code-block:: python3

        dev = qml.device("default.qubit", wires=2, shots=4)

        @qml.qnode(dev)
        def circuit(x):
            qml.RX(x, wires=0)
            qml.Hadamard(wires=1)
            qml.CNOT(wires=[0, 1])
            return qml.sample(qml.PauliY(0))

    Executing this QNode:

    >>> circuit(0.5)
    array([ 1.,  1.,  1., -1.])

    If no observable is provided, then the raw basis state samples obtained
    from device are returned (e.g., for a qubit device, samples from the
    computational device are returned). In this case, ``wires`` can be specified
    so that sample results only include measurement results of the qubits of interest.

    .. code-block:: python3

        dev = qml.device("default.qubit", wires=2, shots=4)

        @qml.qnode(dev)
        def circuit(x):
            qml.RX(x, wires=0)
            qml.Hadamard(wires=1)
            qml.CNOT(wires=[0, 1])
            return qml.sample()

    Executing this QNode:

    >>> circuit(0.5)
    array([[0, 1],
           [0, 0],
           [1, 1],
           [0, 0]])

    .. note::

        QNodes that return samples cannot, in general, be differentiated, since the derivative
        with respect to a sample --- a stochastic process --- is ill-defined. The one exception
        is if the QNode uses the parameter-shift method (``diff_method="parameter-shift"``), in
        which case ``qml.sample(obs)`` is interpreted as a single-shot expectation value of the
        observable ``obs``.
    """
    if op is not None and not op.is_hermitian:  # None type is also allowed for op
        warnings.warn(f"{op.name} might not be hermitian.")

    if wires is not None:
        if op is not None:
            raise ValueError(
                "Cannot specify the wires to sample if an observable is "
                "provided. The wires to sample will be determined directly from the observable."
            )
        wires = Wires(wires)

    return _Sample(Sample, obs=op, wires=wires)


# TODO: Make public when removing the ObservableReturnTypes enum
class _Sample(SampleMeasurement):
    """Measurement process that returns the samples of a given observable."""

    def process_samples(
<<<<<<< HEAD
        self, samples: Sequence[complex], shot_range: Tuple[int] = None, bin_size: int = None
    ):
=======
        self,
        samples: Sequence[complex],
        wire_order: Wires,
        shot_range: Tuple[int] = None,
        bin_size: int = None,
    ):
        wire_map = dict(zip(wire_order, range(len(wire_order))))
        mapped_wires = [wire_map[w] for w in self.wires]
>>>>>>> 0810e2e0
        name = self.obs.name if self.obs is not None else None
        # Select the samples from samples that correspond to ``shot_range`` if provided
        if shot_range is not None:
            # Indexing corresponds to: (potential broadcasting, shots, wires). Note that the last
            # colon (:) is required because shots is the second-to-last axis and the
            # Ellipsis (...) otherwise would take up broadcasting and shots axes.
            samples = samples[..., slice(*shot_range), :]

<<<<<<< HEAD
        if len(self.wires) != 0:
            # if wires are provided, then we only return samples from those wires
            samples = samples[..., self.wires]
=======
        if mapped_wires:
            # if wires are provided, then we only return samples from those wires
            samples = samples[..., mapped_wires]
>>>>>>> 0810e2e0

        num_wires = samples.shape[-1]  # wires is the last dimension

        if self.obs is None:
            # if no observable was provided then return the raw samples
            return samples if bin_size is None else samples.reshape(num_wires, bin_size, -1)

        if name in {"PauliX", "PauliY", "PauliZ", "Hadamard"}:
            # Process samples for observables with eigenvalues {1, -1}
            samples = 1 - 2 * qml.math.squeeze(samples)
        else:
            # Replace the basis state in the computational basis with the correct eigenvalue.
            # Extract only the columns of the basis samples required based on ``wires``.
            powers_of_two = 2 ** qml.math.arange(num_wires)[::-1]
            indices = samples @ powers_of_two
            indices = qml.math.array(indices)  # Add np.array here for Jax support.
            try:
                samples = self.obs.eigvals()[indices]
            except qml.operation.EigvalsUndefinedError as e:
                # if observable has no info on eigenvalues, we cannot return this measurement
                raise qml.operation.EigvalsUndefinedError(
                    f"Cannot compute samples of {self.obs.name}."
                ) from e

        return samples if bin_size is None else samples.reshape((bin_size, -1))<|MERGE_RESOLUTION|>--- conflicted
+++ resolved
@@ -117,10 +117,6 @@
     """Measurement process that returns the samples of a given observable."""
 
     def process_samples(
-<<<<<<< HEAD
-        self, samples: Sequence[complex], shot_range: Tuple[int] = None, bin_size: int = None
-    ):
-=======
         self,
         samples: Sequence[complex],
         wire_order: Wires,
@@ -129,7 +125,6 @@
     ):
         wire_map = dict(zip(wire_order, range(len(wire_order))))
         mapped_wires = [wire_map[w] for w in self.wires]
->>>>>>> 0810e2e0
         name = self.obs.name if self.obs is not None else None
         # Select the samples from samples that correspond to ``shot_range`` if provided
         if shot_range is not None:
@@ -138,15 +133,9 @@
             # Ellipsis (...) otherwise would take up broadcasting and shots axes.
             samples = samples[..., slice(*shot_range), :]
 
-<<<<<<< HEAD
-        if len(self.wires) != 0:
-            # if wires are provided, then we only return samples from those wires
-            samples = samples[..., self.wires]
-=======
         if mapped_wires:
             # if wires are provided, then we only return samples from those wires
             samples = samples[..., mapped_wires]
->>>>>>> 0810e2e0
 
         num_wires = samples.shape[-1]  # wires is the last dimension
 
