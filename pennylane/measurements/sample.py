# Copyright 2018-2021 Xanadu Quantum Technologies Inc.

# Licensed under the Apache License, Version 2.0 (the "License");
# you may not use this file except in compliance with the License.
# You may obtain a copy of the License at

#     http://www.apache.org/licenses/LICENSE-2.0

# Unless required by applicable law or agreed to in writing, software
# distributed under the License is distributed on an "AS IS" BASIS,
# WITHOUT WARRANTIES OR CONDITIONS OF ANY KIND, either express or implied.
# See the License for the specific language governing permissions and
# limitations under the License.
# pylint: disable=protected-access
"""
This module contains the qml.sample measurement.
"""
import functools
import warnings
<<<<<<< HEAD
from typing import Tuple, Union

import numpy as np

=======
from typing import Sequence, Tuple, Union

>>>>>>> ff3d9188
import pennylane as qml
from pennylane.operation import Observable
from pennylane.wires import Wires

<<<<<<< HEAD
from .measurements import MeasurementShapeError, Sample, SampleMeasurement
=======
from .measurements import Sample, SampleMeasurement
>>>>>>> ff3d9188


def sample(op: Union[Observable, None] = None, wires=None):
    r"""Sample from the supplied observable, with the number of shots
    determined from the ``dev.shots`` attribute of the corresponding device,
    returning raw samples. If no observable is provided then basis state samples are returned
    directly from the device.

    Note that the output shape of this measurement process depends on the shots
    specified on the device.

    Args:
        op (Observable or None): a quantum observable object
        wires (Sequence[int] or int or None): the wires we wish to sample from, ONLY set wires if
            op is ``None``

    Raises:
        QuantumFunctionError: `op` is not an instance of :class:`~.Observable`
        ValueError: Cannot set wires if an observable is provided

    The samples are drawn from the eigenvalues :math:`\{\lambda_i\}` of the observable.
    The probability of drawing eigenvalue :math:`\lambda_i` is given by
    :math:`p(\lambda_i) = |\langle \xi_i | \psi \rangle|^2`, where :math:`| \xi_i \rangle`
    is the corresponding basis state from the observable's eigenbasis.

    **Example**

    .. code-block:: python3

        dev = qml.device("default.qubit", wires=2, shots=4)

        @qml.qnode(dev)
        def circuit(x):
            qml.RX(x, wires=0)
            qml.Hadamard(wires=1)
            qml.CNOT(wires=[0, 1])
            return qml.sample(qml.PauliY(0))

    Executing this QNode:

    >>> circuit(0.5)
    array([ 1.,  1.,  1., -1.])

    If no observable is provided, then the raw basis state samples obtained
    from device are returned (e.g., for a qubit device, samples from the
    computational device are returned). In this case, ``wires`` can be specified
    so that sample results only include measurement results of the qubits of interest.

    .. code-block:: python3

        dev = qml.device("default.qubit", wires=2, shots=4)

        @qml.qnode(dev)
        def circuit(x):
            qml.RX(x, wires=0)
            qml.Hadamard(wires=1)
            qml.CNOT(wires=[0, 1])
            return qml.sample()

    Executing this QNode:

    >>> circuit(0.5)
    array([[0, 1],
           [0, 0],
           [1, 1],
           [0, 0]])

    .. note::

        QNodes that return samples cannot, in general, be differentiated, since the derivative
        with respect to a sample --- a stochastic process --- is ill-defined. The one exception
        is if the QNode uses the parameter-shift method (``diff_method="parameter-shift"``), in
        which case ``qml.sample(obs)`` is interpreted as a single-shot expectation value of the
        observable ``obs``.
    """
    if op is not None and not op.is_hermitian:  # None type is also allowed for op
        warnings.warn(f"{op.name} might not be hermitian.")

    if wires is not None:
        if op is not None:
            raise ValueError(
                "Cannot specify the wires to sample if an observable is "
                "provided. The wires to sample will be determined directly from the observable."
            )
        wires = Wires(wires)

    return _Sample(Sample, obs=op, wires=wires)


# TODO: Make public when removing the ObservableReturnTypes enum
class _Sample(SampleMeasurement):
    """Measurement process that returns the samples of a given observable."""

<<<<<<< HEAD
    @property
    @functools.lru_cache()
    def numeric_type(self):
        # Note: we only assume an integer numeric type if the observable is a
        # built-in observable with integer eigenvalues or a tensor product thereof
        if self.obs is None:

            # Computational basis samples
            return int
        int_eigval_obs = {qml.PauliX, qml.PauliY, qml.PauliZ, qml.Hadamard, qml.Identity}
        tensor_terms = self.obs.obs if hasattr(self.obs, "obs") else [self.obs]
        every_term_standard = all(o.__class__ in int_eigval_obs for o in tensor_terms)
        return int if every_term_standard else float

    def shape(self, device):
        if qml.active_return():
            return self._shape_new(device)
        if device.shot_vector is not None:
            if self.obs is None:
                # TODO: revisit when qml.sample without an observable fully
                # supports shot vectors
                raise MeasurementShapeError(
                    "Getting the output shape of a measurement returning samples along with "
                    "a device with a shot vector is not supported."
                )
            return tuple(
                (shot_val,) if shot_val != 1 else tuple() for shot_val in device._raw_shot_sequence
            )
        len_wires = len(device.wires)
        return (1, device.shots) if self.obs is not None else (1, device.shots, len_wires)

    def _shape_new(self, device):
        if device.shot_vector is not None:
            if self.obs is None:
                return tuple(
                    (shot_val, len(device.wires)) if shot_val != 1 else (len(device.wires),)
                    for shot_val in device._raw_shot_sequence
                )
            return tuple(
                (shot_val,) if shot_val != 1 else tuple() for shot_val in device._raw_shot_sequence
            )
        if self.obs is None:
            len_wires = len(device.wires)
            return (device.shots, len_wires) if device.shots != 1 else (len_wires,)
        return (device.shots,) if device.shots != 1 else ()

    @property
    def samples_computational_basis(self):
        r"""Bool: Whether or not the MeasurementProcess returns samples in the computational basis or counts of
        computational basis states.
        """
        return self.obs is None

    def process(self, samples: np.ndarray, shot_range: Tuple[int] = None, bin_size: int = None):
=======
    def process_samples(
        self, samples: Sequence[complex], shot_range: Tuple[int] = None, bin_size: int = None
    ):
>>>>>>> ff3d9188
        name = self.obs.name if self.obs is not None else None
        # Select the samples from samples that correspond to ``shot_range`` if provided
        if shot_range is not None:
            # Indexing corresponds to: (potential broadcasting, shots, wires). Note that the last
            # colon (:) is required because shots is the second-to-last axis and the
            # Ellipsis (...) otherwise would take up broadcasting and shots axes.
            samples = samples[..., slice(*shot_range), :]

        if len(self.wires) != 0:
            # if wires are provided, then we only return samples from those wires
<<<<<<< HEAD
            samples = samples[..., np.array(self.wires)]
=======
            samples = samples[..., self.wires]
>>>>>>> ff3d9188

        num_wires = samples.shape[-1]  # wires is the last dimension

        if self.obs is None:
            # if no observable was provided then return the raw samples
            return samples if bin_size is None else samples.reshape(num_wires, bin_size, -1)

        if name in {"PauliX", "PauliY", "PauliZ", "Hadamard"}:
            # Process samples for observables with eigenvalues {1, -1}
            samples = 1 - 2 * qml.math.squeeze(samples)
        else:
            # Replace the basis state in the computational basis with the correct eigenvalue.
            # Extract only the columns of the basis samples required based on ``wires``.
<<<<<<< HEAD
            powers_of_two = 2 ** np.arange(num_wires)[::-1]
            indices = samples @ powers_of_two
            indices = np.array(indices)  # Add np.array here for Jax support.
=======
            powers_of_two = 2 ** qml.math.arange(num_wires)[::-1]
            indices = samples @ powers_of_two
            indices = qml.math.array(indices)  # Add np.array here for Jax support.
>>>>>>> ff3d9188
            try:
                samples = self.obs.eigvals()[indices]
            except qml.operation.EigvalsUndefinedError as e:
                # if observable has no info on eigenvalues, we cannot return this measurement
                raise qml.operation.EigvalsUndefinedError(
                    f"Cannot compute samples of {self.obs.name}."
                ) from e

        return samples if bin_size is None else samples.reshape((bin_size, -1))<|MERGE_RESOLUTION|>--- conflicted
+++ resolved
@@ -17,24 +17,13 @@
 """
 import functools
 import warnings
-<<<<<<< HEAD
-from typing import Tuple, Union
-
-import numpy as np
-
-=======
 from typing import Sequence, Tuple, Union
 
->>>>>>> ff3d9188
 import pennylane as qml
 from pennylane.operation import Observable
 from pennylane.wires import Wires
 
-<<<<<<< HEAD
 from .measurements import MeasurementShapeError, Sample, SampleMeasurement
-=======
-from .measurements import Sample, SampleMeasurement
->>>>>>> ff3d9188
 
 
 def sample(op: Union[Observable, None] = None, wires=None):
@@ -128,7 +117,6 @@
 class _Sample(SampleMeasurement):
     """Measurement process that returns the samples of a given observable."""
 
-<<<<<<< HEAD
     @property
     @functools.lru_cache()
     def numeric_type(self):
@@ -182,12 +170,9 @@
         """
         return self.obs is None
 
-    def process(self, samples: np.ndarray, shot_range: Tuple[int] = None, bin_size: int = None):
-=======
     def process_samples(
         self, samples: Sequence[complex], shot_range: Tuple[int] = None, bin_size: int = None
     ):
->>>>>>> ff3d9188
         name = self.obs.name if self.obs is not None else None
         # Select the samples from samples that correspond to ``shot_range`` if provided
         if shot_range is not None:
@@ -198,11 +183,7 @@
 
         if len(self.wires) != 0:
             # if wires are provided, then we only return samples from those wires
-<<<<<<< HEAD
-            samples = samples[..., np.array(self.wires)]
-=======
             samples = samples[..., self.wires]
->>>>>>> ff3d9188
 
         num_wires = samples.shape[-1]  # wires is the last dimension
 
@@ -216,15 +197,9 @@
         else:
             # Replace the basis state in the computational basis with the correct eigenvalue.
             # Extract only the columns of the basis samples required based on ``wires``.
-<<<<<<< HEAD
-            powers_of_two = 2 ** np.arange(num_wires)[::-1]
-            indices = samples @ powers_of_two
-            indices = np.array(indices)  # Add np.array here for Jax support.
-=======
             powers_of_two = 2 ** qml.math.arange(num_wires)[::-1]
             indices = samples @ powers_of_two
             indices = qml.math.array(indices)  # Add np.array here for Jax support.
->>>>>>> ff3d9188
             try:
                 samples = self.obs.eigvals()[indices]
             except qml.operation.EigvalsUndefinedError as e:
