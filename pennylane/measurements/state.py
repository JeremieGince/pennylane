# Copyright 2018-2021 Xanadu Quantum Technologies Inc.

# Licensed under the Apache License, Version 2.0 (the "License");
# you may not use this file except in compliance with the License.
# You may obtain a copy of the License at

#     http://www.apache.org/licenses/LICENSE-2.0

# Unless required by applicable law or agreed to in writing, software
# distributed under the License is distributed on an "AS IS" BASIS,
# WITHOUT WARRANTIES OR CONDITIONS OF ANY KIND, either express or implied.
# See the License for the specific language governing permissions and
# limitations under the License.
# pylint: disable=protected-access
"""
This module contains the qml.state measurement.
"""
from typing import Sequence

import pennylane as qml
from pennylane.wires import Wires

from .measurements import State, StateMeasurement


def state():
    r"""Quantum state in the computational basis.

    This function accepts no observables and instead instructs the QNode to return its state. A
    ``wires`` argument should *not* be provided since ``state()`` always returns a pure state
    describing all wires in the device.

    Note that the output shape of this measurement process depends on the
    number of wires defined for the device.

    **Example:**

    .. code-block:: python3

        dev = qml.device("default.qubit", wires=2)

        @qml.qnode(dev)
        def circuit():
            qml.Hadamard(wires=1)
            return qml.state()

    Executing this QNode:

    >>> circuit()
    array([0.70710678+0.j, 0.70710678+0.j, 0.        +0.j, 0.        +0.j])

    The returned array is in lexicographic order. Hence, we have a :math:`1/\sqrt{2}` amplitude
    in both :math:`|00\rangle` and :math:`|01\rangle`.

    .. note::

        Differentiating :func:`~.state` is currently only supported when using the
        classical backpropagation differentiation method (``diff_method="backprop"``) with a
        compatible device.

    .. details::
        :title: Usage Details

        A QNode with the ``qml.state`` output can be used in a cost function with
        is then differentiated:

        >>> dev = qml.device('default.qubit', wires=2)
        >>> qml.qnode(dev, diff_method="backprop")
        ... def test(x):
        ...     qml.RY(x, wires=[0])
        ...     return qml.state()
        >>> def cost(x):
        ...     return np.abs(test(x)[0])
        >>> cost(x)
        tensor(0.98877108, requires_grad=True)
        >>> qml.grad(cost)(x)
        -0.07471906623679961
    """
    # pylint: disable=protected-access
<<<<<<< HEAD
    return _State()
=======
    return _State(State)
>>>>>>> cccd0934


def density_matrix(wires):
    r"""Quantum density matrix in the computational basis.

    This function accepts no observables and instead instructs the QNode to return its density
    matrix or reduced density matrix. The ``wires`` argument gives the possibility
    to trace out a part of the system. It can result in obtaining a mixed state, which can be
    only represented by the reduced density matrix.

    **Example:**

    .. code-block:: python3

        dev = qml.device("default.qubit", wires=2)

        @qml.qnode(dev)
        def circuit():
            qml.PauliY(wires=0)
            qml.Hadamard(wires=1)
            return qml.density_matrix([0])

    Executing this QNode:

    >>> circuit()
    array([[0.+0.j 0.+0.j]
        [0.+0.j 1.+0.j]])

    The returned matrix is the reduced density matrix, where system 1 is traced out.

    Args:
        wires (Sequence[int] or int): the wires of the subsystem

    .. note::

        Calculating the derivative of :func:`~.density_matrix` is currently only supported when
        using the classical backpropagation differentiation method (``diff_method="backprop"``)
        with a compatible device.
    """
    # pylint: disable=protected-access
    wires = Wires(wires)
<<<<<<< HEAD
    return _State(wires=wires)
=======
    return _State(State, wires=wires)
>>>>>>> cccd0934


class _State(StateMeasurement):
    """Measurement process that returns the quantum state."""

<<<<<<< HEAD
    @property
    def return_type(self):
        return State

    @property
    def numeric_type(self):
        return complex

    def shape(self, device):
        if qml.active_return():
            return self._shape_new(device)
        num_shot_elements = (
            1 if device.shot_vector is None else sum(s.copies for s in device.shot_vector)
        )

        if self.wires:
            # qml.density_matrix()
            dim = 2 ** len(self.wires)
            return (num_shot_elements, dim, dim)
        # qml.state()
        dim = 2 ** len(device.wires)
        return (num_shot_elements, dim)

    def _shape_new(self, device):
        num_shot_elements = (
            1 if device.shot_vector is None else sum(s.copies for s in device.shot_vector)
        )

        if self.wires:
            # qml.density_matrix()
            dim = 2 ** len(self.wires)
            return (
                (dim, dim)
                if num_shot_elements == 1
                else tuple((dim, dim) for _ in range(num_shot_elements))
            )
        # qml.state()
        dim = 2 ** len(device.wires)
        return (dim,) if num_shot_elements == 1 else tuple((dim,) for _ in range(num_shot_elements))

    # pylint: disable=redefined-outer-name
    def process_state(self, state: Sequence[complex], wires: Wires):
        if self.wires == Wires([]):
            # qml.state
            return state
        # qml.density_matrix
        wire_map = dict(zip(range(len(wires)), wires))
        mapped_wires = [wire_map[w] for w in self.wires]
        return qml.math.reduced_dm(state, indices=mapped_wires, c_dtype="complex128")
=======
    # pylint: disable=redefined-outer-name
    def process_state(self, state: Sequence[complex], wires: Wires):
        if self.wires:
            # qml.density_matrix
            wire_map = dict(zip(wires, range(len(wires))))
            mapped_wires = [wire_map[w] for w in self.wires]
            return qml.math.reduced_dm(state, indices=mapped_wires, c_dtype="complex128")
        # qml.state
        return state
>>>>>>> cccd0934
<|MERGE_RESOLUTION|>--- conflicted
+++ resolved
@@ -77,11 +77,7 @@
         -0.07471906623679961
     """
     # pylint: disable=protected-access
-<<<<<<< HEAD
     return _State()
-=======
-    return _State(State)
->>>>>>> cccd0934
 
 
 def density_matrix(wires):
@@ -123,17 +119,12 @@
     """
     # pylint: disable=protected-access
     wires = Wires(wires)
-<<<<<<< HEAD
     return _State(wires=wires)
-=======
-    return _State(State, wires=wires)
->>>>>>> cccd0934
 
 
 class _State(StateMeasurement):
     """Measurement process that returns the quantum state."""
 
-<<<<<<< HEAD
     @property
     def return_type(self):
         return State
@@ -176,21 +167,10 @@
 
     # pylint: disable=redefined-outer-name
     def process_state(self, state: Sequence[complex], wires: Wires):
-        if self.wires == Wires([]):
-            # qml.state
-            return state
-        # qml.density_matrix
-        wire_map = dict(zip(range(len(wires)), wires))
-        mapped_wires = [wire_map[w] for w in self.wires]
-        return qml.math.reduced_dm(state, indices=mapped_wires, c_dtype="complex128")
-=======
-    # pylint: disable=redefined-outer-name
-    def process_state(self, state: Sequence[complex], wires: Wires):
         if self.wires:
             # qml.density_matrix
             wire_map = dict(zip(wires, range(len(wires))))
             mapped_wires = [wire_map[w] for w in self.wires]
             return qml.math.reduced_dm(state, indices=mapped_wires, c_dtype="complex128")
         # qml.state
-        return state
->>>>>>> cccd0934
+        return state