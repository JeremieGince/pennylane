# Copyright 2018-2021 Xanadu Quantum Technologies Inc.

# Licensed under the Apache License, Version 2.0 (the "License");
# you may not use this file except in compliance with the License.
# You may obtain a copy of the License at

#     http://www.apache.org/licenses/LICENSE-2.0

# Unless required by applicable law or agreed to in writing, software
# distributed under the License is distributed on an "AS IS" BASIS,
# WITHOUT WARRANTIES OR CONDITIONS OF ANY KIND, either express or implied.
# See the License for the specific language governing permissions and
# limitations under the License.
# pylint: disable=protected-access
"""
This module contains the qml.state measurement.
"""
<<<<<<< HEAD
from collections import OrderedDict

import numpy as np
=======
from typing import Sequence
>>>>>>> 896dd280

import pennylane as qml
from pennylane.wires import Wires

from .measurements import State, StateMeasurement


def state():
    r"""Quantum state in the computational basis.

    This function accepts no observables and instead instructs the QNode to return its state. A
    ``wires`` argument should *not* be provided since ``state()`` always returns a pure state
    describing all wires in the device.

    Note that the output shape of this measurement process depends on the
    number of wires defined for the device.

    **Example:**

    .. code-block:: python3

        dev = qml.device("default.qubit", wires=2)

        @qml.qnode(dev)
        def circuit():
            qml.Hadamard(wires=1)
            return qml.state()

    Executing this QNode:

    >>> circuit()
    array([0.70710678+0.j, 0.70710678+0.j, 0.        +0.j, 0.        +0.j])

    The returned array is in lexicographic order. Hence, we have a :math:`1/\sqrt{2}` amplitude
    in both :math:`|00\rangle` and :math:`|01\rangle`.

    .. note::

        Differentiating :func:`~.state` is currently only supported when using the
        classical backpropagation differentiation method (``diff_method="backprop"``) with a
        compatible device.

    .. details::
        :title: Usage Details

        A QNode with the ``qml.state`` output can be used in a cost function with
        is then differentiated:

        >>> dev = qml.device('default.qubit', wires=2)
        >>> qml.qnode(dev, diff_method="backprop")
        ... def test(x):
        ...     qml.RY(x, wires=[0])
        ...     return qml.state()
        >>> def cost(x):
        ...     return np.abs(test(x)[0])
        >>> cost(x)
        tensor(0.98877108, requires_grad=True)
        >>> qml.grad(cost)(x)
        -0.07471906623679961
    """
    # pylint: disable=protected-access
    return _State(State)


def density_matrix(wires):
    r"""Quantum density matrix in the computational basis.

    This function accepts no observables and instead instructs the QNode to return its density
    matrix or reduced density matrix. The ``wires`` argument gives the possibility
    to trace out a part of the system. It can result in obtaining a mixed state, which can be
    only represented by the reduced density matrix.

    **Example:**

    .. code-block:: python3

        dev = qml.device("default.qubit", wires=2)

        @qml.qnode(dev)
        def circuit():
            qml.PauliY(wires=0)
            qml.Hadamard(wires=1)
            return qml.density_matrix([0])

    Executing this QNode:

    >>> circuit()
    array([[0.+0.j 0.+0.j]
        [0.+0.j 1.+0.j]])

    The returned matrix is the reduced density matrix, where system 1 is traced out.

    Args:
        wires (Sequence[int] or int): the wires of the subsystem

    .. note::

        Calculating the derivative of :func:`~.density_matrix` is currently only supported when
        using the classical backpropagation differentiation method (``diff_method="backprop"``)
        with a compatible device.
    """
    # pylint: disable=protected-access
    wires = Wires(wires)
    return _State(State, wires=wires)


class _State(StateMeasurement):
    """Measurement process that returns the quantum state."""

<<<<<<< HEAD
    @property
    def numeric_type(self):
        return complex

    def shape(self, device):
        if qml.active_return():
            return self._shape_new(device)
        num_shot_elements = (
            1 if device.shot_vector is None else sum(s.copies for s in device.shot_vector)
        )

        if self.wires:
            # qml.density_matrix()
            dim = 2 ** len(self.wires)
            return (num_shot_elements, dim, dim)
        # qml.state()
        dim = 2 ** len(device.wires)
        return (num_shot_elements, dim)

    def _shape_new(self, device):
        num_shot_elements = (
            1 if device.shot_vector is None else sum(s.copies for s in device.shot_vector)
        )

        if self.wires:
            # qml.density_matrix()
            dim = 2 ** len(self.wires)
            return (
                (dim, dim)
                if num_shot_elements == 1
                else tuple((dim, dim) for _ in range(num_shot_elements))
            )
        # qml.state()
        dim = 2 ** len(device.wires)
        return (dim,) if num_shot_elements == 1 else tuple((dim,) for _ in range(num_shot_elements))

    # pylint: disable=redefined-outer-name
    def process_state(self, state: np.ndarray, device_wires: Wires):
        if self.wires == Wires([]):
            return state

        num_wires = len(device_wires)
        consecutive_wires = Wires(range(num_wires))
        wire_map = OrderedDict(zip(device_wires, consecutive_wires))
        wires = [wire_map[w] for w in self.wires]
        return qml.math.reduced_dm(state, indices=wires, c_dtype=np.complex128)
=======
    # pylint: disable=redefined-outer-name
    def process_state(self, state: Sequence[complex], wires: Wires):
        if self.wires == Wires([]):
            # qml.state
            return state
        # qml.density_matrix
        wire_map = dict(zip(range(len(wires)), wires))
        mapped_wires = [wire_map[w] for w in self.wires]
        return qml.math.reduced_dm(state, indices=mapped_wires, c_dtype="complex128")
>>>>>>> 896dd280
<|MERGE_RESOLUTION|>--- conflicted
+++ resolved
@@ -15,13 +15,7 @@
 """
 This module contains the qml.state measurement.
 """
-<<<<<<< HEAD
-from collections import OrderedDict
-
-import numpy as np
-=======
 from typing import Sequence
->>>>>>> 896dd280
 
 import pennylane as qml
 from pennylane.wires import Wires
@@ -131,7 +125,6 @@
 class _State(StateMeasurement):
     """Measurement process that returns the quantum state."""
 
-<<<<<<< HEAD
     @property
     def numeric_type(self):
         return complex
@@ -169,17 +162,6 @@
         return (dim,) if num_shot_elements == 1 else tuple((dim,) for _ in range(num_shot_elements))
 
     # pylint: disable=redefined-outer-name
-    def process_state(self, state: np.ndarray, device_wires: Wires):
-        if self.wires == Wires([]):
-            return state
-
-        num_wires = len(device_wires)
-        consecutive_wires = Wires(range(num_wires))
-        wire_map = OrderedDict(zip(device_wires, consecutive_wires))
-        wires = [wire_map[w] for w in self.wires]
-        return qml.math.reduced_dm(state, indices=wires, c_dtype=np.complex128)
-=======
-    # pylint: disable=redefined-outer-name
     def process_state(self, state: Sequence[complex], wires: Wires):
         if self.wires == Wires([]):
             # qml.state
@@ -187,5 +169,4 @@
         # qml.density_matrix
         wire_map = dict(zip(range(len(wires)), wires))
         mapped_wires = [wire_map[w] for w in self.wires]
-        return qml.math.reduced_dm(state, indices=mapped_wires, c_dtype="complex128")
->>>>>>> 896dd280
+        return qml.math.reduced_dm(state, indices=mapped_wires, c_dtype="complex128")