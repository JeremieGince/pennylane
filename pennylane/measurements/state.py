--- conflicted
+++ resolved
@@ -20,11 +20,7 @@
 import pennylane as qml
 from pennylane.wires import Wires
 
-<<<<<<< HEAD
-from .measurements import StateMeasurement, _State
-=======
-from .measurements import MeasurementShapeError, State, StateMeasurement
->>>>>>> 1a5a3d84
+from .measurements import MeasurementShapeError, StateMeasurement, _State
 
 
 def state():
