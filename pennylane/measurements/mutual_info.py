--- conflicted
+++ resolved
@@ -79,17 +79,12 @@
 
     wires0 = qml.wires.Wires(wires0)
     wires1 = qml.wires.Wires(wires1)
-<<<<<<< HEAD
     return _MutualInfo(wires=[wires0, wires1], log_base=log_base)
-=======
-    return _MutualInfo(MutualInfo, wires=[wires0, wires1], log_base=log_base)
->>>>>>> 08bbc420
 
 
 class _MutualInfo(StateMeasurement):
     """Measurement process that returns the mutual information."""
 
-<<<<<<< HEAD
     @property
     def numeric_type(self):
         return float
@@ -115,16 +110,8 @@
     def process_state(self, state: Sequence[complex], wires: Wires):
         return qml.math.mutual_info(
             state,
-            indices0=[self.wires[0]],
-            indices1=[self.wires[1]],
-            c_dtype="complex128",
-=======
-    def process_state(self, state: Sequence[complex], wires: Wires):
-        return qml.math.mutual_info(
-            state,
             indices0=list(self._wires[0]),
             indices1=list(self._wires[1]),
             c_dtype=state.dtype,
->>>>>>> 08bbc420
             base=self.log_base,
         )