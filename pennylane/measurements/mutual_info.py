--- conflicted
+++ resolved
@@ -87,7 +87,19 @@
 class _MutualInfo(StateMeasurement):
     """Measurement process that returns the mutual information."""
 
-<<<<<<< HEAD
+    # pylint: disable=too-many-arguments
+    def __init__(
+        self,
+        return_type: ObservableReturnTypes,
+        obs: Operator = None,
+        wires=None,
+        eigvals=None,
+        id=None,
+        log_base=None,
+    ):
+        self.log_base = log_base
+        super().__init__(return_type=return_type, obs=obs, wires=wires, eigvals=eigvals, id=id)
+
     @property
     def numeric_type(self):
         return float
@@ -109,20 +121,6 @@
             return ()
         num_shot_elements = sum(s.copies for s in device.shot_vector)
         return tuple(() for _ in range(num_shot_elements))
-=======
-    # pylint: disable=too-many-arguments
-    def __init__(
-        self,
-        return_type: ObservableReturnTypes,
-        obs: Operator = None,
-        wires=None,
-        eigvals=None,
-        id=None,
-        log_base=None,
-    ):
-        self.log_base = log_base
-        super().__init__(return_type=return_type, obs=obs, wires=wires, eigvals=eigvals, id=id)
->>>>>>> 87dfbade
 
     def process_state(self, state: Sequence[complex], wires: Wires):
         return qml.math.mutual_info(
