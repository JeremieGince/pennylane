--- conflicted
+++ resolved
@@ -81,18 +81,11 @@
     Mid circuit measurements can be manipulated using the following dunder methods
     ``+``, ``-``, ``*``, ``/``, ``~`` (not), ``&`` (and), ``|`` (or), ``==``, ``<=``,
     ``>=``, ``<``, ``>`` with other mid-circuit measurements or scalars.
-<<<<<<< HEAD
 
     .. Note ::
 
         Python ``not``, ``and``, ``or``, do not work since these do not have dunder methods.
         Instead use ``~``, ``&``, ``|``.
-=======
-
-    Note:
-        python ``not``, ``and``, ``or``, do not work since these do not have dunder
-        methods. Instead use ``~``, ``&``, ``|``.
->>>>>>> 4abe41bd
 
     Args:
         wires (Wires): The wire of the qubit the measurement process applies to.
@@ -112,11 +105,7 @@
 
     # Create a UUID and a map between MP and MV to support serialization
     measurement_id = str(uuid.uuid4())[:8]
-<<<<<<< HEAD
     mp = MidMeasureMP(wires=wire, reset=reset, id=measurement_id)
-=======
-    mp = MidMeasureMP(wires=wire, id=measurement_id)
->>>>>>> 4abe41bd
     return MeasurementValue([mp], processing_fn=lambda v: v)
 
 
@@ -138,16 +127,11 @@
         id (str): Custom label given to a measurement instance.
     """
 
-<<<<<<< HEAD
     def __init__(
         self, wires: Optional[Wires] = None, reset: Optional[bool] = False, id: Optional[str] = None
     ):
         super().__init__(wires=Wires(wires), id=id)
         self.reset = reset
-=======
-    def __init__(self, wires: Optional[Wires] = None, id: Optional[str] = None):
-        super().__init__(wires=Wires(wires), id=id)
->>>>>>> 4abe41bd
 
     @property
     def return_type(self):
