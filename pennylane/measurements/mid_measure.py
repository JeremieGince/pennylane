# Copyright 2018-2021 Xanadu Quantum Technologies Inc.

# Licensed under the Apache License, Version 2.0 (the "License");
# you may not use this file except in compliance with the License.
# You may obtain a copy of the License at

#     http://www.apache.org/licenses/LICENSE-2.0

# Unless required by applicable law or agreed to in writing, software
# distributed under the License is distributed on an "AS IS" BASIS,
# WITHOUT WARRANTIES OR CONDITIONS OF ANY KIND, either express or implied.
# See the License for the specific language governing permissions and
# limitations under the License.
"""
This module contains the qml.measure measurement.
"""
import uuid
from typing import Optional, List, Callable

import pennylane as qml
import pennylane.numpy as np
from pennylane.wires import Wires

from .measurements import MeasurementProcess, MidMeasure


<<<<<<< HEAD
def measure(wires: Wires, postselect: Optional[int] = None):  # TODO: Change name to mid_measure
=======
def measure(wires, reset=False):  # TODO: Change name to mid_measure
>>>>>>> a9bee541
    """Perform a mid-circuit measurement in the computational basis on the
    supplied qubit.

    Measurement outcomes can be obtained and used to conditionally apply
    operations.

    If a device doesn't support mid-circuit measurements natively, then the
    QNode will apply the :func:`defer_measurements` transform.

    **Example:**

    .. code-block:: python3

        dev = qml.device("default.qubit", wires=2)

        @qml.qnode(dev)
        def func(x, y):
            qml.RY(x, wires=0)
            qml.CNOT(wires=[0, 1])
            m_0 = qml.measure(1)

            qml.cond(m_0, qml.RY)(y, wires=0)
            return qml.probs(wires=[0])

    Executing this QNode:

    >>> pars = np.array([0.643, 0.246], requires_grad=True)
    >>> func(*pars)
    tensor([0.90165331, 0.09834669], requires_grad=True)

    Mid circuit measurements can be manipulated using the following dunder methods
    ``+``, ``-``, ``*``, ``/``, ``~`` (not), ``&`` (and), ``|`` (or), ``==``, ``<=``,
    ``>=``, ``<``, ``>``. With other mid-circuit measurements or scalars.

    .. Note ::

        Python ``not``, ``and``, ``or``, do not work since these do not have dunder methods.
        Instead use ``~``, ``&``, ``|``.

    Args:
        wires (Wires): The wire of the qubit the measurement process applies to.
<<<<<<< HEAD
        postselect (Optional[int]): If specified, specifies the computational basis state on
            which to postselect the post-measurement state. Must be 0 or 1 if postselection
            is wanted.
=======
        reset (bool): Whether to reset the wire after measurement.
>>>>>>> a9bee541

    Returns:
        MidMeasureMP: measurement process instance

    Raises:
        QuantumFunctionError: if multiple wires were specified
    """
    wire = Wires(wires)
    if len(wire) > 1:
        raise qml.QuantumFunctionError(
            "Only a single qubit can be measured in the middle of the circuit"
        )

    # Create a UUID and a map between MP and MV to support serialization
    measurement_id = str(uuid.uuid4())[:8]
    return MidMeasureMP(
<<<<<<< HEAD
        wires=wire,
        postselect=postselect,
        measurement_ids=[measurement_id],
        processing_fn=lambda v: v,
=======
        wires=wire, reset=reset, measurement_ids=[measurement_id], processing_fn=lambda v: v
>>>>>>> a9bee541
    )


class MidMeasureMP(MeasurementProcess):
    """Mid-circuit measurement.

    This class additionally stores information about unknown measurement outcomes in the qubit model.
    Measurements on a single qubit in the computational basis are assumed.

    Please refer to :func:`measure` for detailed documentation.

    Args:
        wires (.Wires): The wires the measurement process applies to.
            This can only be specified if an observable was not provided.
<<<<<<< HEAD
        postselect (Optional[int]): If specified, specifies the computational basis state on
            which to postselect the post-measurement state. Must be 0 or 1 if postselection
            is wanted.
=======
        reset (bool): Whether to reset the wire after measurement.
>>>>>>> a9bee541
        measurement_ids (List[str]): custom label given to a measurement instance, can be useful for some
            applications where the instance has to be identified
        processing_fn (Callable): A lazily transformation applied to the measurement values.
    """

    def __init__(
        self,
        wires: Wires,
<<<<<<< HEAD
        postselect: Optional[int] = None,
=======
        reset: bool = False,
>>>>>>> a9bee541
        measurement_ids: Optional[List[str]] = None,
        processing_fn: Optional[Callable] = None,
    ):
        super().__init__(wires=Wires(wires))
<<<<<<< HEAD
        self.postselect = postselect
=======
        self.reset = reset
>>>>>>> a9bee541
        self.measurement_ids = measurement_ids or [str(uuid.uuid4())[:8]]
        self.processing_fn = processing_fn if processing_fn is not None else lambda v: v
        # id can be used to identify the mid-circuit measurement
        self.id = self.measurement_ids[0]

    @property
    def return_type(self):
        return MidMeasure

    @property
    def samples_computational_basis(self):
        return False

    @property
    def _queue_category(self):
        return "_ops"

    def _items(self):
        """A generator representing all the possible outcomes of the measurement value."""
        for i in range(2 ** len(self.measurement_ids)):
            branch = tuple(int(b) for b in np.binary_repr(i, width=len(self.measurement_ids)))
            yield branch, self.processing_fn(*branch)

    @property
    def branches(self):
        """A dictionary representing all possible outcomes of the measurement value."""
        ret_dict = {}
        for i in range(2 ** len(self.measurement_ids)):
            branch = tuple(int(b) for b in np.binary_repr(i, width=len(self.measurement_ids)))
            ret_dict[branch] = self.processing_fn(*branch)
        return ret_dict

    def _transform_bin_op(self, base_bin, other):
        """Helper function for defining dunder binary operations."""
        if isinstance(other, MidMeasureMP):
            # pylint: disable=protected-access
            return self._merge(other)._apply(lambda t: base_bin(t[0], t[1]))
        # if `other` is not a measurement value then apply it to each branch
        return self._apply(lambda v: base_bin(v, other))

    def __invert__(self):
        """Return a copy of the measurement value with an inverted control
        value."""
        return self._apply(lambda v: not v)

    def __eq__(self, other):
        return self._transform_bin_op(lambda a, b: a == b, other)

    def __ne__(self, other):
        return self._transform_bin_op(lambda a, b: a != b, other)

    def __add__(self, other):
        return self._transform_bin_op(lambda a, b: a + b, other)

    def __radd__(self, other):
        return self._apply(lambda v: other + v)

    def __sub__(self, other):
        return self._transform_bin_op(lambda a, b: a - b, other)

    def __rsub__(self, other):
        return self._apply(lambda v: other - v)

    def __mul__(self, other):
        return self._transform_bin_op(lambda a, b: a * b, other)

    def __rmul__(self, other):
        return self._apply(lambda v: other * v)

    def __truediv__(self, other):
        return self._transform_bin_op(lambda a, b: a / b, other)

    def __rtruediv__(self, other):
        return self._apply(lambda v: other / v)

    def __lt__(self, other):
        return self._transform_bin_op(lambda a, b: a < b, other)

    def __le__(self, other):
        return self._transform_bin_op(lambda a, b: a <= b, other)

    def __gt__(self, other):
        return self._transform_bin_op(lambda a, b: a > b, other)

    def __ge__(self, other):
        return self._transform_bin_op(lambda a, b: a >= b, other)

    def __and__(self, other):
        return self._transform_bin_op(lambda a, b: a and b, other)

    def __or__(self, other):
        return self._transform_bin_op(lambda a, b: a or b, other)

    def _apply(self, fn):
        """Apply a post computation to this measurement"""
        with qml.queuing.QueuingManager.stop_recording():
            new_mp = MidMeasureMP(
                self.wires,
<<<<<<< HEAD
=======
                reset=False,
>>>>>>> a9bee541
                measurement_ids=self.measurement_ids,
                processing_fn=lambda *x: fn(self.processing_fn(*x)),
            )
        return new_mp

    def _merge(self, other: "MidMeasureMP"):
        """Merge two measurement values"""

        # create a new merged list with no duplicates and in lexical ordering
        merged_measurement_ids = list(set(self.measurement_ids).union(set(other.measurement_ids)))
        merged_measurement_ids.sort()
        merged_wires = Wires.all_wires([self.wires, other.wires])

        # create a new function that selects the correct indices for each sub function
        def merged_fn(*x):
            sub_args_1 = (
                x[i] for i in [merged_measurement_ids.index(m) for m in self.measurement_ids]
            )
            out_1 = self.processing_fn(*sub_args_1)

            sub_args_2 = (
                x[i] for i in [merged_measurement_ids.index(m) for m in other.measurement_ids]
            )
            out_2 = other.processing_fn(*sub_args_2)

            return out_1, out_2

        with qml.queuing.QueuingManager.stop_recording():
            new_mp = MidMeasureMP(
<<<<<<< HEAD
                merged_wires, measurement_ids=merged_measurement_ids, processing_fn=merged_fn
=======
                merged_wires,
                reset=False,
                measurement_ids=merged_measurement_ids,
                processing_fn=merged_fn,
>>>>>>> a9bee541
            )
        return new_mp

    def __getitem__(self, i):
        branch = tuple(int(b) for b in np.binary_repr(i, width=len(self.measurement_ids)))
        return self.processing_fn(*branch)

    def __str__(self):
        lines = []
        for i in range(2 ** (len(self.measurement_ids))):
            branch = tuple(int(b) for b in np.binary_repr(i, width=len(self.measurement_ids)))
            id_branch_mapping = [
                f"{self.measurement_ids[j]}={branch[j]}" for j in range(len(branch))
            ]
            lines.append(
                "if " + ",".join(id_branch_mapping) + " => " + str(self.processing_fn(*branch))
            )
        return "\n".join(lines)


class MeasurementValueError(ValueError):
    """Error raised when an unknown measurement value is being used."""<|MERGE_RESOLUTION|>--- conflicted
+++ resolved
@@ -24,11 +24,9 @@
 from .measurements import MeasurementProcess, MidMeasure
 
 
-<<<<<<< HEAD
-def measure(wires: Wires, postselect: Optional[int] = None):  # TODO: Change name to mid_measure
-=======
-def measure(wires, reset=False):  # TODO: Change name to mid_measure
->>>>>>> a9bee541
+def measure(
+    wires: Wires, reset: Optional[bool] = False, postselect: Optional[int] = None
+):  # TODO: Change name to mid_measure
     """Perform a mid-circuit measurement in the computational basis on the
     supplied qubit.
 
@@ -70,13 +68,10 @@
 
     Args:
         wires (Wires): The wire of the qubit the measurement process applies to.
-<<<<<<< HEAD
+        reset (Optional[bool]): Whether to reset the wire after measurement.
         postselect (Optional[int]): If specified, specifies the computational basis state on
             which to postselect the post-measurement state. Must be 0 or 1 if postselection
             is wanted.
-=======
-        reset (bool): Whether to reset the wire after measurement.
->>>>>>> a9bee541
 
     Returns:
         MidMeasureMP: measurement process instance
@@ -90,17 +85,10 @@
             "Only a single qubit can be measured in the middle of the circuit"
         )
 
-    # Create a UUID and a map between MP and MV to support serialization
-    measurement_id = str(uuid.uuid4())[:8]
     return MidMeasureMP(
-<<<<<<< HEAD
         wires=wire,
+        reset=reset,
         postselect=postselect,
-        measurement_ids=[measurement_id],
-        processing_fn=lambda v: v,
-=======
-        wires=wire, reset=reset, measurement_ids=[measurement_id], processing_fn=lambda v: v
->>>>>>> a9bee541
     )
 
 
@@ -115,38 +103,30 @@
     Args:
         wires (.Wires): The wires the measurement process applies to.
             This can only be specified if an observable was not provided.
-<<<<<<< HEAD
+        reset (Optional[bool]): Whether to reset the wire after measurement.
         postselect (Optional[int]): If specified, specifies the computational basis state on
             which to postselect the post-measurement state. Must be 0 or 1 if postselection
             is wanted.
-=======
-        reset (bool): Whether to reset the wire after measurement.
->>>>>>> a9bee541
-        measurement_ids (List[str]): custom label given to a measurement instance, can be useful for some
+        measurement_ids (Optional[List[str]]): custom label given to a measurement instance, can be useful for some
             applications where the instance has to be identified
-        processing_fn (Callable): A lazily transformation applied to the measurement values.
+        processing_fn (Optional[Callable]): A lazily transformation applied to the measurement values.
     """
 
     def __init__(
         self,
         wires: Wires,
-<<<<<<< HEAD
+        reset: Optional[bool] = False,
         postselect: Optional[int] = None,
-=======
-        reset: bool = False,
->>>>>>> a9bee541
         measurement_ids: Optional[List[str]] = None,
         processing_fn: Optional[Callable] = None,
     ):
         super().__init__(wires=Wires(wires))
-<<<<<<< HEAD
+        self.reset = reset
         self.postselect = postselect
-=======
-        self.reset = reset
->>>>>>> a9bee541
+        # Create a UUID to support serialization
         self.measurement_ids = measurement_ids or [str(uuid.uuid4())[:8]]
         self.processing_fn = processing_fn if processing_fn is not None else lambda v: v
-        # id can be used to identify the mid-circuit measurement
+        # ID can be used to identify the mid-circuit measurement
         self.id = self.measurement_ids[0]
 
     @property
@@ -242,10 +222,6 @@
         with qml.queuing.QueuingManager.stop_recording():
             new_mp = MidMeasureMP(
                 self.wires,
-<<<<<<< HEAD
-=======
-                reset=False,
->>>>>>> a9bee541
                 measurement_ids=self.measurement_ids,
                 processing_fn=lambda *x: fn(self.processing_fn(*x)),
             )
@@ -275,14 +251,9 @@
 
         with qml.queuing.QueuingManager.stop_recording():
             new_mp = MidMeasureMP(
-<<<<<<< HEAD
-                merged_wires, measurement_ids=merged_measurement_ids, processing_fn=merged_fn
-=======
                 merged_wires,
-                reset=False,
                 measurement_ids=merged_measurement_ids,
                 processing_fn=merged_fn,
->>>>>>> a9bee541
             )
         return new_mp
 
