# Copyright 2018-2020 Xanadu Quantum Technologies Inc.

# Licensed under the Apache License, Version 2.0 (the "License");
# you may not use this file except in compliance with the License.
# You may obtain a copy of the License at

#     http://www.apache.org/licenses/LICENSE-2.0

# Unless required by applicable law or agreed to in writing, software
# distributed under the License is distributed on an "AS IS" BASIS,
# WITHOUT WARRANTIES OR CONDITIONS OF ANY KIND, either express or implied.
# See the License for the specific language governing permissions and
# limitations under the License.

from setuptools import setup, find_packages

with open("pennylane/_version.py") as f:
    version = f.readlines()[-1].split()[-1].strip("\"'")

requirements = [
    "numpy",
    "scipy",
    "networkx",
    "retworkx",
    "autograd",
    "toml",
    "appdirs",
    "semantic_version==2.6",
    "autoray",
    "cachetools",
<<<<<<< HEAD
    "pennylane-lightning>=0.18",
    "dask",
    "distributed"
=======
    "pennylane-lightning>=0.21",
>>>>>>> 00cdc925
]

info = {
    'name': 'PennyLane',
    'version': version,
    'maintainer': 'Xanadu Inc.',
    'maintainer_email': 'software@xanadu.ai',
    'url': 'https://github.com/XanaduAI/pennylane',
    'license': 'Apache License 2.0',
    'packages': find_packages(where="."),
    'entry_points': {
        # TODO: rename entry point 'pennylane.plugins' to 'pennylane.devices'.
        # This requires a rename in the setup file of all devices, and is best done during another refactor
        'pennylane.plugins': [
            'default.qubit = pennylane.devices:DefaultQubit',
            'default.gaussian = pennylane.devices:DefaultGaussian',
            'default.qubit.tf = pennylane.devices.default_qubit_tf:DefaultQubitTF',
            'default.qubit.torch = pennylane.devices.default_qubit_torch:DefaultQubitTorch',
            'default.qubit.autograd = pennylane.devices.default_qubit_autograd:DefaultQubitAutograd',
            'default.qubit.jax = pennylane.devices.default_qubit_jax:DefaultQubitJax',
            'default.mixed = pennylane.devices.default_mixed:DefaultMixed',
            'task.qubit = pennylane.devices:TaskQubit',
            ],
        'console_scripts': [
                'pl-device-test=pennylane.devices.tests:cli'
            ]
        },
    'description': 'PennyLane is a Python quantum machine learning library by Xanadu Inc.',
    'long_description': open('README.md').read(),
    'long_description_content_type': "text/markdown",
    'provides': ["pennylane"],
    'install_requires': requirements,
    'extras_require': {'kernels': ['cvxpy', 'cvxopt']},
    'package_data': {'pennylane': ['devices/tests/pytest.ini']},
    'include_package_data': True
}

classifiers = [
    "Development Status :: 4 - Beta",
    "Environment :: Console",
    "Intended Audience :: Science/Research",
    "License :: OSI Approved :: Apache Software License",
    "Natural Language :: English",
    "Operating System :: POSIX",
    "Operating System :: MacOS :: MacOS X",
    "Operating System :: POSIX :: Linux",
    "Operating System :: Microsoft :: Windows",
    "Programming Language :: Python",
    'Programming Language :: Python :: 3',
    'Programming Language :: Python :: 3.7',
    'Programming Language :: Python :: 3.8',
    'Programming Language :: Python :: 3.9',
    'Programming Language :: Python :: 3.10',
    'Programming Language :: Python :: 3 :: Only',
    "Topic :: Scientific/Engineering :: Physics"
]

setup(classifiers=classifiers, **(info))<|MERGE_RESOLUTION|>--- conflicted
+++ resolved
@@ -28,13 +28,9 @@
     "semantic_version==2.6",
     "autoray",
     "cachetools",
-<<<<<<< HEAD
-    "pennylane-lightning>=0.18",
+    "pennylane-lightning>=0.21",
     "dask",
-    "distributed"
-=======
-    "pennylane-lightning>=0.21",
->>>>>>> 00cdc925
+    "distributed",
 ]
 
 info = {
