--- conflicted
+++ resolved
@@ -14,11 +14,7 @@
 """
 Unit tests for the new return types.
 """
-<<<<<<< HEAD
-
-=======
-import numpy as np
->>>>>>> da8b0f8d
+
 import pytest
 
 import pennylane as qml
@@ -47,7 +43,11 @@
         res = qml.execute_new(tapes=[qnode.tape], device=dev, gradient_fn=None)
 
         assert res[0].shape == (2**wires,)
-        assert isinstance(res[0], np.ndarray)
+        assert isinstance(res[0], 
+        
+        
+        
+        .ndarray)
 
     @pytest.mark.parametrize("wires", wires)
     def test_state_mixed(self, wires, shots):
