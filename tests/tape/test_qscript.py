--- conflicted
+++ resolved
@@ -139,12 +139,7 @@
 
     @pytest.mark.parametrize("sample_ms", sample_measurements)
     def test_update_circuit_info_sampling(self, sample_ms):
-<<<<<<< HEAD
-        """Test that the all_sampled and is_sampled properties are set properly."""
-        qs = QuantumScript(measurements=[qml.state(), sample_ms])
-=======
         qs = QuantumScript(measurements=[qml.expval(qml.PauliZ(0)), sample_ms])
->>>>>>> 2b9f9acd
         assert qs.is_sampled is True
         assert qs.all_sampled is False
 
