--- conflicted
+++ resolved
@@ -558,15 +558,8 @@
         r = 0.4523
         dev.apply("SqueezedState", wires=Wires([0]), par=[r, 0])
         mean = dev.expval("FockStateProjector", Wires([0]), [np.array([2 * n])])
-<<<<<<< HEAD
-        expected = (
-            np.abs(np.sqrt(fac(2 * n)) / (2**n * fac(n)) * (-np.tanh(r)) ** n / np.sqrt(np.cosh(r)))
-            ** 2
-        )
-=======
         base = np.sqrt(fac(2 * n)) / (2**n * fac(n)) * (-np.tanh(r)) ** n / np.sqrt(np.cosh(r))
         expected = np.abs(base) ** 2
->>>>>>> b5f302c5
         assert mean == pytest.approx(expected, abs=tol)
 
     def test_variance_displaced_thermal_mean_photon(self, tol):
@@ -618,15 +611,8 @@
         r = 0.4523
         dev.apply("SqueezedState", wires=Wires([0]), par=[r, 0])
         var = dev.var("FockStateProjector", Wires([0]), [np.array([2 * n])])
-<<<<<<< HEAD
-        mean = (
-            np.abs(np.sqrt(fac(2 * n)) / (2**n * fac(n)) * (-np.tanh(r)) ** n / np.sqrt(np.cosh(r)))
-            ** 2
-        )
-=======
         base = np.sqrt(fac(2 * n)) / (2**n * fac(n)) * (-np.tanh(r)) ** n / np.sqrt(np.cosh(r))
         mean = np.abs(base) ** 2
->>>>>>> b5f302c5
         assert var == pytest.approx(mean * (1 - mean), abs=tol)
 
     def test_reduced_state(self, gaussian_dev, tol):
