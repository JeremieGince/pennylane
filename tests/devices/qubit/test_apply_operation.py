--- conflicted
+++ resolved
@@ -786,17 +786,11 @@
         res = method(op, qml.math.asarray(state, like=ml_framework))
         missing_wires = 3 - len(op.wires)
         mat = op.matrix()
-<<<<<<< HEAD
-        expanded_mat = [
-            np.kron(np.eye(2**missing_wires), mat[i]) if missing_wires else mat[i] for i in range(3)
-        ]
-=======
         expanded_mat = (
             [np.kron(np.eye(2**missing_wires), mat[i]) for i in range(3)]
             if missing_wires
             else [mat[i] for i in range(3)]
         )
->>>>>>> b5f302c5
         expected = [(expanded_mat[i] @ state.flatten()).reshape((2, 2, 2)) for i in range(3)]
 
         assert qml.math.get_interface(res) == ml_framework
@@ -827,17 +821,11 @@
         res = method(op, qml.math.asarray(state, like=ml_framework), is_state_batched=True)
         missing_wires = 3 - len(op.wires)
         mat = op.matrix()
-<<<<<<< HEAD
-        expanded_mat = [
-            np.kron(np.eye(2**missing_wires), mat[i]) if missing_wires else mat[i] for i in range(3)
-        ]
-=======
         expanded_mat = (
             [np.kron(np.eye(2**missing_wires), mat[i]) for i in range(3)]
             if missing_wires
             else [mat[i] for i in range(3)]
         )
->>>>>>> b5f302c5
         expected = [(expanded_mat[i] @ state[i].flatten()).reshape((2, 2, 2)) for i in range(3)]
 
         assert qml.math.get_interface(res) == ml_framework
