--- conflicted
+++ resolved
@@ -38,21 +38,6 @@
         DefaultQubit2().shots = 10
 
 
-<<<<<<< HEAD
-def test_repr():
-    """Test the repr method of the device."""
-    dev = DefaultQubit2()
-    assert repr(dev) == "<DefaultQubit(default_shots=Shots(total=None), max_workers=None>"
-
-    dev = DefaultQubit2(shots=(10, 10))
-    assert (
-        repr(dev)
-        == "<DefaultQubit(default_shots=Shots(total=20, vector=[10 shots x 2]), max_workers=None>"
-    )
-
-    dev = DefaultQubit2(max_workers=5)
-    assert repr(dev) == "<DefaultQubit(default_shots=Shots(total=None), max_workers=5>"
-=======
 def test_wires():
     """Test that a device can be created with wires."""
     assert DefaultQubit2().wires is None
@@ -61,7 +46,6 @@
 
     with pytest.raises(AttributeError):
         DefaultQubit2().wires = [0, 1]
->>>>>>> f7669f74
 
 
 def test_debugger_attribute():
