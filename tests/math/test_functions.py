# Copyright 2018-2020 Xanadu Quantum Technologies Inc.

# Licensed under the Apache License, Version 2.0 (the "License");
# you may not use this file except in compliance with the License.
# You may obtain a copy of the License at

#     http://www.apache.org/licenses/LICENSE-2.0

# Unless required by applicable law or agreed to in writing, software
# distributed under the License is distributed on an "AS IS" BASIS,
# WITHOUT WARRANTIES OR CONDITIONS OF ANY KIND, either express or implied.
# See the License for the specific language governing permissions and
# limitations under the License.
"""Unit tests for the TensorBox functional API in pennylane.fn.fn
"""
from functools import partial
import itertools
import numpy as onp
import pytest

import pennylane as qml
from pennylane import numpy as np
from pennylane import math as fn
from autograd.numpy.numpy_boxes import ArrayBox

pytestmark = pytest.mark.all_interfaces

tf = pytest.importorskip("tensorflow", minversion="2.1")
torch = pytest.importorskip("torch")
jax = pytest.importorskip("jax")
jnp = pytest.importorskip("jax.numpy")
sci = pytest.importorskip("scipy")


class TestGetMultiTensorbox:
    """Tests for the _multi_dispatch utility function"""

    def test_exception_tensorflow_and_torch(self):
        """Test that an exception is raised if the sequence of tensors contains
        tensors from incompatible dispatch libraries"""
        x = tf.Variable([1.0, 2.0, 3.0])
        y = onp.array([0.5, 0.1])
        z = torch.tensor([0.6])

        with pytest.raises(ValueError, match="Tensors contain mixed types"):
            fn._multi_dispatch([x, y, z])

    def test_warning_tensorflow_and_autograd(self):
        """Test that a warning is raised if the sequence of tensors contains
        both tensorflow and autograd tensors."""
        x = tf.Variable([1.0, 2.0, 3.0])
        y = np.array([0.5, 0.1])

        with pytest.warns(UserWarning, match="Consider replacing Autograd with vanilla NumPy"):
            fn._multi_dispatch([x, y])

    def test_warning_torch_and_autograd(self):
        """Test that a warning is raised if the sequence of tensors contains
        both torch and autograd tensors."""
        x = torch.tensor([1.0, 2.0, 3.0])
        y = np.array([0.5, 0.1])

        with pytest.warns(UserWarning, match="Consider replacing Autograd with vanilla NumPy"):
            fn._multi_dispatch([x, y])

    @pytest.mark.filterwarnings("error:Contains tensors of types {.+}; dispatch will prioritize")
    def test_no_warning_scipy_and_autograd(self):
        """Test that no warning is raised if the sequence of tensors contains
        SciPy sparse matrices and autograd tensors."""
        x = sci.sparse.eye(3)
        y = np.array([0.5, 0.1])

        fn._multi_dispatch([x, y])

    def test_return_tensorflow_box(self):
        """Test that TensorFlow is correctly identified as the dispatching library."""
        x = tf.Variable([1.0, 2.0, 3.0])
        y = onp.array([0.5, 0.1])

        res = fn._multi_dispatch([y, x])
        assert res == "tensorflow"

    def test_return_torch_box(self):
        """Test that Torch is correctly identified as the dispatching library."""
        x = torch.tensor([1.0, 2.0, 3.0])
        y = onp.array([0.5, 0.1])

        res = fn._multi_dispatch([y, x])
        assert res == "torch"

    def test_return_autograd_box(self):
        """Test that autograd is correctly identified as the dispatching library."""
        x = np.array([1.0, 2.0, 3.0])
        y = [0.5, 0.1]

        res = fn._multi_dispatch([y, x])
        assert res == "autograd"

    def test_return_numpy_box(self):
        """Test that NumPy is correctly identified as the dispatching library."""
        x = onp.array([1.0, 2.0, 3.0])
        y = [0.5, 0.1]

        res = fn._multi_dispatch([y, x])
        assert res == "numpy"


test_abs_data = [
    (1, -2, 3 + 4j),
    [1, -2, 3 + 4j],
    onp.array([1, -2, 3 + 4j]),
    np.array([1, -2, 3 + 4j]),
    torch.tensor([1, -2, 3 + 4j], dtype=torch.complex128),
    tf.Variable([1, -2, 3 + 4j], dtype=tf.complex128),
    tf.constant([1, -2, 3 + 4j], dtype=tf.complex128),
]


@pytest.mark.parametrize("t", test_abs_data)
def test_abs(t):
    """Test that the absolute function works for a variety
    of input"""
    res = fn.abs(t)
    assert fn.allequal(res, [1, 2, 5])


test_data = [
    (1, 2, 3),
    [1, 2, 3],
    onp.array([1, 2, 3]),
    np.array([1, 2, 3]),
    torch.tensor([1, 2, 3]),
    tf.Variable([1, 2, 3]),
    tf.constant([1, 2, 3]),
]


@pytest.mark.parametrize("t1,t2", list(itertools.combinations(test_data, r=2)))
def test_allequal(t1, t2):
    """Test that the allequal function works for a variety of inputs."""
    res = fn.allequal(t1, t2)

    if isinstance(t1, tf.Variable):
        t1 = tf.convert_to_tensor(t1)

    if isinstance(t2, tf.Variable):
        t2 = tf.convert_to_tensor(t2)

    expected = all(float(x) == float(y) for x, y in zip(t1, t2))
    assert res == expected


@pytest.mark.parametrize("t1,t2", list(itertools.combinations(test_data, r=2)))
def test_allclose(t1, t2):
    """Test that the allclose function works for a variety of inputs."""
    res = fn.allclose(t1, t2)

    if isinstance(t1, tf.Variable):
        t1 = tf.convert_to_tensor(t1)

    if isinstance(t2, tf.Variable):
        t2 = tf.convert_to_tensor(t2)

    expected = all(float(x) == float(y) for x, y in zip(t1, t2))
    assert res == expected


test_angle_data = [
    [1.0, 1.0j, 1 + 1j],
    [1.0, 1.0j, 1 + 1j],
    onp.array([1.0, 1.0j, 1 + 1j]),
    np.array([1.0, 1.0j, 1 + 1j]),
    torch.tensor([1.0, 1.0j, 1 + 1j], dtype=torch.complex128),
    tf.Variable([1.0, 1.0j, 1 + 1j], dtype=tf.complex128),
    tf.constant([1.0, 1.0j, 1 + 1j], dtype=tf.complex128),
]


@pytest.mark.parametrize("t", test_angle_data)
def test_angle(t):
    """Test that the angle function works for a variety
    of input"""
    res = fn.angle(t)
    assert fn.allequal(res, [0, np.pi / 2, np.pi / 4])


test_arcsin_data = [
    (1, 0.2, -0.5),
    [1, 0.2, -0.5],
    onp.array([1, 0.2, -0.5]),
    np.array([1, 0.2, -0.5]),
    torch.tensor([1, 0.2, -0.5], dtype=torch.float64),
    tf.Variable([1, 0.2, -0.5], dtype=tf.float64),
    tf.constant([1, 0.2, -0.5], dtype=tf.float64),
]


@pytest.mark.parametrize("t", test_arcsin_data)
def test_arcsin(t):
    """Test that the arcsin function works for a variety
    of input"""
    res = fn.arcsin(t)
    assert fn.allequal(res, np.arcsin([1, 0.2, -0.5]))


test_conj_data = [
    [1.0, 1.0j, 1 + 1j],
    onp.array([1.0, 1.0j, 1 + 1j]),
    np.array([1.0, 1.0j, 1 + 1j]),
    jnp.array([1.0, 1.0j, 1 + 1j]),
    torch.tensor([1.0, 1.0j, 1 + 1j], dtype=torch.complex128),
    tf.Variable([1.0, 1.0j, 1 + 1j], dtype=tf.complex128),
    tf.constant([1.0, 1.0j, 1 + 1j], dtype=tf.complex128),
]


@pytest.mark.parametrize("t", test_conj_data)
def test_conj(t):
    res = fn.conj(t)
    assert fn.allequal(res, np.conj(t))


class TestCast:
    """Tests for the cast function"""

    @pytest.mark.parametrize("t", test_data)
    def test_cast_numpy(self, t):
        """Test that specifying a NumPy dtype results in proper casting
        behaviour"""
        res = fn.cast(t, onp.float64)
        assert fn.get_interface(res) == fn.get_interface(t)

        if hasattr(res, "numpy"):
            # if tensorflow or pytorch, extract view of underlying data
            res = res.numpy()
            t = t.numpy()

        assert onp.issubdtype(onp.asarray(t).dtype, onp.integer)
        assert res.dtype.type is onp.float64

    @pytest.mark.parametrize("t", test_data)
    def test_cast_numpy_dtype(self, t):
        """Test that specifying a NumPy dtype object results in proper casting
        behaviour"""
        res = fn.cast(t, onp.dtype("float64"))
        assert fn.get_interface(res) == fn.get_interface(t)

        if hasattr(res, "numpy"):
            # if tensorflow or pytorch, extract view of underlying data
            res = res.numpy()
            t = t.numpy()

        assert onp.issubdtype(onp.asarray(t).dtype, onp.integer)
        assert res.dtype.type is onp.float64

    @pytest.mark.parametrize("t", test_data)
    def test_cast_numpy_string(self, t):
        """Test that specifying a NumPy dtype via a string results in proper casting
        behaviour"""
        res = fn.cast(t, "float64")
        assert fn.get_interface(res) == fn.get_interface(t)

        if hasattr(res, "numpy"):
            # if tensorflow or pytorch, extract view of underlying data
            res = res.numpy()
            t = t.numpy()

        assert onp.issubdtype(onp.asarray(t).dtype, onp.integer)
        assert res.dtype.type is onp.float64

    def test_cast_tensorflow_dtype(self):
        """If the tensor is a TensorFlow tensor, casting using a TensorFlow dtype
        will also work"""
        t = tf.Variable([1, 2, 3])
        res = fn.cast(t, tf.complex128)
        assert isinstance(res, tf.Tensor)
        assert res.dtype is tf.complex128

    def test_cast_torch_dtype(self):
        """If the tensor is a Torch tensor, casting using a Torch dtype
        will also work"""
        t = torch.tensor([1, 2, 3], dtype=torch.int64)
        res = fn.cast(t, torch.float64)
        assert isinstance(res, torch.Tensor)
        assert res.dtype is torch.float64


cast_like_test_data = [
    (1, 2, 3),
    [1, 2, 3],
    onp.array([1, 2, 3], dtype=onp.int64),
    np.array([1, 2, 3], dtype=np.int64),
    torch.tensor([1, 2, 3], dtype=torch.int64),
    tf.Variable([1, 2, 3], dtype=tf.int64),
    tf.constant([1, 2, 3], dtype=tf.int64),
    (1.0, 2.0, 3.0),
    [1.0, 2.0, 3.0],
    onp.array([1, 2, 3], dtype=onp.float64),
    np.array([1, 2, 3], dtype=np.float64),
    torch.tensor([1, 2, 3], dtype=torch.float64),
    tf.Variable([1, 2, 3], dtype=tf.float64),
    tf.constant([1, 2, 3], dtype=tf.float64),
]


@pytest.mark.parametrize("t1,t2", list(itertools.combinations(cast_like_test_data, r=2)))
def test_cast_like(t1, t2):
    """Test that casting t1 like t2 results in t1 being cast to the same datatype as t2"""
    res = fn.cast_like(t1, t2)

    # if tensorflow or pytorch, extract view of underlying data
    if hasattr(res, "numpy"):
        res = res.numpy()

    if hasattr(t2, "numpy"):
        t2 = t2.numpy()

    assert fn.allequal(res, t1)
    assert onp.asarray(res).dtype.type is onp.asarray(t2).dtype.type


class TestConcatenate:
    """Tests for the concatenate function"""

    def test_concatenate_array(self):
        """Test that concatenate, called without the axis arguments,
        concatenates across the 0th dimension"""
        t1 = [0.6, 0.1, 0.6]
        t2 = np.array([0.1, 0.2, 0.3])
        t3 = onp.array([5.0, 8.0, 101.0])

        res = fn.concatenate([t1, t2, t3])
        assert isinstance(res, np.ndarray)
        assert np.all(res == np.concatenate([t1, t2, t3]))

    def test_concatenate_jax(self):
        """Test that concatenate, called without the axis arguments,
        concatenates across the 0th dimension"""
        t1 = jnp.array([5.0, 8.0, 101.0])
        t2 = jnp.array([0.6, 0.1, 0.6])
        t3 = jnp.array([0.1, 0.2, 0.3])

        res = fn.concatenate([t1, t2, t3])
        assert jnp.all(res == jnp.concatenate([t1, t2, t3]))

    def test_concatenate_tensorflow(self):
        """Test that concatenate, called without the axis arguments,
        concatenates across the 0th dimension"""
        t1 = tf.constant([0.6, 0.1, 0.6])
        t2 = tf.Variable([0.1, 0.2, 0.3])
        t3 = onp.array([5.0, 8.0, 101.0])

        res = fn.concatenate([t1, t2, t3])
        assert isinstance(res, tf.Tensor)
        assert np.all(res.numpy() == np.concatenate([t1.numpy(), t2.numpy(), t3]))

    def test_concatenate_torch(self):
        """Test that concatenate, called without the axis arguments,
        concatenates across the 0th dimension"""
        t1 = onp.array([5.0, 8.0, 101.0], dtype=np.float64)
        t2 = torch.tensor([0.6, 0.1, 0.6], dtype=torch.float64)
        t3 = torch.tensor([0.1, 0.2, 0.3], dtype=torch.float64)

        res = fn.concatenate([t1, t2, t3])
        assert isinstance(res, torch.Tensor)
        assert np.all(res.numpy() == np.concatenate([t1, t2.numpy(), t3.numpy()]))

    @pytest.mark.parametrize(
        "t1", [onp.array([[1], [2]]), torch.tensor([[1], [2]]), tf.constant([[1], [2]])]
    )
    def test_concatenate_axis(self, t1):
        """Test that passing the axis argument allows for concatenating along
        a different axis"""
        t2 = onp.array([[3], [4]])
        res = fn.concatenate([t1, t2], axis=1)

        # if tensorflow or pytorch, extract view of underlying data
        if hasattr(res, "numpy"):
            res = res.numpy()

        assert fn.allclose(res, np.array([[1, 3], [2, 4]]))
        assert list(res.shape) == [2, 2]

    @pytest.mark.parametrize(
        "t1", [onp.array([[1], [2]]), torch.tensor([[1], [2]]), tf.constant([[1], [2]])]
    )
    def test_concatenate_flattened_arrays(self, t1):
        """Concatenating arrays with axis=None will result in all arrays being pre-flattened"""
        t2 = onp.array([5])
        res = fn.concatenate([t1, t2], axis=None)

        # if tensorflow or pytorch, extract view of underlying data
        if hasattr(res, "numpy"):
            res = res.numpy()

        assert fn.allclose(res, np.array([1, 2, 5]))
        assert list(res.shape) == [3]


class TestConvertLike:
    """tests for the convert like function"""

    @pytest.mark.parametrize("t1,t2", list(itertools.combinations(test_data, r=2)))
    def test_convert_tensor_like(self, t1, t2):
        """Test that converting t1 like t2 results in t1 being cast to the same tensor type as t2"""
        res = fn.convert_like(t1, t2)

        # if tensorflow or pytorch, extract view of underlying data
        if hasattr(res, "numpy"):
            res = res.numpy()

        if hasattr(t2, "numpy"):
            t2 = t2.numpy()

        assert fn.allequal(res, t1)
        assert isinstance(res, np.ndarray if isinstance(t2, (list, tuple)) else t2.__class__)

    @pytest.mark.parametrize("t_like", [np.array([1]), tf.constant([1]), torch.tensor([1])])
    def test_convert_scalar(self, t_like):
        """Test that a python scalar is converted to a scalar tensor"""
        res = fn.convert_like(5, t_like)
        assert isinstance(res, t_like.__class__)
        assert res.ndim == 0
        assert fn.allequal(res, [5])


class TestDot:
    """Tests for the dot product function"""

    scalar_product_data = [
        [2, 6],
        [np.array(2), np.array(6)],
        [torch.tensor(2), onp.array(6)],
        [torch.tensor(2), torch.tensor(6)],
        [tf.Variable(2), onp.array(6)],
        [tf.constant(2), onp.array(6)],
        [tf.Variable(2), tf.Variable(6)],
        [jnp.array(2), jnp.array(6)],
    ]

    @pytest.mark.parametrize("t1, t2", scalar_product_data)
    def test_scalar_product(self, t1, t2):
        """Test that the dot product of two scalars results in a scalar"""
        res = fn.dot(t1, t2)
        assert fn.allequal(res, 12)

    vector_product_data = [
        [[1, 2, 3], [1, 2, 3]],
        [np.array([1, 2, 3]), np.array([1, 2, 3])],
        [torch.tensor([1, 2, 3]), onp.array([1, 2, 3])],
        [torch.tensor([1, 2, 3]), torch.tensor([1, 2, 3])],
        [tf.Variable([1, 2, 3]), onp.array([1, 2, 3])],
        [tf.constant([1, 2, 3]), onp.array([1, 2, 3])],
        [tf.Variable([1, 2, 3]), tf.Variable([1, 2, 3])],
        [jnp.array([1, 2, 3]), jnp.array([1, 2, 3])],
    ]

    @pytest.mark.parametrize("t1, t2", vector_product_data)
    def test_vector_product(self, t1, t2):
        """Test that the dot product of two vectors results in a scalar"""
        res = fn.dot(t1, t2)
        assert fn.allequal(res, 14)

    matrix_vector_product_data = [
        [[[1, 2], [3, 4]], [6, 7]],
        [np.array([[1, 2], [3, 4]]), np.array([6, 7])],
        [torch.tensor([[1, 2], [3, 4]]), onp.array([6, 7])],
        [torch.tensor([[1, 2], [3, 4]]), torch.tensor([6, 7])],
        [tf.Variable([[1, 2], [3, 4]]), onp.array([6, 7])],
        [tf.constant([[1, 2], [3, 4]]), onp.array([6, 7])],
        [tf.Variable([[1, 2], [3, 4]]), tf.Variable([6, 7])],
        [jnp.array([[1, 2], [3, 4]]), jnp.array([6, 7])],
        [onp.array([[1, 2], [3, 4]]), jnp.array([6, 7])],
    ]

    @pytest.mark.parametrize("t1, t2", matrix_vector_product_data)
    def test_matrix_vector_product(self, t1, t2):
        """Test that the matrix-vector dot product of two vectors results in a vector"""
        res = fn.dot(t1, t2)
        assert fn.allequal(res, [20, 46])

    @pytest.mark.parametrize("t1, t2", matrix_vector_product_data)
    def test_vector_matrix_product(self, t1, t2):
        """Test that the vector-matrix dot product of two vectors results in a vector"""
        res = fn.dot(t2, t1)
        assert fn.allequal(res, [27, 40])

    @pytest.mark.parametrize("t1, t2", matrix_vector_product_data)
    def test_matrix_matrix_product(self, t1, t2):
        """Test that the matrix-matrix dot product of two vectors results in a matrix"""
        res = fn.dot(t1, t1)
        assert fn.allequal(res, np.array([[7, 10], [15, 22]]))

    def test_matrix_vector_product_tensorflow_autograph(self):
        """Test that the matrix-matrix dot product of two vectors results in a matrix
        when using TensorFlow autograph mode"""
        t1, t2 = tf.Variable([[1, 2], [3, 4]]), tf.Variable([6, 7])

        @tf.function
        def cost(t1, t2):
            return fn.dot(t1, t2)

        with tf.GradientTape() as tape:
            res = cost(t1, t2)

        assert fn.allequal(res, [20, 46])

    multidim_product_data = [
        [
            np.array([[[1, 2], [3, 4], [-1, 1]], [[5, 6], [0, -1], [2, 1]]]),
            np.array([[[1, 1], [3, 3]], [[3, 1], [3, 2]]]),
        ],
        [
            torch.tensor([[[1, 2], [3, 4], [-1, 1]], [[5, 6], [0, -1], [2, 1]]]),
            onp.array([[[1, 1], [3, 3]], [[3, 1], [3, 2]]]),
        ],
        [
            torch.tensor([[[1, 2], [3, 4], [-1, 1]], [[5, 6], [0, -1], [2, 1]]]),
            torch.tensor([[[1, 1], [3, 3]], [[3, 1], [3, 2]]]),
        ],
        [
            onp.array([[[1, 2], [3, 4], [-1, 1]], [[5, 6], [0, -1], [2, 1]]]),
            tf.Variable([[[1, 1], [3, 3]], [[3, 1], [3, 2]]]),
        ],
        [
            tf.constant([[[1, 2], [3, 4], [-1, 1]], [[5, 6], [0, -1], [2, 1]]]),
            onp.array([[[1, 1], [3, 3]], [[3, 1], [3, 2]]]),
        ],
        [
            tf.Variable([[[1, 2], [3, 4], [-1, 1]], [[5, 6], [0, -1], [2, 1]]]),
            tf.constant([[[1, 1], [3, 3]], [[3, 1], [3, 2]]]),
        ],
        [
            jnp.array([[[1, 2], [3, 4], [-1, 1]], [[5, 6], [0, -1], [2, 1]]]),
            jnp.array([[[1, 1], [3, 3]], [[3, 1], [3, 2]]]),
        ],
    ]

    @pytest.mark.parametrize("t1, t2", multidim_product_data)
    def test_multidimensional_product(self, t1, t2):
        """Test that the multi-dimensional dot product reduces across the last dimension of the first
        tensor, and the second-to-last dimension of the second tensor."""
        res = fn.dot(t1, t2)
        expected = np.array(
            [
                [[[7, 7], [9, 5]], [[15, 15], [21, 11]], [[2, 2], [0, 1]]],
                [[[23, 23], [33, 17]], [[-3, -3], [-3, -2]], [[5, 5], [9, 4]]],
            ]
        )
        assert fn.allequal(res, expected)


class TestTensordotTorch:
    """Tests for the tensor product function in torch.
    This test is required because the functionality of tensordot for Torch
    is being patched in PennyLane, as compared to autoray."""

    v1 = torch.tensor([0.1, 0.5, -0.9, 1.0, -4.2, 0.1], dtype=torch.float64)
    v2 = torch.tensor([4.3, -1.2, 8.2, 0.6, -4.2, -11.0], dtype=torch.float64)
    _arange = np.arange(0, 54).reshape((9, 6)).astype(np.float64)
    _shuffled_arange = np.array(
        [
            [42.0, 43.0, 44.0, 45.0, 46.0, 47.0],
            [6.0, 7.0, 8.0, 9.0, 10.0, 11.0],
            [30.0, 31.0, 32.0, 33.0, 34.0, 35.0],
            [0.0, 1.0, 2.0, 3.0, 4.0, 5.0],
            [48.0, 49.0, 50.0, 51.0, 52.0, 53.0],
            [12.0, 13.0, 14.0, 15.0, 16.0, 17.0],
            [24.0, 25.0, 26.0, 27.0, 28.0, 29.0],
            [18.0, 19.0, 20.0, 21.0, 22.0, 23.0],
            [36.0, 37.0, 38.0, 39.0, 40.0, 41.0],
        ],
        dtype=np.float64,
    )
    M1 = torch.tensor(_arange)
    M2 = torch.tensor(_shuffled_arange)
    T1 = np.arange(0, 3 * 6 * 9 * 2).reshape((3, 6, 9, 2)).astype(np.float64)
    T1 = torch.tensor(np.array([T1[1], T1[0], T1[2]]), dtype=torch.float64)

    v1_dot_v2 = 9.59
    v1_outer_v2 = np.array(
        [
            [0.43, -0.12, 0.82, 0.06, -0.42, -1.1],
            [2.15, -0.6, 4.1, 0.3, -2.1, -5.5],
            [-3.87, 1.08, -7.38, -0.54, 3.78, 9.9],
            [4.3, -1.2, 8.2, 0.6, -4.2, -11.0],
            [-18.06, 5.04, -34.44, -2.52, 17.64, 46.2],
            [0.43, -0.12, 0.82, 0.06, -0.42, -1.1],
        ],
        dtype=np.float64,
    )

    M1_dot_v1 = torch.tensor(
        [-14.6, -35.0, -55.4, -75.8, -96.2, -116.6, -137.0, -157.4, -177.8], dtype=torch.float64
    )
    M1_dot_v2 = torch.tensor(
        [-54.8, -74.6, -94.4, -114.2, -134.0, -153.8, -173.6, -193.4, -213.2], dtype=torch.float64
    )
    M2_dot_v1 = torch.tensor(
        [-157.4, -35.0, -116.6, -14.6, -177.8, -55.4, -96.2, -75.8, -137.0], dtype=torch.float64
    )
    M2_dot_v2 = torch.tensor(
        [-193.4, -74.6, -153.8, -54.8, -213.2, -94.4, -134.0, -114.2, -173.6], dtype=torch.float64
    )
    M1_dot_M2T = torch.tensor(
        [
            [685, 145, 505, 55, 775, 235, 415, 325, 595],
            [2287, 451, 1675, 145, 2593, 757, 1369, 1063, 1981],
            [3889, 757, 2845, 235, 4411, 1279, 2323, 1801, 3367],
            [5491, 1063, 4015, 325, 6229, 1801, 3277, 2539, 4753],
            [7093, 1369, 5185, 415, 8047, 2323, 4231, 3277, 6139],
            [8695, 1675, 6355, 505, 9865, 2845, 5185, 4015, 7525],
            [10297, 1981, 7525, 595, 11683, 3367, 6139, 4753, 8911],
            [11899, 2287, 8695, 685, 13501, 3889, 7093, 5491, 10297],
            [13501, 2593, 9865, 775, 15319, 4411, 8047, 6229, 11683],
        ],
        dtype=torch.float64,
    )
    M1T_dot_M2 = torch.tensor(
        [
            [5256, 5472, 5688, 5904, 6120, 6336],
            [5472, 5697, 5922, 6147, 6372, 6597],
            [5688, 5922, 6156, 6390, 6624, 6858],
            [5904, 6147, 6390, 6633, 6876, 7119],
            [6120, 6372, 6624, 6876, 7128, 7380],
            [6336, 6597, 6858, 7119, 7380, 7641],
        ],
        dtype=torch.float64,
    )

    T1_dot_v1 = torch.tensor(
        [
            [
                [-630.0, -633.4],
                [-636.8, -640.2],
                [-643.6, -647.0],
                [-650.4, -653.8],
                [-657.2, -660.6],
                [-664.0, -667.4],
                [-670.8, -674.2],
                [-677.6, -681.0],
                [-684.4, -687.8],
            ],
            [
                [-262.8, -266.2],
                [-269.6, -273.0],
                [-276.4, -279.8],
                [-283.2, -286.6],
                [-290.0, -293.4],
                [-296.8, -300.2],
                [-303.6, -307.0],
                [-310.4, -313.8],
                [-317.2, -320.6],
            ],
            [
                [-997.2, -1000.6],
                [-1004.0, -1007.4],
                [-1010.8, -1014.2],
                [-1017.6, -1021.0],
                [-1024.4, -1027.8],
                [-1031.2, -1034.6],
                [-1038.0, -1041.4],
                [-1044.8, -1048.2],
                [-1051.6, -1055.0],
            ],
        ],
        dtype=torch.float64,
    )

    T1_dot_v2 = torch.tensor(
        [
            [
                [-1342.8, -1346.1],
                [-1349.4, -1352.7],
                [-1356.0, -1359.3],
                [-1362.6, -1365.9],
                [-1369.2, -1372.5],
                [-1375.8, -1379.1],
                [-1382.4, -1385.7],
                [-1389.0, -1392.3],
                [-1395.6, -1398.9],
            ],
            [
                [-986.4, -989.7],
                [-993.0, -996.3],
                [-999.6, -1002.9],
                [-1006.2, -1009.5],
                [-1012.8, -1016.1],
                [-1019.4, -1022.7],
                [-1026.0, -1029.3],
                [-1032.6, -1035.9],
                [-1039.2, -1042.5],
            ],
            [
                [-1699.2, -1702.5],
                [-1705.8, -1709.1],
                [-1712.4, -1715.7],
                [-1719.0, -1722.3],
                [-1725.6, -1728.9],
                [-1732.2, -1735.5],
                [-1738.8, -1742.1],
                [-1745.4, -1748.7],
                [-1752.0, -1755.3],
            ],
        ],
        dtype=torch.float64,
    )

    T1_dot_M1 = torch.tensor(
        [
            [237546.0, 238977.0],
            [82998.0, 84429.0],
            [392094.0, 393525.0],
        ],
        dtype=torch.float64,
    )

    T1_dot_M2 = torch.tensor(
        [
            [233370.0, 234801.0],
            [78822.0, 80253.0],
            [387918.0, 389349.0],
        ],
        dtype=torch.float64,
    )

    @pytest.mark.parametrize("axes", [[[0], [0]], [[-1], [0]], [[0], [-1]], [[-1], [-1]]])
    def test_tensordot_torch_vector_vector(self, axes):
        assert fn.allclose(fn.tensordot(self.v1, self.v2, axes=axes), self.v1_dot_v2)

    def test_tensordot_torch_outer(self):
        assert fn.allclose(fn.tensordot(self.v1, self.v2, axes=0), self.v1_outer_v2)
        assert fn.allclose(fn.tensordot(self.v2, self.v1, axes=0), qml.math.T(self.v1_outer_v2))

    def test_tensordot_torch_outer_with_old_version(self, monkeypatch):
        with monkeypatch.context() as m:
            m.setattr("torch.__version__", "1.9.0")
            assert fn.allclose(fn.tensordot(self.v1, self.v2, axes=0), self.v1_outer_v2)
            assert fn.allclose(fn.tensordot(self.v2, self.v1, axes=0), qml.math.T(self.v1_outer_v2))

    @pytest.mark.parametrize(
        "M, v, expected",
        [(M1, v1, M1_dot_v1), (M1, v2, M1_dot_v2), (M2, v1, M2_dot_v1), (M2, v2, M2_dot_v2)],
    )
    @pytest.mark.parametrize("axes", [[[1], [0]], [[-1], [0]], [[1], [-1]], [[-1], [-1]]])
    def test_tensordot_torch_matrix_vector(self, M, v, expected, axes):
        assert fn.allclose(fn.tensordot(M, v, axes=axes), expected)

    @pytest.mark.parametrize("axes", [[[1], [0]], [[-1], [0]], [[1], [-2]], [[-1], [-2]]])
    def test_tensordot_torch_matrix_matrix(self, axes):
        assert fn.allclose(fn.tensordot(self.M1, qml.math.T(self.M2), axes=axes), self.M1_dot_M2T)
        assert fn.allclose(
            fn.tensordot(self.M2, qml.math.T(self.M1), axes=axes), qml.math.T(self.M1_dot_M2T)
        )
        assert fn.allclose(fn.tensordot(qml.math.T(self.M1), self.M2, axes=axes), self.M1T_dot_M2)
        assert fn.allclose(
            fn.tensordot(qml.math.T(self.M2), self.M1, axes=axes), qml.math.T(self.M1T_dot_M2)
        )

    @pytest.mark.parametrize("axes", [[[1], [0]], [[-3], [0]], [[1], [-1]], [[-3], [-1]]])
    @pytest.mark.parametrize("v, expected", [(v1, T1_dot_v1), (v2, T1_dot_v2)])
    def test_tensordot_torch_tensor_vector(self, v, expected, axes):
        assert fn.allclose(fn.tensordot(self.T1, v, axes=axes), expected)

    @pytest.mark.parametrize("axes1", [[1, 2], [-3, -2], [1, -2], [-3, 2]])
    @pytest.mark.parametrize("axes2", [[1, 0], [-1, -2], [1, -2]])
    @pytest.mark.parametrize("M, expected", [(M1, T1_dot_M1), (M2, T1_dot_M2)])
    def test_tensordot_torch_tensor_matrix(self, M, expected, axes1, axes2):
        assert fn.allclose(fn.tensordot(self.T1, M, axes=[axes1, axes2]), expected)


class TestTensordotDifferentiability:

    v0 = np.array([0.1, 5.3, -0.9, 1.1])
    v1 = np.array([0.5, -1.7, -2.9, 0.0])
    v2 = np.array([-0.4, 9.1, 1.6])
    exp_shapes = ((len(v0), len(v2), len(v0)), (len(v0), len(v2), len(v2)))
    exp_jacs = (np.zeros(exp_shapes[0]), np.zeros(exp_shapes[1]))
    for i in range(len(v0)):
        exp_jacs[0][i, :, i] = v2
    for i in range(len(v2)):
        exp_jacs[1][:, i, i] = v0

    def test_autograd(self):
        """Tests differentiability of tensordot with Autograd."""
        v0 = np.array(self.v0, requires_grad=True)
        v1 = np.array(self.v1, requires_grad=True)
        v2 = np.array(self.v2, requires_grad=True)

        # Test inner product
        jac = qml.jacobian(partial(fn.tensordot, axes=[0, 0]), argnum=(0, 1))(v0, v1)
        assert all(fn.allclose(jac[i], _v) for i, _v in enumerate([v1, v0]))

        # Test outer product
        jac = qml.jacobian(partial(fn.tensordot, axes=0), argnum=(0, 1))(v0, v2)
        assert all(fn.shape(jac[i]) == self.exp_shapes[i] for i in [0, 1])
        assert all(fn.allclose(jac[i], self.exp_jacs[i]) for i in [0, 1])

    def test_torch(self):
        """Tests differentiability of tensordot with Torch."""
        jac_fn = torch.autograd.functional.jacobian

        v0 = torch.tensor(self.v0, requires_grad=True, dtype=torch.float64)
        v1 = torch.tensor(self.v1, requires_grad=True, dtype=torch.float64)
        v2 = torch.tensor(self.v2, requires_grad=True, dtype=torch.float64)

        # Test inner product
        jac = jac_fn(partial(fn.tensordot, axes=[[0], [0]]), (v0, v1))
        assert all(fn.allclose(jac[i], _v) for i, _v in enumerate([v1, v0]))

        # Test outer product
        jac = jac_fn(partial(fn.tensordot, axes=0), (v0, v2))
        assert all(fn.shape(jac[i]) == self.exp_shapes[i] for i in [0, 1])
        assert all(fn.allclose(jac[i], self.exp_jacs[i]) for i in [0, 1])

    def test_jax(self):
        """Tests differentiability of tensordot with JAX."""
        jac_fn = jax.jacobian

        v0 = jnp.array(self.v0)
        v1 = jnp.array(self.v1)
        v2 = jnp.array(self.v2)

        # Test inner product
        jac = jac_fn(partial(fn.tensordot, axes=[[0], [0]]), argnums=(0, 1))(v0, v1)
        assert all(fn.allclose(jac[i], _v) for i, _v in enumerate([v1, v0]))

        # Test outer product
        jac = jac_fn(partial(fn.tensordot, axes=0), argnums=(0, 1))(v0, v2)
        assert all(fn.shape(jac[i]) == self.exp_shapes[i] for i in [0, 1])
        assert all(fn.allclose(jac[i], self.exp_jacs[i]) for i in [0, 1])

    def test_tensorflow(self):
        """Tests differentiability of tensordot with TensorFlow."""

        def jac_fn(func, args):
            with tf.GradientTape() as tape:
                out = func(*args)
            return tape.jacobian(out, args)

        v0 = tf.Variable(self.v0, dtype=tf.float64)
        v1 = tf.Variable(self.v1, dtype=tf.float64)
        v2 = tf.Variable(self.v2, dtype=tf.float64)

        # Test inner product
        jac = jac_fn(partial(fn.tensordot, axes=[[0], [0]]), (v0, v1))
        assert all(fn.allclose(jac[i], _v) for i, _v in enumerate([v1, v0]))

        # Test outer product
        jac = jac_fn(partial(fn.tensordot, axes=0), (v0, v2))
        assert all(fn.shape(jac[i]) == self.exp_shapes[i] for i in [0, 1])
        assert all(fn.allclose(jac[i], self.exp_jacs[i]) for i in [0, 1])


# the following test data is of the form
# [original shape, axis to expand, new shape]
expand_dims_test_data = [
    [tuple(), 0, (1,)],
    [(3,), 0, (1, 3)],
    [(3,), 1, (3, 1)],
    [(2, 2), 0, (1, 2, 2)],
    [(2, 2), 1, (2, 1, 2)],
    [(2, 2), 2, (2, 2, 1)],
]


@pytest.mark.parametrize("shape,axis,new_shape", expand_dims_test_data)
class TestExpandDims:
    """Tests for the expand_dims function"""

    def test_expand_dims_sequence(self, shape, axis, new_shape):
        """Test that expand_dimensions works correctly
        when given a sequence"""
        if not shape:
            pytest.skip("Cannot expand the dimensions of a Python scalar!")

        t1 = np.empty(shape).tolist()
        t2 = fn.expand_dims(t1, axis=axis)
        assert t2.shape == new_shape

    def test_expand_dims_array(self, shape, axis, new_shape):
        """Test that expand_dimensions works correctly
        when given an array"""
        t1 = np.empty(shape)
        t2 = fn.expand_dims(t1, axis=axis)
        assert t2.shape == new_shape
        assert isinstance(t2, np.ndarray)

    def test_expand_dims_torch(self, shape, axis, new_shape):
        """Test that the expand dimensions works correctly
        when given a torch tensor"""
        t1 = torch.empty(shape)
        t2 = fn.expand_dims(t1, axis=axis)
        assert t2.shape == new_shape
        assert isinstance(t2, torch.Tensor)

    def test_expand_dims_tf(self, shape, axis, new_shape):
        """Test that the expand dimensions works correctly
        when given a TF tensor"""
        t1 = tf.ones(shape)
        t2 = fn.expand_dims(t1, axis=axis)
        assert t2.shape == new_shape
        assert isinstance(t2, tf.Tensor)


interface_test_data = [
    [(1, 2, 3), "numpy"],
    [[1, 2, 3], "numpy"],
    [onp.array([1, 2, 3]), "numpy"],
    [np.array([1, 2, 3]), "autograd"],
    [torch.tensor([1, 2, 3]), "torch"],
    [tf.Variable([1, 2, 3]), "tensorflow"],
    [tf.constant([1, 2, 3]), "tensorflow"],
    [jnp.array([1, 2, 3]), "jax"],
]


@pytest.mark.parametrize("t,interface", interface_test_data)
def test_get_interface(t, interface):
    """Test that the interface of a tensor-like object

    is correctly returned."""
    res = fn.get_interface(t)
    assert res == interface


@pytest.mark.parametrize("t", test_data)
def test_toarray(t):
    """Test that the toarray method correctly converts the input
    tensor into a NumPy array."""
    res = fn.toarray(t)
    assert fn.allequal(res, t)
    assert isinstance(res, onp.ndarray)


@pytest.mark.parametrize("t", test_data)
def test_numpy(t):
    """Test that the to_numpy method correctly converts the input
    tensor into a NumPy array."""
    res = fn.to_numpy(t)
    assert fn.allequal(res, t)
    assert isinstance(res, onp.ndarray)


def test_numpy_jax_jit():
    """Test that the to_numpy() method raises an exception
    if used inside the JAX JIT"""

    @jax.jit
    def cost(x):
        fn.to_numpy(x)
        return x

    with pytest.raises(ValueError, match="not supported when using the JAX JIT"):
        cost(jnp.array(0.1))


class TestOnesLike:
    """Tests for the ones_like function"""

    @pytest.mark.parametrize("t", cast_like_test_data)
    def test_ones_like_inferred_dtype(self, t):
        """Test that the ones like function creates the correct
        shape and type tensor."""
        res = fn.ones_like(t)

        if isinstance(t, (list, tuple)):
            t = onp.asarray(t)

        assert res.shape == t.shape
        assert fn.get_interface(res) == fn.get_interface(t)
        assert fn.allclose(res, np.ones(t.shape))

        # if tensorflow or pytorch, extract view of underlying data
        if hasattr(res, "numpy"):
            res = res.numpy()
            t = t.numpy()

        assert onp.asarray(res).dtype.type is onp.asarray(t).dtype.type

    @pytest.mark.parametrize("t", cast_like_test_data)
    def test_ones_like_explicit_dtype(self, t):
        """Test that the ones like function creates the correct
        shape and type tensor."""
        res = fn.ones_like(t, dtype=np.float16)

        if isinstance(t, (list, tuple)):
            t = onp.asarray(t)

        assert res.shape == t.shape
        assert fn.get_interface(res) == fn.get_interface(t)
        assert fn.allclose(res, np.ones(t.shape))

        # if tensorflow or pytorch, extract view of underlying data
        if hasattr(res, "numpy"):
            res = res.numpy()
            t = t.numpy()

        assert onp.asarray(res).dtype.type is np.float16


class TestRequiresGrad:
    """Tests for the requires_grad function"""

    @pytest.mark.parametrize("t", [(1, 2, 3), [1, 2, 3], onp.array([1, 2, 3])])
    def test_numpy(self, t):
        """Vanilla NumPy arrays, sequences, and lists will always return False"""
        assert not fn.requires_grad(t)

    @pytest.mark.slow
    def test_jax(self):
        """JAX DeviceArrays differentiability depends on the argnums argument"""
        res = None

        def cost_fn(t, s):
            nonlocal res
            res = [fn.requires_grad(t), fn.requires_grad(s)]
            return jnp.sum(t * s)

        t = jnp.array([1.0, 2.0, 3.0])
        s = jnp.array([-2.0, -3.0, -4.0])

        jax.grad(cost_fn, argnums=0)(t, s)
        assert res == [True, False]

        jax.grad(cost_fn, argnums=1)(t, s)
        assert res == [False, True]

        jax.grad(cost_fn, argnums=[0, 1])(t, s)
        assert res == [True, True]

    def test_autograd(self):
        """Autograd arrays will simply return their requires_grad attribute"""
        t = np.array([1.0, 2.0], requires_grad=True)
        assert fn.requires_grad(t)

        t = np.array([1.0, 2.0], requires_grad=False)
        assert not fn.requires_grad(t)

    def test_autograd_backwards(self):
        """Autograd trainability corresponds to the requires_grad attribute during the backwards pass."""
        res = None

        def cost_fn(t, s):
            nonlocal res
            res = [fn.requires_grad(t), fn.requires_grad(s)]
            return np.sum(t * s)

        t = np.array([1.0, 2.0, 3.0])
        s = np.array([-2.0, -3.0, -4.0])

        qml.grad(cost_fn)(t, s)
        assert res == [True, True]

        t.requires_grad = False
        qml.grad(cost_fn)(t, s)
        assert res == [False, True]

        t.requires_grad = True
        s.requires_grad = False
        qml.grad(cost_fn)(t, s)
        assert res == [True, False]

        t.requires_grad = False
        s.requires_grad = False
        with pytest.warns(UserWarning, match="Attempted to differentiate a function with no"):
            qml.grad(cost_fn)(t, s)
        assert res == [False, False]

    def test_torch(self):
        """Torch tensors will simply return their requires_grad attribute"""
        t = torch.tensor([1.0, 2.0], requires_grad=True)
        assert fn.requires_grad(t)

        t = torch.tensor([1.0, 2.0], requires_grad=False)
        assert not fn.requires_grad(t)

    def test_tf(self):
        """TensorFlow tensors will True *if* they are being watched by a gradient tape"""
        t1 = tf.Variable([1.0, 2.0])
        t2 = tf.constant([1.0, 2.0])
        assert not fn.requires_grad(t1)
        assert not fn.requires_grad(t2)

        with tf.GradientTape():
            # variables are automatically watched within a context,
            # but constants are not
            assert fn.requires_grad(t1)
            assert not fn.requires_grad(t2)

        with tf.GradientTape() as tape:
            # watching makes all tensors trainable
            tape.watch([t1, t2])
            assert fn.requires_grad(t1)
            assert fn.requires_grad(t2)

    def test_unknown_interface(self):
        """Test that an error is raised if the interface is unknown"""
        with pytest.raises(ValueError, match="unknown object"):
            fn.requires_grad(type("hello", tuple(), {})())


shape_test_data = [
    tuple(),
    (3,),
    (2, 2),
    (3, 2, 2),
    (2, 1, 1, 2),
]


@pytest.mark.parametrize(
    "interface,create_array",
    [
        ("sequence", lambda shape: np.empty(shape).tolist()),
        ("autograd", np.empty),
        ("torch", torch.empty),
        ("jax", jnp.ones),
        ("tf", tf.ones),
    ],
)
@pytest.mark.parametrize("shape", shape_test_data)
def test_shape(shape, interface, create_array):
    """Test that the shape of tensors is correctly returned"""
    if interface == "sequence" and not shape:
        pytest.skip("Cannot expand the dimensions of a Python scalar!")

    t = create_array(shape)
    assert fn.shape(t) == shape


@pytest.mark.parametrize("t", test_data)
def test_sqrt(t):
    """Test that the square root function works for a variety
    of input"""
    res = fn.sqrt(t)
    assert fn.allclose(res, [1, np.sqrt(2), np.sqrt(3)])


class TestStack:
    """Tests for the stack function"""

    def test_stack_array(self):
        """Test that stack, called without the axis arguments, stacks vertically"""
        t1 = [0.6, 0.1, 0.6]
        t2 = np.array([0.1, 0.2, 0.3])
        t3 = onp.array([5.0, 8.0, 101.0])

        res = fn.stack([t1, t2, t3])
        assert isinstance(res, np.ndarray)
        assert np.all(res == np.stack([t1, t2, t3]))

    def test_stack_array_jax(self):
        """Test that stack, called without the axis arguments, stacks vertically"""
        t1 = onp.array([0.6, 0.1, 0.6])
        t2 = jnp.array([0.1, 0.2, 0.3])
        t3 = jnp.array([5.0, 8.0, 101.0])

        res = fn.stack([t1, t2, t3])
        assert np.all(res == np.stack([t1, t2, t3]))

    def test_stack_tensorflow(self):
        """Test that stack, called without the axis arguments, stacks vertically"""
        t1 = tf.constant([0.6, 0.1, 0.6])
        t2 = tf.Variable([0.1, 0.2, 0.3])
        t3 = onp.array([5.0, 8.0, 101.0])

        res = fn.stack([t1, t2, t3])
        assert isinstance(res, tf.Tensor)
        assert np.all(res.numpy() == np.stack([t1.numpy(), t2.numpy(), t3]))

    def test_stack_torch(self):
        """Test that stack, called without the axis arguments, stacks vertically"""
        t1 = onp.array([5.0, 8.0, 101.0], dtype=np.float64)
        t2 = torch.tensor([0.6, 0.1, 0.6], dtype=torch.float64)
        t3 = torch.tensor([0.1, 0.2, 0.3], dtype=torch.float64)

        res = fn.stack([t1, t2, t3])
        assert isinstance(res, torch.Tensor)
        assert np.all(res.numpy() == np.stack([t1, t2.numpy(), t3.numpy()]))

    @pytest.mark.parametrize("t1", [onp.array([1, 2]), torch.tensor([1, 2]), tf.constant([1, 2])])
    def test_stack_axis(self, t1):
        """Test that passing the axis argument allows for stacking along
        a different axis"""
        t2 = onp.array([3, 4])
        res = fn.stack([t1, t2], axis=1)

        # if tensorflow or pytorch, extract view of underlying data
        if hasattr(res, "numpy"):
            res = res.numpy()

        assert fn.allclose(res, np.array([[1, 3], [2, 4]]))
        assert list(res.shape) == [2, 2]


class TestSum:
    """Tests for the summation function"""

    def test_array(self):
        """Test that sum, called without the axis arguments, returns a scalar"""
        t = np.array([[0.1, 0.2, 0.3], [0.4, 0.5, 0.6]])
        res = fn.sum(t)
        assert isinstance(res, np.ndarray)
        assert fn.allclose(res, 2.1)

    def test_tensorflow(self):
        """Test that sum, called without the axis arguments, returns a scalar"""
        t = tf.Variable([[0.1, 0.2, 0.3], [0.4, 0.5, 0.6]])
        res = fn.sum(t)
        assert isinstance(res, tf.Tensor)
        assert fn.allclose(res, 2.1)

    def test_torch(self):
        """Test that sum, called without the axis arguments, returns a scalar"""
        t = torch.tensor([[0.1, 0.2, 0.3], [0.4, 0.5, 0.6]])
        res = fn.sum(t)
        assert isinstance(res, torch.Tensor)
        assert fn.allclose(res, 2.1)

    def test_jax(self):
        """Test that sum, called without the axis arguments, returns a scalar"""
        t = jnp.array([[0.1, 0.2, 0.3], [0.4, 0.5, 0.6]])
        res = fn.sum(t)
        assert fn.allclose(res, 2.1)

    @pytest.mark.parametrize(
        "t1",
        [
            np.array([[[1, 2], [3, 4], [-1, 1]], [[5, 6], [0, -1], [2, 1]]]),
            torch.tensor([[[1, 2], [3, 4], [-1, 1]], [[5, 6], [0, -1], [2, 1]]]),
            tf.constant([[[1, 2], [3, 4], [-1, 1]], [[5, 6], [0, -1], [2, 1]]]),
            jnp.array([[[1, 2], [3, 4], [-1, 1]], [[5, 6], [0, -1], [2, 1]]]),
        ],
    )
    def test_sum_axis(self, t1):
        """Test that passing the axis argument allows for summing along
        a specific axis"""
        res = fn.sum(t1, axis=(0, 2))

        # if tensorflow or pytorch, extract view of underlying data
        if hasattr(res, "numpy"):
            res = res.numpy()

        assert fn.allclose(res, np.array([14, 6, 3]))
        assert res.shape == (3,)

    @pytest.mark.parametrize(
        "t1",
        [
            np.array([[[1, 2], [3, 4], [-1, 1]], [[5, 6], [0, -1], [2, 1]]]),
            torch.tensor([[[1, 2], [3, 4], [-1, 1]], [[5, 6], [0, -1], [2, 1]]]),
            tf.constant([[[1, 2], [3, 4], [-1, 1]], [[5, 6], [0, -1], [2, 1]]]),
            jnp.array([[[1, 2], [3, 4], [-1, 1]], [[5, 6], [0, -1], [2, 1]]]),
        ],
    )
    def test_sum_axis_keepdims(self, t1):
        """Test that passing the axis argument allows for summing along
        a specific axis, while keepdims avoids the summed dimensions from being removed"""
        res = fn.sum(t1, axis=(0, 2), keepdims=True)

        # if tensorflow or pytorch, extract view of underlying data
        if hasattr(res, "numpy"):
            res = res.numpy()

        assert fn.allclose(res, np.array([[[14], [6], [3]]]))
        assert res.shape == (1, 3, 1)


@pytest.mark.parametrize("t", test_data)
def test_T(t):
    """Test the simple transpose (T) function"""
    res = fn.T(t)

    if isinstance(t, (list, tuple)):
        t = onp.asarray(t)

    assert fn.get_interface(res) == fn.get_interface(t)

    # if tensorflow or pytorch, extract view of underlying data
    if hasattr(res, "numpy"):
        res = res.numpy()
        t = t.numpy()

    assert np.all(res.T == t.T)


class TestTake:
    """Tests for the qml.take function"""

    take_data = [
        np.array([[[1, 2], [3, 4], [-1, 1]], [[5, 6], [0, -1], [2, 1]]]),
        torch.tensor([[[1, 2], [3, 4], [-1, 1]], [[5, 6], [0, -1], [2, 1]]]),
        onp.array([[[1, 2], [3, 4], [-1, 1]], [[5, 6], [0, -1], [2, 1]]]),
        tf.constant([[[1, 2], [3, 4], [-1, 1]], [[5, 6], [0, -1], [2, 1]]]),
        tf.Variable([[[1, 2], [3, 4], [-1, 1]], [[5, 6], [0, -1], [2, 1]]]),
        jnp.asarray([[[1, 2], [3, 4], [-1, 1]], [[5, 6], [0, -1], [2, 1]]]),
    ]

    @pytest.mark.parametrize("t", take_data)
    def test_flattened_indexing(self, t):
        """Test that indexing without the axis argument
        will flatten the tensor first"""
        indices = 5
        res = fn.take(t, indices)
        assert fn.allclose(res, 1)

    @pytest.mark.parametrize("t", take_data)
    def test_array_indexing(self, t):
        """Test that indexing with a sequence properly extracts
        the elements from the flattened tensor"""
        indices = [0, 2, 3, 6, -2]
        res = fn.take(t, indices)
        assert fn.allclose(res, [1, 3, 4, 5, 2])

    def test_array_indexing_autograd(self):
        """Test that indexing with a sequence properly extracts
        the elements from the flattened tensor"""
        t = np.array([[[1, 2], [3, 4], [-1, 1]], [[5, 6], [0, -1], [2, 1]]])
        indices = [0, 2, 3, 6, -2]

        def cost_fn(t):
            return np.sum(fn.take(t, indices))

        grad = qml.grad(cost_fn)(t)
        expected = np.array([[[1, 0], [1, 1], [0, 0]], [[1, 0], [0, 0], [1, 0]]])
        assert fn.allclose(grad, expected)

    @pytest.mark.parametrize("t", take_data)
    def test_multidimensional_indexing(self, t):
        """Test that indexing with a multi-dimensional sequence properly extracts
        the elements from the flattened tensor"""
        indices = [[0, 1], [3, 2]]
        res = fn.take(t, indices)
        assert fn.allclose(res, [[1, 2], [4, 3]])

    @pytest.mark.parametrize("t", take_data)
    def test_array_indexing_along_axis(self, t):
        """Test that indexing with a sequence properly extracts
        the elements from the specified tensor axis"""
        indices = [0, 1, -2]
        res = fn.take(t, indices, axis=2)
        expected = np.array(
            [[[1, 2, 1], [3, 4, 3], [-1, 1, -1]], [[5, 6, 5], [0, -1, 0], [2, 1, 2]]]
        )
        assert fn.allclose(res, expected)

    @pytest.mark.parametrize("t", take_data)
    def test_array_indexing_along_axis(self, t):
        """Test that indexing with a sequence properly extracts
        the elements from the specified tensor axis"""
        indices = [0, 1, -2]
        res = fn.take(t, indices, axis=2)
        expected = np.array(
            [[[1, 2, 1], [3, 4, 3], [-1, 1, -1]], [[5, 6, 5], [0, -1, 0], [2, 1, 2]]]
        )
        assert fn.allclose(res, expected)

    @pytest.mark.parametrize("t", take_data)
    def test_multidimensional_indexing_along_axis(self, t):
        """Test that indexing with a sequence properly extracts
        the elements from the specified tensor axis"""
        indices = np.array([[0, 0], [1, 0]])
        res = fn.take(t, indices, axis=1)
        expected = np.array(
            [[[[1, 2], [1, 2]], [[3, 4], [1, 2]]], [[[5, 6], [5, 6]], [[0, -1], [5, 6]]]]
        )
        assert fn.allclose(res, expected)

    def test_multidimensional_indexing_along_axis_autograd(self):
        """Test that indexing with a sequence properly extracts
        the elements from the specified tensor axis"""
        t = np.array([[[1, 2], [3, 4], [-1, 1]], [[5, 6], [0, -1], [2, 1]]])
        indices = np.array([[0, 0], [1, 0]])

        def cost_fn(t):
            return fn.sum(fn.take(t, indices, axis=1))

        res = cost_fn(t)
        expected = np.sum(
            np.array([[[[1, 2], [1, 2]], [[3, 4], [1, 2]]], [[[5, 6], [5, 6]], [[0, -1], [5, 6]]]])
        )
        assert fn.allclose(res, expected)

        grad = qml.grad(cost_fn)(t)
        expected = np.array([[[3, 3], [1, 1], [0, 0]], [[3, 3], [1, 1], [0, 0]]])
        assert fn.allclose(grad, expected)


where_data = [
    ("autograd", np.array([[[1, 2], [3, 4], [-1, 1]], [[5, 6], [0, -1], [2, 1]]])),
    ("torch", torch.tensor([[[1, 2], [3, 4], [-1, 1]], [[5, 6], [0, -1], [2, 1]]])),
    ("numpy", onp.array([[[1, 2], [3, 4], [-1, 1]], [[5, 6], [0, -1], [2, 1]]])),
    ("tf", tf.constant([[[1, 2], [3, 4], [-1, 1]], [[5, 6], [0, -1], [2, 1]]])),
    ("tf", tf.Variable([[[1, 2], [3, 4], [-1, 1]], [[5, 6], [0, -1], [2, 1]]])),
    ("jax", jnp.array([[[1, 2], [3, 4], [-1, 1]], [[5, 6], [0, -1], [2, 1]]])),
]


@pytest.mark.parametrize("interface, t", where_data)
def test_where(interface, t):
    """Test that the where function works as expected"""
    # With output values
    res = fn.where(t < 0, 100 * fn.ones_like(t), t)
    expected = np.array([[[1, 2], [3, 4], [100, 1]], [[5, 6], [0, 100], [2, 1]]])
    assert fn.allclose(res, expected)

    # Without output values
    res = fn.where(t > 0)
    expected = (
        [0, 0, 0, 0, 0, 1, 1, 1, 1],
        [0, 0, 1, 1, 2, 0, 0, 2, 2],
        [0, 1, 0, 1, 1, 0, 1, 0, 1],
    )
    assert all(fn.allclose(_res, _exp) for _res, _exp in zip(res, expected))


squeeze_data = [
    np.ones((1, 2, 3, 1, 5, 1)),
    torch.ones((1, 2, 3, 1, 5, 1)),
    tf.ones((1, 2, 3, 1, 5, 1)),
    jnp.ones((1, 2, 3, 1, 5, 1)),
    onp.ones((1, 2, 3, 1, 5, 1)),
]


@pytest.mark.parametrize("t", squeeze_data)
def test_squeeze(t):
    """Test that the squeeze function works as expected"""
    res = fn.squeeze(t)
    assert res.shape == (2, 3, 5)


class TestScatterElementAdd:
    """Tests for the scatter_element_add function"""

    x = onp.ones((2, 3), dtype=np.float64)
    y = onp.array(0.56)
    index = [1, 2]
    expected_val = onp.array([[1.0, 1.0, 1.0], [1.0, 1.0, 1.3136]])
    expected_grad_x = onp.array([[0, 0, 0], [0, 0, 1.0]])
    expected_grad_y = 2 * y
    expected_jac_x = onp.eye(6).reshape((2, 3, 2, 3))
    expected_jac_y = onp.array([[0, 0, 0], [0, 0, 2 * y]])

    def test_array(self):
        """Test that a NumPy array is differentiable when using scatter addition"""
        x = np.array(self.x, requires_grad=True)
        y = np.array(self.y, requires_grad=True)

        def cost(*weights):
            return fn.scatter_element_add(weights[0], self.index, weights[1] ** 2)

        res = cost(x, y)
        assert isinstance(res, np.ndarray)
        assert fn.allclose(res, self.expected_val)

        grad = qml.grad(lambda *weights: cost(*weights)[self.index[0], self.index[1]])(x, y)
        assert fn.allclose(grad[0], self.expected_grad_x)
        assert fn.allclose(grad[1], self.expected_grad_y)

    def test_array_multi(self):
        """Test that a NumPy array and the addend are differentiable when using
        scatter addition (multi dispatch)."""
        x = np.array(self.x, requires_grad=True)
        y = np.array(self.y, requires_grad=True)

        def cost_multi(weight_0, weight_1):
            return fn.scatter_element_add(weight_0, self.index, weight_1**2)

        res = cost_multi(x, y)
        assert isinstance(res, np.ndarray)
        assert fn.allclose(res, self.expected_val)

        jac = qml.jacobian(lambda *weights: cost_multi(*weights))(x, y)
        assert fn.allclose(jac[0], self.expected_jac_x)
        assert fn.allclose(jac[1], self.expected_jac_y)

    def test_array_batch(self):
        """Test that a NumPy array and the addend are differentiable when using
        scatter addition (multi dispatch)."""
        x = np.ones((2, 3), requires_grad=True)
        y = np.array([0.56, 0.3], requires_grad=True)

        def cost_multi(weight_0, weight_1):
            return fn.scatter_element_add(weight_0, [(0, 1), (1, 2)], weight_1**2)

        res = cost_multi(x, y)
        assert isinstance(res, np.ndarray)
        assert fn.allclose(res, onp.array([[1.0, 1.3136, 1.0], [1.0, 1.0, 1.09]]))

        jac = qml.jacobian(lambda *weights: cost_multi(*weights))(x, y)
        assert fn.allclose(jac[0], self.expected_jac_x)
        exp_jac_y = onp.zeros((2, 3, 2))
        exp_jac_y[0, 1, 0] = 2 * y[0]
        exp_jac_y[1, 2, 1] = 2 * y[1]
        assert fn.allclose(jac[1], exp_jac_y)

    def test_tensorflow(self):
        """Test that a TF tensor is differentiable when using scatter addition"""
        x = tf.Variable(self.x)
        y = tf.Variable(self.y)

        with tf.GradientTape() as tape:
            res = fn.scatter_element_add(x, self.index, y**2)
            loss = res[self.index[0], self.index[1]]

        assert isinstance(res, tf.Tensor)
        assert fn.allclose(res, self.expected_val)

        grad = tape.gradient(loss, [x, y])
        assert fn.allclose(grad[0], self.expected_grad_x)
        assert fn.allclose(grad[1], self.expected_grad_y)

    def test_torch(self):
        """Test that a torch tensor is differentiable when using scatter addition"""
        x = torch.tensor(self.x, requires_grad=True)
        y = torch.tensor(self.y, requires_grad=True)

        res = fn.scatter_element_add(x, self.index, y**2)
        loss = res[self.index[0], self.index[1]]

        assert isinstance(res, torch.Tensor)
        assert fn.allclose(res.detach(), self.expected_val)

        loss.backward()
        assert fn.allclose(x.grad, self.expected_grad_x)
        assert fn.allclose(y.grad, self.expected_grad_y)

    def test_jax(self):
        """Test that a JAX array is differentiable when using scatter addition"""
        x = jnp.array(self.x)
        y = jnp.array(self.y)

        def cost(weights):
            return fn.scatter_element_add(weights[0], self.index, weights[1] ** 2)

        res = cost([x, y])
        assert isinstance(res, jax.interpreters.xla.DeviceArray)
        assert fn.allclose(res, self.expected_val)

        grad = jax.grad(lambda weights: cost(weights)[self.index[0], self.index[1]])([x, y])
        assert fn.allclose(grad[0], self.expected_grad_x)
        assert fn.allclose(grad[1], self.expected_grad_y)

    def test_jax_multi(self):
        """Test that a NumPy array and the addend are differentiable when using
        scatter addition (multi dispatch)."""
        x = jnp.array(self.x)
        y = jnp.array(self.y)

        def cost_multi(weight_0, weight_1):
            return fn.scatter_element_add(weight_0, self.index, weight_1**2)

        res = cost_multi(x, y)
        assert isinstance(res, jax.interpreters.xla.DeviceArray)
        assert fn.allclose(res, self.expected_val)

        jac = jax.jacobian(lambda *weights: cost_multi(*weights), argnums=[0, 1])(x, y)
        assert fn.allclose(jac[0], self.expected_jac_x)
        assert fn.allclose(jac[1], self.expected_jac_y)


class TestScatterElementAddMultiValue:
    """Tests for the scatter_element_add function when adding
    multiple values at multiple positions."""

    x = onp.ones((2, 3), dtype=np.float64)
    y = onp.array(0.56)
    indices = [[1, 0], [2, 1]]
    expected_val = onp.array([[1.0, 1.3136, 1.0], [1.0, 1.0, 1.27636]])
    expected_grad_x = onp.array([[0, 1.0, 0], [0, 0, 1.0]])
    expected_grad_y = 2 * y + onp.cos(y / 2) / 2

    def test_array(self):
        """Test that a NumPy array is differentiable when using scatter addition
        with multiple values."""
        x = np.array(self.x, requires_grad=True)
        y = np.array(self.y, requires_grad=True)

        def cost(*weights):
            return fn.scatter_element_add(
                weights[0], self.indices, [fn.sin(weights[1] / 2), weights[1] ** 2]
            )

        res = cost(x, y)
        assert isinstance(res, np.ndarray)
        assert fn.allclose(res, self.expected_val)

        scalar_cost = (
            lambda *weights: cost(*weights)[self.indices[0][0], self.indices[1][0]]
            + cost(*weights)[self.indices[0][1], self.indices[1][1]]
        )
        grad = qml.grad(scalar_cost)(x, y)
        assert fn.allclose(grad[0], self.expected_grad_x)
        assert fn.allclose(grad[1], self.expected_grad_y)

    def test_tensorflow(self):
        """Test that a TF tensor is differentiable when using scatter addition
        with multiple values."""
        x = tf.Variable(self.x)
        y = tf.Variable(self.y)

        with tf.GradientTape() as tape:
            res = fn.scatter_element_add(x, self.indices, [tf.sin(y / 2), y**2])
            loss = (
                res[self.indices[0][0], self.indices[1][0]]
                + res[self.indices[0][1], self.indices[1][1]]
            )

        assert isinstance(res, tf.Tensor)
        assert fn.allclose(res, self.expected_val)

        grad = tape.gradient(loss, [x, y])
        assert fn.allclose(grad[0], self.expected_grad_x)
        assert fn.allclose(grad[1], self.expected_grad_y)

    def test_torch(self):
        """Test that a torch tensor is differentiable when using scatter addition
        with multiple values."""
        x = torch.tensor(self.x, requires_grad=True)
        y = torch.tensor(self.y, requires_grad=True)

        values = torch.zeros(2)
        values[0] += torch.sin(y / 2)
        values[1] += y**2
        res = fn.scatter_element_add(x, self.indices, values)
        loss = (
            res[self.indices[0][0], self.indices[1][0]]
            + res[self.indices[0][1], self.indices[1][1]]
        )

        assert isinstance(res, torch.Tensor)
        assert fn.allclose(res.detach(), self.expected_val)

        loss.backward()
        assert fn.allclose(x.grad, self.expected_grad_x)
        assert fn.allclose(y.grad, self.expected_grad_y)

    def test_jax(self):
        """Test that a JAX array is differentiable when using scatter addition
        with multiple values."""
        x = jnp.array(self.x)
        y = jnp.array(self.y)

        def cost(weights):
            return fn.scatter_element_add(
                weights[0], self.indices, [fn.sin(weights[1] / 2), weights[1] ** 2]
            )

        res = cost([x, y])
        assert isinstance(res, jax.interpreters.xla.DeviceArray)
        assert fn.allclose(res, self.expected_val)

        scalar_cost = (
            lambda weights: cost(weights)[self.indices[0][0], self.indices[1][0]]
            + cost(weights)[self.indices[0][1], self.indices[1][1]]
        )
        grad = jax.grad(scalar_cost)([x, y])
        assert fn.allclose(grad[0], self.expected_grad_x)
        assert fn.allclose(grad[1], self.expected_grad_y)


class TestDiag:
    """Tests for the diag function"""

    @pytest.mark.parametrize(
        "a, interface",
        [
            [np.array(0.5), "autograd"],
            [tf.Variable(0.5), "tensorflow"],
            [torch.tensor(0.5), "torch"],
        ],
    )
    def test_sequence(self, a, interface):
        """Test that a sequence is automatically converted into
        a diagonal tensor"""
        t = [0.1, 0.2, a]
        res = fn.diag(t)
        assert fn.get_interface(res) == interface
        assert fn.allclose(res, onp.diag([0.1, 0.2, 0.5]))

    def test_array(self):
        """Test that a NumPy array is automatically converted into
        a diagonal tensor"""
        t = np.array([0.1, 0.2, 0.3])
        res = fn.diag(t)
        assert isinstance(res, np.ndarray)
        assert fn.allclose(res, onp.diag([0.1, 0.2, 0.3]))

        res = fn.diag(t, k=1)
        assert fn.allclose(res, onp.diag([0.1, 0.2, 0.3], k=1))

    def test_tensorflow(self):
        """Test that a tensorflow tensor is automatically converted into
        a diagonal tensor"""
        t = tf.Variable([0.1, 0.2, 0.3])
        res = fn.diag(t)
        assert isinstance(res, tf.Tensor)
        assert fn.allclose(res, onp.diag([0.1, 0.2, 0.3]))

        res = fn.diag(t, k=1)
        assert fn.allclose(res, onp.diag([0.1, 0.2, 0.3], k=1))

    def test_torch(self):
        """Test that a torch tensor is automatically converted into
        a diagonal tensor"""
        t = torch.tensor([0.1, 0.2, 0.3])
        res = fn.diag(t)
        assert isinstance(res, torch.Tensor)
        assert fn.allclose(res, onp.diag([0.1, 0.2, 0.3]))

        res = fn.diag(t, k=1)
        assert fn.allclose(res, onp.diag([0.1, 0.2, 0.3], k=1))

    def test_jax(self):
        """Test that a jax array is automatically converted into
        a diagonal tensor"""
        t = jnp.array([0.1, 0.2, 0.3])
        res = fn.diag(t)
        assert fn.allclose(res, onp.diag([0.1, 0.2, 0.3]))

        res = fn.diag(t, k=1)
        assert fn.allclose(res, onp.diag([0.1, 0.2, 0.3], k=1))


class TestCovMatrix:
    """Tests for the cov matrix function"""

    obs_list = [qml.PauliZ(0) @ qml.PauliZ(1), qml.PauliY(2)]

    @staticmethod
    def ansatz(weights, wires):
        """Circuit ansatz for testing"""
        qml.RY(weights[0], wires=wires[0])
        qml.RX(weights[1], wires=wires[1])
        qml.RX(weights[2], wires=wires[2])
        qml.CNOT(wires=[wires[0], wires[1]])
        qml.CNOT(wires=[wires[1], wires[2]])

    @staticmethod
    def expected_cov(weights):
        """Analytic covariance matrix for ansatz and obs_list"""
        a, b, c = weights
        return np.array(
            [
                [np.sin(b) ** 2, -np.cos(a) * np.sin(b) ** 2 * np.sin(c)],
                [
                    -np.cos(a) * np.sin(b) ** 2 * np.sin(c),
                    1 - np.cos(a) ** 2 * np.cos(b) ** 2 * np.sin(c) ** 2,
                ],
            ]
        )

    @staticmethod
    def expected_grad(weights):
        """Analytic covariance matrix gradient for ansatz and obs_list"""
        a, b, c = weights
        return np.array(
            [
                np.sin(a) * np.sin(b) ** 2 * np.sin(c),
                -2 * np.cos(a) * np.cos(b) * np.sin(b) * np.sin(c),
                -np.cos(a) * np.cos(c) * np.sin(b) ** 2,
            ]
        )

    def test_weird_wires(self, tol):
        """Test that the covariance matrix computes the correct
        result when weird wires are used"""
        dev = qml.device("default.qubit", wires=["a", -1, "q"])
        obs_list = [qml.PauliZ("a") @ qml.PauliZ(-1), qml.PauliY("q")]

        @qml.qnode(dev, interface="autograd")
        def circuit(weights):
            """Returns the shared probability distribution of ansatz
            in the joint basis for obs_list"""
            self.ansatz(weights, wires=dev.wires)

            for o in obs_list:
                o.diagonalizing_gates()

            return qml.probs(wires=dev.wires)

        def cov(weights):
            probs = circuit(weights)
            return fn.cov_matrix(probs, obs_list, wires=dev.wires)

        weights = np.array([0.1, 0.2, 0.3])
        res = cov(weights)
        expected = self.expected_cov(weights)
        assert np.allclose(res, expected, atol=tol, rtol=0)

        grad_fn = qml.grad(lambda weights: cov(weights)[0, 1])
        res = grad_fn(weights)
        expected = self.expected_grad(weights)
        assert np.allclose(res, expected, atol=tol, rtol=0)

    def test_autograd(self, tol):
        """Test that the covariance matrix computes the correct
        result, and is differentiable, using the Autograd interface"""
        dev = qml.device("default.qubit", wires=3)

        @qml.qnode(dev, interface="autograd")
        def circuit(weights):
            """Returns the shared probability distribution of ansatz
            in the joint basis for obs_list"""
            self.ansatz(weights, wires=dev.wires)

            for o in self.obs_list:
                o.diagonalizing_gates()

            return qml.probs(wires=[0, 1, 2])

        def cov(weights):
            probs = circuit(weights)
            return fn.cov_matrix(probs, self.obs_list)

        weights = np.array([0.1, 0.2, 0.3])
        res = cov(weights)
        expected = self.expected_cov(weights)
        assert np.allclose(res, expected, atol=tol, rtol=0)

        grad_fn = qml.grad(lambda weights: cov(weights)[0, 1])
        res = grad_fn(weights)
        expected = self.expected_grad(weights)
        assert np.allclose(res, expected, atol=tol, rtol=0)

    def test_torch(self, tol):
        """Test that the covariance matrix computes the correct
        result, and is differentiable, using the Torch interface"""
        dev = qml.device("default.qubit", wires=3)

        @qml.qnode(dev, interface="torch")
        def circuit(weights):
            """Returns the shared probability distribution of ansatz
            in the joint basis for obs_list"""
            self.ansatz(weights, wires=dev.wires)

            for o in self.obs_list:
                o.diagonalizing_gates()

            return qml.probs(wires=[0, 1, 2])

        weights = np.array([0.1, 0.2, 0.3])
        weights_t = torch.tensor(weights, requires_grad=True)
        probs = circuit(weights_t)
        res = fn.cov_matrix(probs, self.obs_list)
        expected = self.expected_cov(weights)
        assert np.allclose(res.detach().numpy(), expected, atol=tol, rtol=0)

        loss = res[0, 1]
        loss.backward()
        res = weights_t.grad
        expected = self.expected_grad(weights)
        assert np.allclose(res.detach().numpy(), expected, atol=tol, rtol=0)

    def test_tf(self, tol):
        """Test that the covariance matrix computes the correct
        result, and is differentiable, using the TF interface"""
        dev = qml.device("default.qubit", wires=3)

        @qml.qnode(dev, interface="tf")
        def circuit(weights):
            """Returns the shared probability distribution of ansatz
            in the joint basis for obs_list"""
            self.ansatz(weights, wires=dev.wires)

            for o in self.obs_list:
                o.diagonalizing_gates()

            return qml.probs(wires=[0, 1, 2])

        weights = np.array([0.1, 0.2, 0.3])
        weights_t = tf.Variable(weights)

        with tf.GradientTape() as tape:
            probs = circuit(weights_t)
            cov = fn.cov_matrix(probs, self.obs_list)
            loss = cov[0, 1]

        expected = self.expected_cov(weights)
        assert np.allclose(cov, expected, atol=tol, rtol=0)

        grad = tape.gradient(loss, weights_t)
        expected = self.expected_grad(weights)
        assert np.allclose(grad, expected, atol=tol, rtol=0)

    @pytest.mark.slow
    def test_jax(self, tol):
        """Test that the covariance matrix computes the correct
        result, and is differentiable, using the JAX interface"""
        dev = qml.device("default.qubit.jax", wires=3)

        @qml.qnode(dev, interface="jax", diff_method="backprop")
        def circuit(weights):
            """Returns the shared probability distribution of ansatz
            in the joint basis for obs_list"""
            self.ansatz(weights, wires=dev.wires)

            for o in self.obs_list:
                o.diagonalizing_gates()

            return qml.probs(wires=[0, 1, 2])

        def cov(weights):
            probs = circuit(weights)
            return fn.cov_matrix(probs, self.obs_list)

        weights = jnp.array([0.1, 0.2, 0.3])
        res = cov(weights)
        expected = self.expected_cov(weights)
        assert jnp.allclose(res, expected, atol=tol, rtol=0)

        grad_fn = jax.grad(lambda weights: cov(weights)[0, 1])
        res = grad_fn(weights)
        expected = self.expected_grad(weights)
        assert jnp.allclose(res, expected, atol=tol, rtol=0)


block_diag_data = [
    [onp.array([[1, 2], [3, 4]]), torch.tensor([[1, 2], [-1, -6]]), torch.tensor([[5]])],
    [onp.array([[1, 2], [3, 4]]), tf.Variable([[1, 2], [-1, -6]]), tf.constant([[5]])],
    [np.array([[1, 2], [3, 4]]), np.array([[1, 2], [-1, -6]]), np.array([[5]])],
    [jnp.array([[1, 2], [3, 4]]), jnp.array([[1, 2], [-1, -6]]), jnp.array([[5]])],
]


@pytest.mark.parametrize("tensors", block_diag_data)
def test_block_diag(tensors):
    """Tests for the block diagonal function"""
    res = fn.block_diag(tensors)
    expected = np.array(
        [[1, 2, 0, 0, 0], [3, 4, 0, 0, 0], [0, 0, 1, 2, 0], [0, 0, -1, -6, 0], [0, 0, 0, 0, 5]]
    )
    assert fn.allclose(res, expected)


class TestBlockDiagDiffability:

    expected = lambda self, x, y: (
        [
            [-np.sin(x * y) * y, 0, 0],
            [0, 1.0, 0],
            [0, 2 * x, -1 / y],
        ],
        [
            [-np.sin(x * y) * x, 0, 0],
            [0, 0.0, 1.2],
            [0, -1 / 3, x / y**2],
        ],
    )

    def test_autograd(self):
        """Tests for differentiating the block diagonal function with autograd."""
        tensors = lambda x, y: [
            np.array([[fn.cos(x * y)]]),
            np.array([[x, 1.2 * y], [x**2 - y / 3, -x / y]]),
        ]
        f = lambda x, y: fn.block_diag(tensors(x, y))
        x, y = np.array([0.2, 1.5], requires_grad=True)
        res = qml.jacobian(f)(x, y)
        exp = self.expected(x, y)
        assert fn.allclose(res[0], exp[0])
        assert fn.allclose(res[1], exp[1])

    def test_jax(self):
        """Tests for differentiating the block diagonal function with JAX."""
        jax = pytest.importorskip("jax")
        tensors = lambda x, y: [
            jnp.array([[fn.cos(x * y)]]),
            jnp.array([[x, 1.2 * y], [x**2 - y / 3, -x / y]]),
        ]
        f = lambda x, y: fn.block_diag(tensors(x, y))
        x, y = 0.2, 1.5
        res = jax.jacobian(f, argnums=[0, 1])(x, y)
        exp = self.expected(x, y)
        assert fn.allclose(exp[0], res[0])
        assert fn.allclose(exp[1], res[1])

    def test_tf(self):
        """Tests for differentiating the block diagonal function with Tensorflow."""
        tf = pytest.importorskip("tensorflow")
        x, y = [tf.Variable([[0.2]]), tf.Variable([[0.1, 0.2], [0.3, 0.4]])]
        with tf.GradientTape() as tape:
            out = fn.block_diag([x, y])
        res = tape.jacobian(out, (x, y))
        exp_0 = np.zeros((3, 3, 1, 1))
        exp_0[0, 0, 0, 0] = 1.0
        exp_1 = np.zeros((3, 3, 2, 2))
        exp_1[1, 1, 0, 0] = exp_1[1, 2, 0, 1] = exp_1[2, 1, 1, 0] = exp_1[2, 2, 1, 1] = 1.0
        assert fn.allclose(exp_0, res[0])
        assert fn.allclose(exp_1, res[1])

    def test_torch(self):
        """Tests for differentiating the block diagonal function with Torch."""
        torch = pytest.importorskip("torch")
        x, y = [torch.tensor([[0.2]]), torch.tensor([[0.1, 0.2], [0.3, 0.4]])]
        f = lambda x, y: fn.block_diag([x, y])
        res = torch.autograd.functional.jacobian(f, (x, y))
        exp_0 = np.zeros((3, 3, 1, 1))
        exp_0[0, 0, 0, 0] = 1.0
        exp_1 = np.zeros((3, 3, 2, 2))
        exp_1[1, 1, 0, 0] = exp_1[1, 2, 0, 1] = exp_1[2, 1, 1, 0] = exp_1[2, 2, 1, 1] = 1.0
        assert fn.allclose(exp_0, res[0])
        assert fn.allclose(exp_1, res[1])


gather_data = [
    torch.tensor([[1, 2, 3], [-1, -6, -3]]),
    tf.Variable([[1, 2, 3], [-1, -6, -3]]),
    jnp.array([[1, 2, 3], [-1, -6, -3]]),
    np.array([[1, 2, 3], [-1, -6, -3]]),
]


@pytest.mark.parametrize("tensor", gather_data)
def test_gather(tensor):
    """Tests for the gather function"""
    indices = [1, 0]
    res = fn.gather(tensor, indices)
    expected = np.array([[-1, -6, -3], [1, 2, 3]])
    assert fn.allclose(res, expected)


class TestCoercion:
    """Test that TensorFlow and PyTorch correctly coerce types"""

    def test_tensorflow_coercion(self):
        """Test tensorflow coercion"""
        tensors = [tf.Variable([0.2]), np.array([1, 2, 3]), tf.constant(1 + 3j, dtype=tf.complex64)]
        res = qml.math.coerce(tensors, like="tensorflow")
        dtypes = [r.dtype for r in res]
        assert all(d is tf.complex64 for d in dtypes)

    def test_torch_coercion(self):
        """Test Torch coercion"""
        tensors = [
            torch.tensor([0.2]),
            np.array([1, 2, 3]),
            torch.tensor(1 + 3j, dtype=torch.complex64),
        ]
        res = qml.math.coerce(tensors, like="torch")
        dtypes = [r.dtype for r in res]
        assert all(d is torch.complex64 for d in dtypes)

    @pytest.mark.gpu
    def test_torch_coercion_error(self):
        """Test Torch coercion error if multiple devices were specified."""

        if not torch.cuda.is_available():
            pytest.skip("A GPU would be required to run this test, but CUDA is not available.")

        tensors = [
            torch.tensor([0.2], device="cpu"),
            np.array([1, 2, 3]),
            torch.tensor(1 + 3j, dtype=torch.complex64, device="cuda"),
        ]

        with pytest.raises(
            RuntimeError,
            match="Expected all tensors to be on the same device, but found at least two devices",
        ):
            res = qml.math.coerce(tensors, like="torch")


class TestUnwrap:
    """Test tensor unwrapping"""

    def test_tensorflow_unwrapping(self):
        """Test that a sequence of TensorFlow values is properly unwrapped"""
        values = [
            onp.array([0.1, 0.2]),
            tf.Variable(0.1, dtype=tf.float64),
            tf.constant([0.5, 0.2]),
        ]
        res = qml.math.unwrap(values)
        expected = [np.array([0.1, 0.2]), 0.1, np.array([0.5, 0.2])]
        assert all(np.allclose(a, b) for a, b in zip(res, expected))

    def test_torch_unwrapping(self):
        """Test that a sequence of Torch values is properly unwrapped"""
        values = [
            onp.array([0.1, 0.2]),
            torch.tensor(0.1, dtype=torch.float64),
            torch.tensor([0.5, 0.2]),
        ]
        res = qml.math.unwrap(values)
        expected = [np.array([0.1, 0.2]), 0.1, np.array([0.5, 0.2])]
        assert all(np.allclose(a, b) for a, b in zip(res, expected))

    def test_autograd_unwrapping_forward(self):
        """Test that a sequence of Autograd values is properly unwrapped
        during the forward pass"""
        unwrapped_params = None

        def cost_fn(params):
            nonlocal unwrapped_params
            unwrapped_params = qml.math.unwrap(params)
            return np.sum(np.sin(params[0] * params[2])) + params[1]

        values = [onp.array([0.1, 0.2]), np.tensor(0.1, dtype=np.float64), np.tensor([0.5, 0.2])]
        cost_fn(values)

        expected = [np.array([0.1, 0.2]), 0.1, np.array([0.5, 0.2])]
        assert all(np.allclose(a, b) for a, b in zip(unwrapped_params, expected))
        assert all(not isinstance(a, np.tensor) for a in unwrapped_params)

    def test_autograd_unwrapping_backward(self):
        """Test that a sequence of Autograd values is properly unwrapped
        during the backward pass"""
        unwrapped_params = None

        def cost_fn(*params):
            nonlocal unwrapped_params
            unwrapped_params = qml.math.unwrap(params)
            return np.sum(np.sin(params[0] * params[2])) + params[1]

        values = [
            onp.array([0.1, 0.2]),
            np.tensor(0.1, dtype=np.float64, requires_grad=True),
            np.tensor([0.5, 0.2], requires_grad=True),
        ]
        grad = qml.grad(cost_fn, argnum=[1, 2])(*values)

        expected = [np.array([0.1, 0.2]), 0.1, np.array([0.5, 0.2])]
        assert all(np.allclose(a, b) for a, b in zip(unwrapped_params, expected))
        assert not any(isinstance(a, ArrayBox) for a in unwrapped_params)

    def test_autograd_unwrapping_backward_nested(self):
        """Test that a sequence of Autograd values is properly unwrapped
        during multiple backward passes"""
        unwrapped_params = None

        def cost_fn(p, max_depth=None):
            nonlocal unwrapped_params
            unwrapped_params = qml.math.unwrap(p, max_depth)
            return np.sum(np.sin(np.prod(p)))

        values = np.tensor([0.1, 0.2, 0.3])
        hess = qml.jacobian(qml.grad(cost_fn))(values)

        expected = np.array([0.1, 0.2, 0.3])
        assert np.allclose(unwrapped_params, expected)
        assert not isinstance(unwrapped_params, ArrayBox)

        # Specifying max_depth=1 will result in the second backward
        # pass not being unwrapped
        hess = qml.jacobian(qml.grad(cost_fn))(values, max_depth=1)
        assert all(isinstance(a, ArrayBox) for a in unwrapped_params)

    def test_jax_unwrapping(self):
        """Test that a sequence of Autograd values is properly unwrapped
        during the forward pass"""
        unwrapped_params = None

        def cost_fn(params):
            nonlocal unwrapped_params
            unwrapped_params = qml.math.unwrap(params)
            return np.sum(np.sin(params[0])) + params[2]

        values = [jnp.array([0.1, 0.2]), onp.array(0.1, dtype=np.float64), jnp.array([0.5, 0.2])]
        cost_fn(values)

        expected = [np.array([0.1, 0.2]), 0.1, np.array([0.5, 0.2])]
        assert all(np.allclose(a, b) for a, b in zip(unwrapped_params, expected))
        assert all(not isinstance(a, np.tensor) for a in unwrapped_params)


class TestGetTrainable:
    """Tests for getting trainable indices"""

    def test_tensorflow(self):
        """Test that the trainability indices of a sequence of TensorFlow values
        is correctly extracted"""
        values = [
            onp.array([0.1, 0.2]),
            tf.Variable(0.1, dtype=tf.float64),
            tf.constant([0.5, 0.2]),
        ]

        # outside of a gradient tape, no indices are trainable
        res = qml.math.get_trainable_indices(values)
        assert not res

        # within a gradient tape, Variables are automatically watched
        with tf.GradientTape():
            res = qml.math.get_trainable_indices(values)

        assert res == {1}

        # Watching can be set manually
        with tf.GradientTape() as tape:
            tape.watch([values[2]])
            res = qml.math.get_trainable_indices(values)

        assert res == {1, 2}

    def test_torch(self):
        """Test that the trainability indices of a sequence of Torch values
        is correctly extracted"""
        values = [
            onp.array([0.1, 0.2]),
            torch.tensor(0.1, requires_grad=True),
            torch.tensor([0.5, 0.2]),
        ]
        res = qml.math.get_trainable_indices(values)
        assert res == {1}

    def test_autograd(self):
        """Test that the trainability indices of a sequence of Autograd arrays
        is correctly extracted"""
        res = None

        def cost_fn(params):
            nonlocal res
            res = qml.math.get_trainable_indices(params)
            return np.sum(np.sin(params[0] * params[2])) + params[1]

        values = [[0.1, 0.2], np.tensor(0.1, requires_grad=True), np.tensor([0.5, 0.2])]
        cost_fn(values)

        assert res == {1, 2}

    def test_autograd_unwrapping_backward(self):
        """Test that the trainability indices of a sequence of Autograd arrays
        is correctly extracted on the backward pass"""
        res = None

        def cost_fn(*params):
            nonlocal res
            res = qml.math.get_trainable_indices(params)
            return np.sum(np.sin(params[0] * params[2])) + params[1]

        values = [
            np.array([0.1, 0.2]),
            np.tensor(0.1, requires_grad=True),
            np.tensor([0.5, 0.2], requires_grad=False),
        ]
        grad = qml.grad(cost_fn)(*values)

        assert res == {0, 1}


test_sort_data = [
    ([1, 3, 4, 2], [1, 2, 3, 4]),
    (onp.array([1, 3, 4, 2]), onp.array([1, 2, 3, 4])),
    (np.array([1, 3, 4, 2]), np.array([1, 2, 3, 4])),
    (jnp.array([1, 3, 4, 2]), jnp.array([1, 2, 3, 4])),
    (torch.tensor([1, 3, 4, 2]), torch.tensor([1, 2, 3, 4])),
    (tf.Variable([1, 3, 4, 2]), tf.Variable([1, 2, 3, 4])),
    (tf.constant([1, 3, 4, 2]), tf.constant([1, 2, 3, 4])),
]


class TestSortFunction:
    """Test the sort function works across all interfaces"""

    @pytest.mark.parametrize("input, test_output", test_sort_data)
    def test_sort(self, input, test_output):
        """Test the sort method is outputting only sorted values not indices"""
        result = fn.sort(input)

<<<<<<< HEAD
        assert all(result == test_output)


ones_functions = [onp.ones, np.ones, jnp.ones, torch.ones, tf.ones]

state_00 = [1, 0, 0, 0]
state_01 = [0, 1, 0, 0]
state_10 = [0, 0, 1, 0]
state_11 = [0, 0, 0, 1]

state_00_10 = [1, 0, 1, 0] / onp.sqrt(2)
state_01_11 = [0, 1, 0, 1] / onp.sqrt(2)

mat_00 = onp.zeros((4, 4))
mat_00[0, 0] = 1

mat_01 = onp.zeros((4, 4))
mat_01[1, 1] = 1

mat_10 = onp.zeros((4, 4))
mat_10[2, 2] = 1

mat_11 = onp.zeros((4, 4))
mat_11[3, 3] = 1

mat_0 = onp.zeros((2, 2))
mat_0[0, 0] = 1

mat_1 = onp.zeros((2, 2))
mat_1[1, 1] = 1

mat_00_10 = onp.zeros((4, 4))
mat_00_10[0, 0] = 0.5
mat_00_10[2, 2] = 0.5
mat_00_10[0, 2] = 0.5
mat_00_10[2, 0] = 0.5

mat_01_11 = onp.zeros((4, 4))
mat_01_11[1, 1] = 0.5
mat_01_11[3, 3] = 0.5
mat_01_11[1, 3] = 0.5
mat_01_11[3, 1] = 0.5

mat_0_1 = [[0.5, 0.5], [0.5, 0.5]]

# fmt: off
state_vectors = [
    (state_00, (mat_0, mat_0, mat_00)),
    (state_01, (mat_0, mat_1, mat_01)),
    (state_10, (mat_1, mat_0, mat_10)),
    (state_11, (mat_1, mat_1, mat_11)),
    (onp.array(state_00), (mat_0, mat_0, mat_00)),
    (onp.array(state_01), (mat_0, mat_1, mat_01)),
    (onp.array(state_10), (mat_1, mat_0, mat_10)),
    (onp.array(state_11), (mat_1, mat_1, mat_11)),
    (np.array(state_00), (mat_0, mat_0, mat_00)),
    (np.array(state_01), (mat_0, mat_1, mat_01)),
    (np.array(state_10), (mat_1, mat_0, mat_10)),
    (np.array(state_11), (mat_1, mat_1, mat_11)),
    (jnp.array(state_00), (mat_0, mat_0, mat_00)),
    (jnp.array(state_01), (mat_0, mat_1, mat_01)),
    (jnp.array(state_10), (mat_1, mat_0, mat_10)),
    (jnp.array(state_11), (mat_1, mat_1, mat_11)),
    (torch.tensor(state_00), (mat_0, mat_0, mat_00)),
    (torch.tensor(state_01), (mat_0, mat_1, mat_01)),
    (torch.tensor(state_10), (mat_1, mat_0, mat_10)),
    (torch.tensor(state_11), (mat_1, mat_1, mat_11)),
    (tf.Variable(state_00), (mat_0, mat_0, mat_00)),
    (tf.Variable(state_01), (mat_0, mat_1, mat_01)),
    (tf.Variable(state_10), (mat_1, mat_0, mat_10)),
    (tf.Variable(state_11), (mat_1, mat_1, mat_11)),
    (tf.constant(state_00), (mat_0, mat_0, mat_00)),
    (tf.constant(state_01), (mat_0, mat_1, mat_01)),
    (tf.constant(state_10), (mat_1, mat_0, mat_10)),
    (tf.constant(state_11), (mat_1, mat_1, mat_11)),
    (state_00_10, (mat_0_1, mat_0, mat_00_10)),
    (state_01_11, (mat_0_1, mat_1, mat_01_11)),
]

single_wires_list = [
    [0],
    [1],
]

multiple_wires_list = [
    [0, 1]
]
# fmt: on


class TestDensityMatrixFromStateVectors:
    """Tests for creating a density matrix from state vectors."""

    @pytest.mark.parametrize("state_vector, expected_density_matrix", state_vectors)
    @pytest.mark.parametrize("wires", single_wires_list)
    def test_density_matrix_from_state_vector_single_wires(
        self, state_vector, wires, expected_density_matrix
    ):
        """Test the density matrix from state vectors for single wires."""
        density_matrix = fn.quantum._density_matrix_from_state_vector(state_vector, wires=wires)
        assert np.allclose(density_matrix, expected_density_matrix[wires[0]])

    @pytest.mark.parametrize("state_vector, expected_density_matrix", state_vectors)
    @pytest.mark.parametrize("wires", multiple_wires_list)
    def test_density_matrix_from_state_vector_full_wires(
        self, state_vector, wires, expected_density_matrix
    ):
        """Test the density matrix from state vectors for full wires."""
        density_matrix = fn.quantum._density_matrix_from_state_vector(state_vector, wires=wires)
        assert np.allclose(density_matrix, expected_density_matrix[2])

    @pytest.mark.parametrize("state_vector, expected_density_matrix", state_vectors)
    @pytest.mark.parametrize("wires", single_wires_list)
    def test_density_matrix_from_state_vector_single_wires(
        self, state_vector, wires, expected_density_matrix
    ):
        """Test the density matrix from state vectors for single wires."""
        density_matrix = fn.to_density_matrix(state_vector, wires=wires)
        assert np.allclose(density_matrix, expected_density_matrix[wires[0]])

    @pytest.mark.parametrize("state_vector, expected_density_matrix", state_vectors)
    @pytest.mark.parametrize("wires", multiple_wires_list)
    def test_density_matrix_from_state_vector_full_wires(
        self, state_vector, wires, expected_density_matrix
    ):
        """Test the density matrix from state vectors for full wires."""
        density_matrix = fn.to_density_matrix(state_vector, wires=wires)
        assert np.allclose(density_matrix, expected_density_matrix[2])

    @pytest.mark.parametrize("state_vector, expected_density_matrix", state_vectors)
    @pytest.mark.parametrize("wires", multiple_wires_list)
    def test_density_matrix_from_state_vector_check_state(
        self, state_vector, wires, expected_density_matrix
    ):
        """Test the density matrix from state vectors for single wires with state checking"""
        density_matrix = fn.quantum._density_matrix_from_state_vector(
            state_vector, wires=wires, check_state=True
        )
        assert np.allclose(density_matrix, expected_density_matrix[2])

    def test_state_vector_wrong_shape(self):
        """Test that wrong shaped state vector raises an error with check_state=True"""
        state_vector = [1, 0, 0]

        with pytest.raises(ValueError, match="State vector must be"):
            fn.quantum._density_matrix_from_state_vector(state_vector, wires=[0], check_state=True)

    def test_state_vector_wrong_norm(self):
        """Test that state vector with wrong norm raises an error with check_state=True"""
        state_vector = [0.1, 0, 0, 0]

        with pytest.raises(ValueError, match="Sum of amplitudes-squared does not equal one."):
            fn.quantum._density_matrix_from_state_vector(state_vector, wires=[0], check_state=True)

    def test_density_matrix_from_state_vector_jax_jit(self):
        """Test jitting the density matrix from state vector function."""
        from jax import jit
        import jax.numpy as jnp

        state_vector = jnp.array([1, 0, 0, 0])

        jitted_dens_matrix_func = jit(
            fn.quantum._density_matrix_from_state_vector, static_argnums=[1, 2]
        )

        density_matrix = jitted_dens_matrix_func(state_vector, wires=(0, 1), check_state=True)
        assert np.allclose(density_matrix, [[1, 0, 0, 0], [0, 0, 0, 0], [0, 0, 0, 0], [0, 0, 0, 0]])

    def test_wrong_shape_jax_jit(self):
        """Test jitting the density matrix from state vector with wrong shape."""
        from jax import jit
        import jax.numpy as jnp

        state_vector = jnp.array([1, 0, 0])

        jitted_dens_matrix_func = jit(
            fn.quantum._density_matrix_from_state_vector, static_argnums=[1, 2]
        )

        with pytest.raises(ValueError, match="State vector must be"):
            jitted_dens_matrix_func(state_vector, wires=(0, 1), check_state=True)


# fmt: off
density_matrices = [
    (mat_00, (mat_0, mat_0)),
    (mat_01, (mat_0, mat_1)),
    (mat_10, (mat_1, mat_0)),
    (mat_11, (mat_1, mat_1)),
    (onp.array(mat_00), (mat_0, mat_0)),
    (onp.array(mat_01), (mat_0, mat_1)),
    (onp.array(mat_10), (mat_1, mat_0)),
    (onp.array(mat_11), (mat_1, mat_1)),
    (np.array(mat_00), (mat_0, mat_0)),
    (np.array(mat_01), (mat_0, mat_1)),
    (np.array(mat_10), (mat_1, mat_0)),
    (np.array(mat_11), (mat_1, mat_1)),
    (jnp.array(mat_00), (mat_0, mat_0)),
    (jnp.array(mat_01), (mat_0, mat_1)),
    (jnp.array(mat_10), (mat_1, mat_0)),
    (jnp.array(mat_11), (mat_1, mat_1)),
    (torch.tensor(mat_00), (mat_0, mat_0)),
    (torch.tensor(mat_01), (mat_0, mat_1)),
    (torch.tensor(mat_10), (mat_1, mat_0)),
    (torch.tensor(mat_11), (mat_1, mat_1)),
    (tf.Variable(mat_00), (mat_0, mat_0)),
    (tf.Variable(mat_01), (mat_0, mat_1)),
    (tf.Variable(mat_10), (mat_1, mat_0)),
    (tf.Variable(mat_11), (mat_1, mat_1)),
    (tf.constant(mat_00), (mat_0, mat_0)),
    (tf.constant(mat_01), (mat_0, mat_1)),
    (tf.constant(mat_10), (mat_1, mat_0)),
    (tf.constant(mat_11), (mat_1, mat_1)),
    (mat_00_10, (mat_0_1, mat_0)),
    (mat_01_11, (mat_0_1, mat_1)),
]

# fmt: on


class TestDensityMatrixFromMatrix:
    """Tests for the (reduced) density matrix for matrix."""

    @pytest.mark.parametrize("density_matrix, expected_density_matrix", density_matrices)
    @pytest.mark.parametrize("wires", single_wires_list)
    def test_density_matrix_from_matrix_single_wires(
        self, density_matrix, wires, expected_density_matrix
    ):
        """Test the density matrix from matrix for single wires."""
        density_matrix = fn.quantum._density_matrix_from_matrix(density_matrix, wires=wires)
        assert np.allclose(density_matrix, expected_density_matrix[wires[0]])

    @pytest.mark.parametrize("density_matrix, expected_density_matrix", density_matrices)
    @pytest.mark.parametrize("wires", multiple_wires_list)
    def test_density_matrix_from_matrix_full_wires(
        self, density_matrix, wires, expected_density_matrix
    ):
        """Test the density matrix from matrix for full wires."""
        returned_density_matrix = fn.quantum._density_matrix_from_matrix(
            density_matrix, wires=wires
        )
        assert np.allclose(density_matrix, returned_density_matrix)

    @pytest.mark.parametrize("density_matrix, expected_density_matrix", density_matrices)
    @pytest.mark.parametrize("wires", single_wires_list)
    def test_density_matrix_from_matrix_single_wires(
        self, density_matrix, wires, expected_density_matrix
    ):
        """Test the density matrix from matrix for single wires."""
        density_matrix = fn.to_density_matrix(density_matrix, wires=wires)
        assert np.allclose(density_matrix, expected_density_matrix[wires[0]])

    @pytest.mark.parametrize("density_matrix, expected_density_matrix", density_matrices)
    @pytest.mark.parametrize("wires", multiple_wires_list)
    def test_density_matrix_from_matrix_full_wires(
        self, density_matrix, wires, expected_density_matrix
    ):
        """Test the density matrix from matrix for full wires."""
        returned_density_matrix = fn.to_density_matrix(density_matrix, wires=wires)
        assert np.allclose(density_matrix, returned_density_matrix)

    @pytest.mark.parametrize("density_matrix, expected_density_matrix", density_matrices)
    @pytest.mark.parametrize("wires", multiple_wires_list)
    def test_density_matrix_from_matrix_check(self, density_matrix, wires, expected_density_matrix):
        """Test the density matrix from matrices for single wires with state checking"""
        returned_density_matrix = fn.quantum._density_matrix_from_matrix(
            density_matrix, wires=wires, check_state=True
        )
        assert np.allclose(density_matrix, returned_density_matrix)

    def test_matrix_wrong_shape(self):
        """Test that wrong shaped state vector raises an error with check_state=True"""
        density_matrix = [[1, 0, 0], [0, 0, 0], [0, 0, 0]]

        with pytest.raises(ValueError, match="Density matrix must be of shape"):
            fn.quantum._density_matrix_from_matrix(density_matrix, wires=[0], check_state=True)

    def test_matrix_wrong_trace(self):
        """Test that state vector with wrong norm raises an error with check_state=True"""
        density_matrix = [[0.1, 0, 0, 0], [0, 0, 0, 0], [0, 0, 0, 0], [0, 0, 0, 0]]

        with pytest.raises(ValueError, match="The trace of the density matrix should be one."):
            fn.quantum._density_matrix_from_matrix(density_matrix, wires=[0], check_state=True)

    def test_density_matrix_from_state_vector_jax_jit(self):
        """Test jitting the density matrix from state vector function."""
        from jax import jit
        import jax.numpy as jnp

        state_vector = jnp.array([[1, 0, 0, 0], [0, 0, 0, 0], [0, 0, 0, 0], [0, 0, 0, 0]])

        jitted_dens_matrix_func = jit(fn.quantum._density_matrix_from_matrix, static_argnums=[1, 2])

        density_matrix = jitted_dens_matrix_func(state_vector, wires=(0,), check_state=True)
        assert np.allclose(density_matrix, [[1, 0], [0, 0]])

    def test_wrong_shape_jax_jit(self):
        """Test jitting the density matrix from state vector with wrong shape."""
        from jax import jit
        import jax.numpy as jnp

        state_vector = jnp.array([[1, 0, 0], [0, 0, 0], [0, 0, 0]])

        jitted_dens_matrix_func = jit(fn.quantum._density_matrix_from_matrix, static_argnums=[1, 2])

        with pytest.raises(ValueError, match="Density matrix must be of shape"):
            jitted_dens_matrix_func(state_vector, wires=(0, 1), check_state=True)

=======
        assert all(result == test_output)

>>>>>>> 47b5f56c
<|MERGE_RESOLUTION|>--- conflicted
+++ resolved
@@ -1,2575 +1,2263 @@
-# Copyright 2018-2020 Xanadu Quantum Technologies Inc.
-
-# Licensed under the Apache License, Version 2.0 (the "License");
-# you may not use this file except in compliance with the License.
-# You may obtain a copy of the License at
-
-#     http://www.apache.org/licenses/LICENSE-2.0
-
-# Unless required by applicable law or agreed to in writing, software
-# distributed under the License is distributed on an "AS IS" BASIS,
-# WITHOUT WARRANTIES OR CONDITIONS OF ANY KIND, either express or implied.
-# See the License for the specific language governing permissions and
-# limitations under the License.
-"""Unit tests for the TensorBox functional API in pennylane.fn.fn
-"""
-from functools import partial
-import itertools
-import numpy as onp
-import pytest
-
-import pennylane as qml
-from pennylane import numpy as np
-from pennylane import math as fn
-from autograd.numpy.numpy_boxes import ArrayBox
-
-pytestmark = pytest.mark.all_interfaces
-
-tf = pytest.importorskip("tensorflow", minversion="2.1")
-torch = pytest.importorskip("torch")
-jax = pytest.importorskip("jax")
-jnp = pytest.importorskip("jax.numpy")
-sci = pytest.importorskip("scipy")
-
-
-class TestGetMultiTensorbox:
-    """Tests for the _multi_dispatch utility function"""
-
-    def test_exception_tensorflow_and_torch(self):
-        """Test that an exception is raised if the sequence of tensors contains
-        tensors from incompatible dispatch libraries"""
-        x = tf.Variable([1.0, 2.0, 3.0])
-        y = onp.array([0.5, 0.1])
-        z = torch.tensor([0.6])
-
-        with pytest.raises(ValueError, match="Tensors contain mixed types"):
-            fn._multi_dispatch([x, y, z])
-
-    def test_warning_tensorflow_and_autograd(self):
-        """Test that a warning is raised if the sequence of tensors contains
-        both tensorflow and autograd tensors."""
-        x = tf.Variable([1.0, 2.0, 3.0])
-        y = np.array([0.5, 0.1])
-
-        with pytest.warns(UserWarning, match="Consider replacing Autograd with vanilla NumPy"):
-            fn._multi_dispatch([x, y])
-
-    def test_warning_torch_and_autograd(self):
-        """Test that a warning is raised if the sequence of tensors contains
-        both torch and autograd tensors."""
-        x = torch.tensor([1.0, 2.0, 3.0])
-        y = np.array([0.5, 0.1])
-
-        with pytest.warns(UserWarning, match="Consider replacing Autograd with vanilla NumPy"):
-            fn._multi_dispatch([x, y])
-
-    @pytest.mark.filterwarnings("error:Contains tensors of types {.+}; dispatch will prioritize")
-    def test_no_warning_scipy_and_autograd(self):
-        """Test that no warning is raised if the sequence of tensors contains
-        SciPy sparse matrices and autograd tensors."""
-        x = sci.sparse.eye(3)
-        y = np.array([0.5, 0.1])
-
-        fn._multi_dispatch([x, y])
-
-    def test_return_tensorflow_box(self):
-        """Test that TensorFlow is correctly identified as the dispatching library."""
-        x = tf.Variable([1.0, 2.0, 3.0])
-        y = onp.array([0.5, 0.1])
-
-        res = fn._multi_dispatch([y, x])
-        assert res == "tensorflow"
-
-    def test_return_torch_box(self):
-        """Test that Torch is correctly identified as the dispatching library."""
-        x = torch.tensor([1.0, 2.0, 3.0])
-        y = onp.array([0.5, 0.1])
-
-        res = fn._multi_dispatch([y, x])
-        assert res == "torch"
-
-    def test_return_autograd_box(self):
-        """Test that autograd is correctly identified as the dispatching library."""
-        x = np.array([1.0, 2.0, 3.0])
-        y = [0.5, 0.1]
-
-        res = fn._multi_dispatch([y, x])
-        assert res == "autograd"
-
-    def test_return_numpy_box(self):
-        """Test that NumPy is correctly identified as the dispatching library."""
-        x = onp.array([1.0, 2.0, 3.0])
-        y = [0.5, 0.1]
-
-        res = fn._multi_dispatch([y, x])
-        assert res == "numpy"
-
-
-test_abs_data = [
-    (1, -2, 3 + 4j),
-    [1, -2, 3 + 4j],
-    onp.array([1, -2, 3 + 4j]),
-    np.array([1, -2, 3 + 4j]),
-    torch.tensor([1, -2, 3 + 4j], dtype=torch.complex128),
-    tf.Variable([1, -2, 3 + 4j], dtype=tf.complex128),
-    tf.constant([1, -2, 3 + 4j], dtype=tf.complex128),
-]
-
-
-@pytest.mark.parametrize("t", test_abs_data)
-def test_abs(t):
-    """Test that the absolute function works for a variety
-    of input"""
-    res = fn.abs(t)
-    assert fn.allequal(res, [1, 2, 5])
-
-
-test_data = [
-    (1, 2, 3),
-    [1, 2, 3],
-    onp.array([1, 2, 3]),
-    np.array([1, 2, 3]),
-    torch.tensor([1, 2, 3]),
-    tf.Variable([1, 2, 3]),
-    tf.constant([1, 2, 3]),
-]
-
-
-@pytest.mark.parametrize("t1,t2", list(itertools.combinations(test_data, r=2)))
-def test_allequal(t1, t2):
-    """Test that the allequal function works for a variety of inputs."""
-    res = fn.allequal(t1, t2)
-
-    if isinstance(t1, tf.Variable):
-        t1 = tf.convert_to_tensor(t1)
-
-    if isinstance(t2, tf.Variable):
-        t2 = tf.convert_to_tensor(t2)
-
-    expected = all(float(x) == float(y) for x, y in zip(t1, t2))
-    assert res == expected
-
-
-@pytest.mark.parametrize("t1,t2", list(itertools.combinations(test_data, r=2)))
-def test_allclose(t1, t2):
-    """Test that the allclose function works for a variety of inputs."""
-    res = fn.allclose(t1, t2)
-
-    if isinstance(t1, tf.Variable):
-        t1 = tf.convert_to_tensor(t1)
-
-    if isinstance(t2, tf.Variable):
-        t2 = tf.convert_to_tensor(t2)
-
-    expected = all(float(x) == float(y) for x, y in zip(t1, t2))
-    assert res == expected
-
-
-test_angle_data = [
-    [1.0, 1.0j, 1 + 1j],
-    [1.0, 1.0j, 1 + 1j],
-    onp.array([1.0, 1.0j, 1 + 1j]),
-    np.array([1.0, 1.0j, 1 + 1j]),
-    torch.tensor([1.0, 1.0j, 1 + 1j], dtype=torch.complex128),
-    tf.Variable([1.0, 1.0j, 1 + 1j], dtype=tf.complex128),
-    tf.constant([1.0, 1.0j, 1 + 1j], dtype=tf.complex128),
-]
-
-
-@pytest.mark.parametrize("t", test_angle_data)
-def test_angle(t):
-    """Test that the angle function works for a variety
-    of input"""
-    res = fn.angle(t)
-    assert fn.allequal(res, [0, np.pi / 2, np.pi / 4])
-
-
-test_arcsin_data = [
-    (1, 0.2, -0.5),
-    [1, 0.2, -0.5],
-    onp.array([1, 0.2, -0.5]),
-    np.array([1, 0.2, -0.5]),
-    torch.tensor([1, 0.2, -0.5], dtype=torch.float64),
-    tf.Variable([1, 0.2, -0.5], dtype=tf.float64),
-    tf.constant([1, 0.2, -0.5], dtype=tf.float64),
-]
-
-
-@pytest.mark.parametrize("t", test_arcsin_data)
-def test_arcsin(t):
-    """Test that the arcsin function works for a variety
-    of input"""
-    res = fn.arcsin(t)
-    assert fn.allequal(res, np.arcsin([1, 0.2, -0.5]))
-
-
-test_conj_data = [
-    [1.0, 1.0j, 1 + 1j],
-    onp.array([1.0, 1.0j, 1 + 1j]),
-    np.array([1.0, 1.0j, 1 + 1j]),
-    jnp.array([1.0, 1.0j, 1 + 1j]),
-    torch.tensor([1.0, 1.0j, 1 + 1j], dtype=torch.complex128),
-    tf.Variable([1.0, 1.0j, 1 + 1j], dtype=tf.complex128),
-    tf.constant([1.0, 1.0j, 1 + 1j], dtype=tf.complex128),
-]
-
-
-@pytest.mark.parametrize("t", test_conj_data)
-def test_conj(t):
-    res = fn.conj(t)
-    assert fn.allequal(res, np.conj(t))
-
-
-class TestCast:
-    """Tests for the cast function"""
-
-    @pytest.mark.parametrize("t", test_data)
-    def test_cast_numpy(self, t):
-        """Test that specifying a NumPy dtype results in proper casting
-        behaviour"""
-        res = fn.cast(t, onp.float64)
-        assert fn.get_interface(res) == fn.get_interface(t)
-
-        if hasattr(res, "numpy"):
-            # if tensorflow or pytorch, extract view of underlying data
-            res = res.numpy()
-            t = t.numpy()
-
-        assert onp.issubdtype(onp.asarray(t).dtype, onp.integer)
-        assert res.dtype.type is onp.float64
-
-    @pytest.mark.parametrize("t", test_data)
-    def test_cast_numpy_dtype(self, t):
-        """Test that specifying a NumPy dtype object results in proper casting
-        behaviour"""
-        res = fn.cast(t, onp.dtype("float64"))
-        assert fn.get_interface(res) == fn.get_interface(t)
-
-        if hasattr(res, "numpy"):
-            # if tensorflow or pytorch, extract view of underlying data
-            res = res.numpy()
-            t = t.numpy()
-
-        assert onp.issubdtype(onp.asarray(t).dtype, onp.integer)
-        assert res.dtype.type is onp.float64
-
-    @pytest.mark.parametrize("t", test_data)
-    def test_cast_numpy_string(self, t):
-        """Test that specifying a NumPy dtype via a string results in proper casting
-        behaviour"""
-        res = fn.cast(t, "float64")
-        assert fn.get_interface(res) == fn.get_interface(t)
-
-        if hasattr(res, "numpy"):
-            # if tensorflow or pytorch, extract view of underlying data
-            res = res.numpy()
-            t = t.numpy()
-
-        assert onp.issubdtype(onp.asarray(t).dtype, onp.integer)
-        assert res.dtype.type is onp.float64
-
-    def test_cast_tensorflow_dtype(self):
-        """If the tensor is a TensorFlow tensor, casting using a TensorFlow dtype
-        will also work"""
-        t = tf.Variable([1, 2, 3])
-        res = fn.cast(t, tf.complex128)
-        assert isinstance(res, tf.Tensor)
-        assert res.dtype is tf.complex128
-
-    def test_cast_torch_dtype(self):
-        """If the tensor is a Torch tensor, casting using a Torch dtype
-        will also work"""
-        t = torch.tensor([1, 2, 3], dtype=torch.int64)
-        res = fn.cast(t, torch.float64)
-        assert isinstance(res, torch.Tensor)
-        assert res.dtype is torch.float64
-
-
-cast_like_test_data = [
-    (1, 2, 3),
-    [1, 2, 3],
-    onp.array([1, 2, 3], dtype=onp.int64),
-    np.array([1, 2, 3], dtype=np.int64),
-    torch.tensor([1, 2, 3], dtype=torch.int64),
-    tf.Variable([1, 2, 3], dtype=tf.int64),
-    tf.constant([1, 2, 3], dtype=tf.int64),
-    (1.0, 2.0, 3.0),
-    [1.0, 2.0, 3.0],
-    onp.array([1, 2, 3], dtype=onp.float64),
-    np.array([1, 2, 3], dtype=np.float64),
-    torch.tensor([1, 2, 3], dtype=torch.float64),
-    tf.Variable([1, 2, 3], dtype=tf.float64),
-    tf.constant([1, 2, 3], dtype=tf.float64),
-]
-
-
-@pytest.mark.parametrize("t1,t2", list(itertools.combinations(cast_like_test_data, r=2)))
-def test_cast_like(t1, t2):
-    """Test that casting t1 like t2 results in t1 being cast to the same datatype as t2"""
-    res = fn.cast_like(t1, t2)
-
-    # if tensorflow or pytorch, extract view of underlying data
-    if hasattr(res, "numpy"):
-        res = res.numpy()
-
-    if hasattr(t2, "numpy"):
-        t2 = t2.numpy()
-
-    assert fn.allequal(res, t1)
-    assert onp.asarray(res).dtype.type is onp.asarray(t2).dtype.type
-
-
-class TestConcatenate:
-    """Tests for the concatenate function"""
-
-    def test_concatenate_array(self):
-        """Test that concatenate, called without the axis arguments,
-        concatenates across the 0th dimension"""
-        t1 = [0.6, 0.1, 0.6]
-        t2 = np.array([0.1, 0.2, 0.3])
-        t3 = onp.array([5.0, 8.0, 101.0])
-
-        res = fn.concatenate([t1, t2, t3])
-        assert isinstance(res, np.ndarray)
-        assert np.all(res == np.concatenate([t1, t2, t3]))
-
-    def test_concatenate_jax(self):
-        """Test that concatenate, called without the axis arguments,
-        concatenates across the 0th dimension"""
-        t1 = jnp.array([5.0, 8.0, 101.0])
-        t2 = jnp.array([0.6, 0.1, 0.6])
-        t3 = jnp.array([0.1, 0.2, 0.3])
-
-        res = fn.concatenate([t1, t2, t3])
-        assert jnp.all(res == jnp.concatenate([t1, t2, t3]))
-
-    def test_concatenate_tensorflow(self):
-        """Test that concatenate, called without the axis arguments,
-        concatenates across the 0th dimension"""
-        t1 = tf.constant([0.6, 0.1, 0.6])
-        t2 = tf.Variable([0.1, 0.2, 0.3])
-        t3 = onp.array([5.0, 8.0, 101.0])
-
-        res = fn.concatenate([t1, t2, t3])
-        assert isinstance(res, tf.Tensor)
-        assert np.all(res.numpy() == np.concatenate([t1.numpy(), t2.numpy(), t3]))
-
-    def test_concatenate_torch(self):
-        """Test that concatenate, called without the axis arguments,
-        concatenates across the 0th dimension"""
-        t1 = onp.array([5.0, 8.0, 101.0], dtype=np.float64)
-        t2 = torch.tensor([0.6, 0.1, 0.6], dtype=torch.float64)
-        t3 = torch.tensor([0.1, 0.2, 0.3], dtype=torch.float64)
-
-        res = fn.concatenate([t1, t2, t3])
-        assert isinstance(res, torch.Tensor)
-        assert np.all(res.numpy() == np.concatenate([t1, t2.numpy(), t3.numpy()]))
-
-    @pytest.mark.parametrize(
-        "t1", [onp.array([[1], [2]]), torch.tensor([[1], [2]]), tf.constant([[1], [2]])]
-    )
-    def test_concatenate_axis(self, t1):
-        """Test that passing the axis argument allows for concatenating along
-        a different axis"""
-        t2 = onp.array([[3], [4]])
-        res = fn.concatenate([t1, t2], axis=1)
-
-        # if tensorflow or pytorch, extract view of underlying data
-        if hasattr(res, "numpy"):
-            res = res.numpy()
-
-        assert fn.allclose(res, np.array([[1, 3], [2, 4]]))
-        assert list(res.shape) == [2, 2]
-
-    @pytest.mark.parametrize(
-        "t1", [onp.array([[1], [2]]), torch.tensor([[1], [2]]), tf.constant([[1], [2]])]
-    )
-    def test_concatenate_flattened_arrays(self, t1):
-        """Concatenating arrays with axis=None will result in all arrays being pre-flattened"""
-        t2 = onp.array([5])
-        res = fn.concatenate([t1, t2], axis=None)
-
-        # if tensorflow or pytorch, extract view of underlying data
-        if hasattr(res, "numpy"):
-            res = res.numpy()
-
-        assert fn.allclose(res, np.array([1, 2, 5]))
-        assert list(res.shape) == [3]
-
-
-class TestConvertLike:
-    """tests for the convert like function"""
-
-    @pytest.mark.parametrize("t1,t2", list(itertools.combinations(test_data, r=2)))
-    def test_convert_tensor_like(self, t1, t2):
-        """Test that converting t1 like t2 results in t1 being cast to the same tensor type as t2"""
-        res = fn.convert_like(t1, t2)
-
-        # if tensorflow or pytorch, extract view of underlying data
-        if hasattr(res, "numpy"):
-            res = res.numpy()
-
-        if hasattr(t2, "numpy"):
-            t2 = t2.numpy()
-
-        assert fn.allequal(res, t1)
-        assert isinstance(res, np.ndarray if isinstance(t2, (list, tuple)) else t2.__class__)
-
-    @pytest.mark.parametrize("t_like", [np.array([1]), tf.constant([1]), torch.tensor([1])])
-    def test_convert_scalar(self, t_like):
-        """Test that a python scalar is converted to a scalar tensor"""
-        res = fn.convert_like(5, t_like)
-        assert isinstance(res, t_like.__class__)
-        assert res.ndim == 0
-        assert fn.allequal(res, [5])
-
-
-class TestDot:
-    """Tests for the dot product function"""
-
-    scalar_product_data = [
-        [2, 6],
-        [np.array(2), np.array(6)],
-        [torch.tensor(2), onp.array(6)],
-        [torch.tensor(2), torch.tensor(6)],
-        [tf.Variable(2), onp.array(6)],
-        [tf.constant(2), onp.array(6)],
-        [tf.Variable(2), tf.Variable(6)],
-        [jnp.array(2), jnp.array(6)],
-    ]
-
-    @pytest.mark.parametrize("t1, t2", scalar_product_data)
-    def test_scalar_product(self, t1, t2):
-        """Test that the dot product of two scalars results in a scalar"""
-        res = fn.dot(t1, t2)
-        assert fn.allequal(res, 12)
-
-    vector_product_data = [
-        [[1, 2, 3], [1, 2, 3]],
-        [np.array([1, 2, 3]), np.array([1, 2, 3])],
-        [torch.tensor([1, 2, 3]), onp.array([1, 2, 3])],
-        [torch.tensor([1, 2, 3]), torch.tensor([1, 2, 3])],
-        [tf.Variable([1, 2, 3]), onp.array([1, 2, 3])],
-        [tf.constant([1, 2, 3]), onp.array([1, 2, 3])],
-        [tf.Variable([1, 2, 3]), tf.Variable([1, 2, 3])],
-        [jnp.array([1, 2, 3]), jnp.array([1, 2, 3])],
-    ]
-
-    @pytest.mark.parametrize("t1, t2", vector_product_data)
-    def test_vector_product(self, t1, t2):
-        """Test that the dot product of two vectors results in a scalar"""
-        res = fn.dot(t1, t2)
-        assert fn.allequal(res, 14)
-
-    matrix_vector_product_data = [
-        [[[1, 2], [3, 4]], [6, 7]],
-        [np.array([[1, 2], [3, 4]]), np.array([6, 7])],
-        [torch.tensor([[1, 2], [3, 4]]), onp.array([6, 7])],
-        [torch.tensor([[1, 2], [3, 4]]), torch.tensor([6, 7])],
-        [tf.Variable([[1, 2], [3, 4]]), onp.array([6, 7])],
-        [tf.constant([[1, 2], [3, 4]]), onp.array([6, 7])],
-        [tf.Variable([[1, 2], [3, 4]]), tf.Variable([6, 7])],
-        [jnp.array([[1, 2], [3, 4]]), jnp.array([6, 7])],
-        [onp.array([[1, 2], [3, 4]]), jnp.array([6, 7])],
-    ]
-
-    @pytest.mark.parametrize("t1, t2", matrix_vector_product_data)
-    def test_matrix_vector_product(self, t1, t2):
-        """Test that the matrix-vector dot product of two vectors results in a vector"""
-        res = fn.dot(t1, t2)
-        assert fn.allequal(res, [20, 46])
-
-    @pytest.mark.parametrize("t1, t2", matrix_vector_product_data)
-    def test_vector_matrix_product(self, t1, t2):
-        """Test that the vector-matrix dot product of two vectors results in a vector"""
-        res = fn.dot(t2, t1)
-        assert fn.allequal(res, [27, 40])
-
-    @pytest.mark.parametrize("t1, t2", matrix_vector_product_data)
-    def test_matrix_matrix_product(self, t1, t2):
-        """Test that the matrix-matrix dot product of two vectors results in a matrix"""
-        res = fn.dot(t1, t1)
-        assert fn.allequal(res, np.array([[7, 10], [15, 22]]))
-
-    def test_matrix_vector_product_tensorflow_autograph(self):
-        """Test that the matrix-matrix dot product of two vectors results in a matrix
-        when using TensorFlow autograph mode"""
-        t1, t2 = tf.Variable([[1, 2], [3, 4]]), tf.Variable([6, 7])
-
-        @tf.function
-        def cost(t1, t2):
-            return fn.dot(t1, t2)
-
-        with tf.GradientTape() as tape:
-            res = cost(t1, t2)
-
-        assert fn.allequal(res, [20, 46])
-
-    multidim_product_data = [
-        [
-            np.array([[[1, 2], [3, 4], [-1, 1]], [[5, 6], [0, -1], [2, 1]]]),
-            np.array([[[1, 1], [3, 3]], [[3, 1], [3, 2]]]),
-        ],
-        [
-            torch.tensor([[[1, 2], [3, 4], [-1, 1]], [[5, 6], [0, -1], [2, 1]]]),
-            onp.array([[[1, 1], [3, 3]], [[3, 1], [3, 2]]]),
-        ],
-        [
-            torch.tensor([[[1, 2], [3, 4], [-1, 1]], [[5, 6], [0, -1], [2, 1]]]),
-            torch.tensor([[[1, 1], [3, 3]], [[3, 1], [3, 2]]]),
-        ],
-        [
-            onp.array([[[1, 2], [3, 4], [-1, 1]], [[5, 6], [0, -1], [2, 1]]]),
-            tf.Variable([[[1, 1], [3, 3]], [[3, 1], [3, 2]]]),
-        ],
-        [
-            tf.constant([[[1, 2], [3, 4], [-1, 1]], [[5, 6], [0, -1], [2, 1]]]),
-            onp.array([[[1, 1], [3, 3]], [[3, 1], [3, 2]]]),
-        ],
-        [
-            tf.Variable([[[1, 2], [3, 4], [-1, 1]], [[5, 6], [0, -1], [2, 1]]]),
-            tf.constant([[[1, 1], [3, 3]], [[3, 1], [3, 2]]]),
-        ],
-        [
-            jnp.array([[[1, 2], [3, 4], [-1, 1]], [[5, 6], [0, -1], [2, 1]]]),
-            jnp.array([[[1, 1], [3, 3]], [[3, 1], [3, 2]]]),
-        ],
-    ]
-
-    @pytest.mark.parametrize("t1, t2", multidim_product_data)
-    def test_multidimensional_product(self, t1, t2):
-        """Test that the multi-dimensional dot product reduces across the last dimension of the first
-        tensor, and the second-to-last dimension of the second tensor."""
-        res = fn.dot(t1, t2)
-        expected = np.array(
-            [
-                [[[7, 7], [9, 5]], [[15, 15], [21, 11]], [[2, 2], [0, 1]]],
-                [[[23, 23], [33, 17]], [[-3, -3], [-3, -2]], [[5, 5], [9, 4]]],
-            ]
-        )
-        assert fn.allequal(res, expected)
-
-
-class TestTensordotTorch:
-    """Tests for the tensor product function in torch.
-    This test is required because the functionality of tensordot for Torch
-    is being patched in PennyLane, as compared to autoray."""
-
-    v1 = torch.tensor([0.1, 0.5, -0.9, 1.0, -4.2, 0.1], dtype=torch.float64)
-    v2 = torch.tensor([4.3, -1.2, 8.2, 0.6, -4.2, -11.0], dtype=torch.float64)
-    _arange = np.arange(0, 54).reshape((9, 6)).astype(np.float64)
-    _shuffled_arange = np.array(
-        [
-            [42.0, 43.0, 44.0, 45.0, 46.0, 47.0],
-            [6.0, 7.0, 8.0, 9.0, 10.0, 11.0],
-            [30.0, 31.0, 32.0, 33.0, 34.0, 35.0],
-            [0.0, 1.0, 2.0, 3.0, 4.0, 5.0],
-            [48.0, 49.0, 50.0, 51.0, 52.0, 53.0],
-            [12.0, 13.0, 14.0, 15.0, 16.0, 17.0],
-            [24.0, 25.0, 26.0, 27.0, 28.0, 29.0],
-            [18.0, 19.0, 20.0, 21.0, 22.0, 23.0],
-            [36.0, 37.0, 38.0, 39.0, 40.0, 41.0],
-        ],
-        dtype=np.float64,
-    )
-    M1 = torch.tensor(_arange)
-    M2 = torch.tensor(_shuffled_arange)
-    T1 = np.arange(0, 3 * 6 * 9 * 2).reshape((3, 6, 9, 2)).astype(np.float64)
-    T1 = torch.tensor(np.array([T1[1], T1[0], T1[2]]), dtype=torch.float64)
-
-    v1_dot_v2 = 9.59
-    v1_outer_v2 = np.array(
-        [
-            [0.43, -0.12, 0.82, 0.06, -0.42, -1.1],
-            [2.15, -0.6, 4.1, 0.3, -2.1, -5.5],
-            [-3.87, 1.08, -7.38, -0.54, 3.78, 9.9],
-            [4.3, -1.2, 8.2, 0.6, -4.2, -11.0],
-            [-18.06, 5.04, -34.44, -2.52, 17.64, 46.2],
-            [0.43, -0.12, 0.82, 0.06, -0.42, -1.1],
-        ],
-        dtype=np.float64,
-    )
-
-    M1_dot_v1 = torch.tensor(
-        [-14.6, -35.0, -55.4, -75.8, -96.2, -116.6, -137.0, -157.4, -177.8], dtype=torch.float64
-    )
-    M1_dot_v2 = torch.tensor(
-        [-54.8, -74.6, -94.4, -114.2, -134.0, -153.8, -173.6, -193.4, -213.2], dtype=torch.float64
-    )
-    M2_dot_v1 = torch.tensor(
-        [-157.4, -35.0, -116.6, -14.6, -177.8, -55.4, -96.2, -75.8, -137.0], dtype=torch.float64
-    )
-    M2_dot_v2 = torch.tensor(
-        [-193.4, -74.6, -153.8, -54.8, -213.2, -94.4, -134.0, -114.2, -173.6], dtype=torch.float64
-    )
-    M1_dot_M2T = torch.tensor(
-        [
-            [685, 145, 505, 55, 775, 235, 415, 325, 595],
-            [2287, 451, 1675, 145, 2593, 757, 1369, 1063, 1981],
-            [3889, 757, 2845, 235, 4411, 1279, 2323, 1801, 3367],
-            [5491, 1063, 4015, 325, 6229, 1801, 3277, 2539, 4753],
-            [7093, 1369, 5185, 415, 8047, 2323, 4231, 3277, 6139],
-            [8695, 1675, 6355, 505, 9865, 2845, 5185, 4015, 7525],
-            [10297, 1981, 7525, 595, 11683, 3367, 6139, 4753, 8911],
-            [11899, 2287, 8695, 685, 13501, 3889, 7093, 5491, 10297],
-            [13501, 2593, 9865, 775, 15319, 4411, 8047, 6229, 11683],
-        ],
-        dtype=torch.float64,
-    )
-    M1T_dot_M2 = torch.tensor(
-        [
-            [5256, 5472, 5688, 5904, 6120, 6336],
-            [5472, 5697, 5922, 6147, 6372, 6597],
-            [5688, 5922, 6156, 6390, 6624, 6858],
-            [5904, 6147, 6390, 6633, 6876, 7119],
-            [6120, 6372, 6624, 6876, 7128, 7380],
-            [6336, 6597, 6858, 7119, 7380, 7641],
-        ],
-        dtype=torch.float64,
-    )
-
-    T1_dot_v1 = torch.tensor(
-        [
-            [
-                [-630.0, -633.4],
-                [-636.8, -640.2],
-                [-643.6, -647.0],
-                [-650.4, -653.8],
-                [-657.2, -660.6],
-                [-664.0, -667.4],
-                [-670.8, -674.2],
-                [-677.6, -681.0],
-                [-684.4, -687.8],
-            ],
-            [
-                [-262.8, -266.2],
-                [-269.6, -273.0],
-                [-276.4, -279.8],
-                [-283.2, -286.6],
-                [-290.0, -293.4],
-                [-296.8, -300.2],
-                [-303.6, -307.0],
-                [-310.4, -313.8],
-                [-317.2, -320.6],
-            ],
-            [
-                [-997.2, -1000.6],
-                [-1004.0, -1007.4],
-                [-1010.8, -1014.2],
-                [-1017.6, -1021.0],
-                [-1024.4, -1027.8],
-                [-1031.2, -1034.6],
-                [-1038.0, -1041.4],
-                [-1044.8, -1048.2],
-                [-1051.6, -1055.0],
-            ],
-        ],
-        dtype=torch.float64,
-    )
-
-    T1_dot_v2 = torch.tensor(
-        [
-            [
-                [-1342.8, -1346.1],
-                [-1349.4, -1352.7],
-                [-1356.0, -1359.3],
-                [-1362.6, -1365.9],
-                [-1369.2, -1372.5],
-                [-1375.8, -1379.1],
-                [-1382.4, -1385.7],
-                [-1389.0, -1392.3],
-                [-1395.6, -1398.9],
-            ],
-            [
-                [-986.4, -989.7],
-                [-993.0, -996.3],
-                [-999.6, -1002.9],
-                [-1006.2, -1009.5],
-                [-1012.8, -1016.1],
-                [-1019.4, -1022.7],
-                [-1026.0, -1029.3],
-                [-1032.6, -1035.9],
-                [-1039.2, -1042.5],
-            ],
-            [
-                [-1699.2, -1702.5],
-                [-1705.8, -1709.1],
-                [-1712.4, -1715.7],
-                [-1719.0, -1722.3],
-                [-1725.6, -1728.9],
-                [-1732.2, -1735.5],
-                [-1738.8, -1742.1],
-                [-1745.4, -1748.7],
-                [-1752.0, -1755.3],
-            ],
-        ],
-        dtype=torch.float64,
-    )
-
-    T1_dot_M1 = torch.tensor(
-        [
-            [237546.0, 238977.0],
-            [82998.0, 84429.0],
-            [392094.0, 393525.0],
-        ],
-        dtype=torch.float64,
-    )
-
-    T1_dot_M2 = torch.tensor(
-        [
-            [233370.0, 234801.0],
-            [78822.0, 80253.0],
-            [387918.0, 389349.0],
-        ],
-        dtype=torch.float64,
-    )
-
-    @pytest.mark.parametrize("axes", [[[0], [0]], [[-1], [0]], [[0], [-1]], [[-1], [-1]]])
-    def test_tensordot_torch_vector_vector(self, axes):
-        assert fn.allclose(fn.tensordot(self.v1, self.v2, axes=axes), self.v1_dot_v2)
-
-    def test_tensordot_torch_outer(self):
-        assert fn.allclose(fn.tensordot(self.v1, self.v2, axes=0), self.v1_outer_v2)
-        assert fn.allclose(fn.tensordot(self.v2, self.v1, axes=0), qml.math.T(self.v1_outer_v2))
-
-    def test_tensordot_torch_outer_with_old_version(self, monkeypatch):
-        with monkeypatch.context() as m:
-            m.setattr("torch.__version__", "1.9.0")
-            assert fn.allclose(fn.tensordot(self.v1, self.v2, axes=0), self.v1_outer_v2)
-            assert fn.allclose(fn.tensordot(self.v2, self.v1, axes=0), qml.math.T(self.v1_outer_v2))
-
-    @pytest.mark.parametrize(
-        "M, v, expected",
-        [(M1, v1, M1_dot_v1), (M1, v2, M1_dot_v2), (M2, v1, M2_dot_v1), (M2, v2, M2_dot_v2)],
-    )
-    @pytest.mark.parametrize("axes", [[[1], [0]], [[-1], [0]], [[1], [-1]], [[-1], [-1]]])
-    def test_tensordot_torch_matrix_vector(self, M, v, expected, axes):
-        assert fn.allclose(fn.tensordot(M, v, axes=axes), expected)
-
-    @pytest.mark.parametrize("axes", [[[1], [0]], [[-1], [0]], [[1], [-2]], [[-1], [-2]]])
-    def test_tensordot_torch_matrix_matrix(self, axes):
-        assert fn.allclose(fn.tensordot(self.M1, qml.math.T(self.M2), axes=axes), self.M1_dot_M2T)
-        assert fn.allclose(
-            fn.tensordot(self.M2, qml.math.T(self.M1), axes=axes), qml.math.T(self.M1_dot_M2T)
-        )
-        assert fn.allclose(fn.tensordot(qml.math.T(self.M1), self.M2, axes=axes), self.M1T_dot_M2)
-        assert fn.allclose(
-            fn.tensordot(qml.math.T(self.M2), self.M1, axes=axes), qml.math.T(self.M1T_dot_M2)
-        )
-
-    @pytest.mark.parametrize("axes", [[[1], [0]], [[-3], [0]], [[1], [-1]], [[-3], [-1]]])
-    @pytest.mark.parametrize("v, expected", [(v1, T1_dot_v1), (v2, T1_dot_v2)])
-    def test_tensordot_torch_tensor_vector(self, v, expected, axes):
-        assert fn.allclose(fn.tensordot(self.T1, v, axes=axes), expected)
-
-    @pytest.mark.parametrize("axes1", [[1, 2], [-3, -2], [1, -2], [-3, 2]])
-    @pytest.mark.parametrize("axes2", [[1, 0], [-1, -2], [1, -2]])
-    @pytest.mark.parametrize("M, expected", [(M1, T1_dot_M1), (M2, T1_dot_M2)])
-    def test_tensordot_torch_tensor_matrix(self, M, expected, axes1, axes2):
-        assert fn.allclose(fn.tensordot(self.T1, M, axes=[axes1, axes2]), expected)
-
-
-class TestTensordotDifferentiability:
-
-    v0 = np.array([0.1, 5.3, -0.9, 1.1])
-    v1 = np.array([0.5, -1.7, -2.9, 0.0])
-    v2 = np.array([-0.4, 9.1, 1.6])
-    exp_shapes = ((len(v0), len(v2), len(v0)), (len(v0), len(v2), len(v2)))
-    exp_jacs = (np.zeros(exp_shapes[0]), np.zeros(exp_shapes[1]))
-    for i in range(len(v0)):
-        exp_jacs[0][i, :, i] = v2
-    for i in range(len(v2)):
-        exp_jacs[1][:, i, i] = v0
-
-    def test_autograd(self):
-        """Tests differentiability of tensordot with Autograd."""
-        v0 = np.array(self.v0, requires_grad=True)
-        v1 = np.array(self.v1, requires_grad=True)
-        v2 = np.array(self.v2, requires_grad=True)
-
-        # Test inner product
-        jac = qml.jacobian(partial(fn.tensordot, axes=[0, 0]), argnum=(0, 1))(v0, v1)
-        assert all(fn.allclose(jac[i], _v) for i, _v in enumerate([v1, v0]))
-
-        # Test outer product
-        jac = qml.jacobian(partial(fn.tensordot, axes=0), argnum=(0, 1))(v0, v2)
-        assert all(fn.shape(jac[i]) == self.exp_shapes[i] for i in [0, 1])
-        assert all(fn.allclose(jac[i], self.exp_jacs[i]) for i in [0, 1])
-
-    def test_torch(self):
-        """Tests differentiability of tensordot with Torch."""
-        jac_fn = torch.autograd.functional.jacobian
-
-        v0 = torch.tensor(self.v0, requires_grad=True, dtype=torch.float64)
-        v1 = torch.tensor(self.v1, requires_grad=True, dtype=torch.float64)
-        v2 = torch.tensor(self.v2, requires_grad=True, dtype=torch.float64)
-
-        # Test inner product
-        jac = jac_fn(partial(fn.tensordot, axes=[[0], [0]]), (v0, v1))
-        assert all(fn.allclose(jac[i], _v) for i, _v in enumerate([v1, v0]))
-
-        # Test outer product
-        jac = jac_fn(partial(fn.tensordot, axes=0), (v0, v2))
-        assert all(fn.shape(jac[i]) == self.exp_shapes[i] for i in [0, 1])
-        assert all(fn.allclose(jac[i], self.exp_jacs[i]) for i in [0, 1])
-
-    def test_jax(self):
-        """Tests differentiability of tensordot with JAX."""
-        jac_fn = jax.jacobian
-
-        v0 = jnp.array(self.v0)
-        v1 = jnp.array(self.v1)
-        v2 = jnp.array(self.v2)
-
-        # Test inner product
-        jac = jac_fn(partial(fn.tensordot, axes=[[0], [0]]), argnums=(0, 1))(v0, v1)
-        assert all(fn.allclose(jac[i], _v) for i, _v in enumerate([v1, v0]))
-
-        # Test outer product
-        jac = jac_fn(partial(fn.tensordot, axes=0), argnums=(0, 1))(v0, v2)
-        assert all(fn.shape(jac[i]) == self.exp_shapes[i] for i in [0, 1])
-        assert all(fn.allclose(jac[i], self.exp_jacs[i]) for i in [0, 1])
-
-    def test_tensorflow(self):
-        """Tests differentiability of tensordot with TensorFlow."""
-
-        def jac_fn(func, args):
-            with tf.GradientTape() as tape:
-                out = func(*args)
-            return tape.jacobian(out, args)
-
-        v0 = tf.Variable(self.v0, dtype=tf.float64)
-        v1 = tf.Variable(self.v1, dtype=tf.float64)
-        v2 = tf.Variable(self.v2, dtype=tf.float64)
-
-        # Test inner product
-        jac = jac_fn(partial(fn.tensordot, axes=[[0], [0]]), (v0, v1))
-        assert all(fn.allclose(jac[i], _v) for i, _v in enumerate([v1, v0]))
-
-        # Test outer product
-        jac = jac_fn(partial(fn.tensordot, axes=0), (v0, v2))
-        assert all(fn.shape(jac[i]) == self.exp_shapes[i] for i in [0, 1])
-        assert all(fn.allclose(jac[i], self.exp_jacs[i]) for i in [0, 1])
-
-
-# the following test data is of the form
-# [original shape, axis to expand, new shape]
-expand_dims_test_data = [
-    [tuple(), 0, (1,)],
-    [(3,), 0, (1, 3)],
-    [(3,), 1, (3, 1)],
-    [(2, 2), 0, (1, 2, 2)],
-    [(2, 2), 1, (2, 1, 2)],
-    [(2, 2), 2, (2, 2, 1)],
-]
-
-
-@pytest.mark.parametrize("shape,axis,new_shape", expand_dims_test_data)
-class TestExpandDims:
-    """Tests for the expand_dims function"""
-
-    def test_expand_dims_sequence(self, shape, axis, new_shape):
-        """Test that expand_dimensions works correctly
-        when given a sequence"""
-        if not shape:
-            pytest.skip("Cannot expand the dimensions of a Python scalar!")
-
-        t1 = np.empty(shape).tolist()
-        t2 = fn.expand_dims(t1, axis=axis)
-        assert t2.shape == new_shape
-
-    def test_expand_dims_array(self, shape, axis, new_shape):
-        """Test that expand_dimensions works correctly
-        when given an array"""
-        t1 = np.empty(shape)
-        t2 = fn.expand_dims(t1, axis=axis)
-        assert t2.shape == new_shape
-        assert isinstance(t2, np.ndarray)
-
-    def test_expand_dims_torch(self, shape, axis, new_shape):
-        """Test that the expand dimensions works correctly
-        when given a torch tensor"""
-        t1 = torch.empty(shape)
-        t2 = fn.expand_dims(t1, axis=axis)
-        assert t2.shape == new_shape
-        assert isinstance(t2, torch.Tensor)
-
-    def test_expand_dims_tf(self, shape, axis, new_shape):
-        """Test that the expand dimensions works correctly
-        when given a TF tensor"""
-        t1 = tf.ones(shape)
-        t2 = fn.expand_dims(t1, axis=axis)
-        assert t2.shape == new_shape
-        assert isinstance(t2, tf.Tensor)
-
-
-interface_test_data = [
-    [(1, 2, 3), "numpy"],
-    [[1, 2, 3], "numpy"],
-    [onp.array([1, 2, 3]), "numpy"],
-    [np.array([1, 2, 3]), "autograd"],
-    [torch.tensor([1, 2, 3]), "torch"],
-    [tf.Variable([1, 2, 3]), "tensorflow"],
-    [tf.constant([1, 2, 3]), "tensorflow"],
-    [jnp.array([1, 2, 3]), "jax"],
-]
-
-
-@pytest.mark.parametrize("t,interface", interface_test_data)
-def test_get_interface(t, interface):
-    """Test that the interface of a tensor-like object
-
-    is correctly returned."""
-    res = fn.get_interface(t)
-    assert res == interface
-
-
-@pytest.mark.parametrize("t", test_data)
-def test_toarray(t):
-    """Test that the toarray method correctly converts the input
-    tensor into a NumPy array."""
-    res = fn.toarray(t)
-    assert fn.allequal(res, t)
-    assert isinstance(res, onp.ndarray)
-
-
-@pytest.mark.parametrize("t", test_data)
-def test_numpy(t):
-    """Test that the to_numpy method correctly converts the input
-    tensor into a NumPy array."""
-    res = fn.to_numpy(t)
-    assert fn.allequal(res, t)
-    assert isinstance(res, onp.ndarray)
-
-
-def test_numpy_jax_jit():
-    """Test that the to_numpy() method raises an exception
-    if used inside the JAX JIT"""
-
-    @jax.jit
-    def cost(x):
-        fn.to_numpy(x)
-        return x
-
-    with pytest.raises(ValueError, match="not supported when using the JAX JIT"):
-        cost(jnp.array(0.1))
-
-
-class TestOnesLike:
-    """Tests for the ones_like function"""
-
-    @pytest.mark.parametrize("t", cast_like_test_data)
-    def test_ones_like_inferred_dtype(self, t):
-        """Test that the ones like function creates the correct
-        shape and type tensor."""
-        res = fn.ones_like(t)
-
-        if isinstance(t, (list, tuple)):
-            t = onp.asarray(t)
-
-        assert res.shape == t.shape
-        assert fn.get_interface(res) == fn.get_interface(t)
-        assert fn.allclose(res, np.ones(t.shape))
-
-        # if tensorflow or pytorch, extract view of underlying data
-        if hasattr(res, "numpy"):
-            res = res.numpy()
-            t = t.numpy()
-
-        assert onp.asarray(res).dtype.type is onp.asarray(t).dtype.type
-
-    @pytest.mark.parametrize("t", cast_like_test_data)
-    def test_ones_like_explicit_dtype(self, t):
-        """Test that the ones like function creates the correct
-        shape and type tensor."""
-        res = fn.ones_like(t, dtype=np.float16)
-
-        if isinstance(t, (list, tuple)):
-            t = onp.asarray(t)
-
-        assert res.shape == t.shape
-        assert fn.get_interface(res) == fn.get_interface(t)
-        assert fn.allclose(res, np.ones(t.shape))
-
-        # if tensorflow or pytorch, extract view of underlying data
-        if hasattr(res, "numpy"):
-            res = res.numpy()
-            t = t.numpy()
-
-        assert onp.asarray(res).dtype.type is np.float16
-
-
-class TestRequiresGrad:
-    """Tests for the requires_grad function"""
-
-    @pytest.mark.parametrize("t", [(1, 2, 3), [1, 2, 3], onp.array([1, 2, 3])])
-    def test_numpy(self, t):
-        """Vanilla NumPy arrays, sequences, and lists will always return False"""
-        assert not fn.requires_grad(t)
-
-    @pytest.mark.slow
-    def test_jax(self):
-        """JAX DeviceArrays differentiability depends on the argnums argument"""
-        res = None
-
-        def cost_fn(t, s):
-            nonlocal res
-            res = [fn.requires_grad(t), fn.requires_grad(s)]
-            return jnp.sum(t * s)
-
-        t = jnp.array([1.0, 2.0, 3.0])
-        s = jnp.array([-2.0, -3.0, -4.0])
-
-        jax.grad(cost_fn, argnums=0)(t, s)
-        assert res == [True, False]
-
-        jax.grad(cost_fn, argnums=1)(t, s)
-        assert res == [False, True]
-
-        jax.grad(cost_fn, argnums=[0, 1])(t, s)
-        assert res == [True, True]
-
-    def test_autograd(self):
-        """Autograd arrays will simply return their requires_grad attribute"""
-        t = np.array([1.0, 2.0], requires_grad=True)
-        assert fn.requires_grad(t)
-
-        t = np.array([1.0, 2.0], requires_grad=False)
-        assert not fn.requires_grad(t)
-
-    def test_autograd_backwards(self):
-        """Autograd trainability corresponds to the requires_grad attribute during the backwards pass."""
-        res = None
-
-        def cost_fn(t, s):
-            nonlocal res
-            res = [fn.requires_grad(t), fn.requires_grad(s)]
-            return np.sum(t * s)
-
-        t = np.array([1.0, 2.0, 3.0])
-        s = np.array([-2.0, -3.0, -4.0])
-
-        qml.grad(cost_fn)(t, s)
-        assert res == [True, True]
-
-        t.requires_grad = False
-        qml.grad(cost_fn)(t, s)
-        assert res == [False, True]
-
-        t.requires_grad = True
-        s.requires_grad = False
-        qml.grad(cost_fn)(t, s)
-        assert res == [True, False]
-
-        t.requires_grad = False
-        s.requires_grad = False
-        with pytest.warns(UserWarning, match="Attempted to differentiate a function with no"):
-            qml.grad(cost_fn)(t, s)
-        assert res == [False, False]
-
-    def test_torch(self):
-        """Torch tensors will simply return their requires_grad attribute"""
-        t = torch.tensor([1.0, 2.0], requires_grad=True)
-        assert fn.requires_grad(t)
-
-        t = torch.tensor([1.0, 2.0], requires_grad=False)
-        assert not fn.requires_grad(t)
-
-    def test_tf(self):
-        """TensorFlow tensors will True *if* they are being watched by a gradient tape"""
-        t1 = tf.Variable([1.0, 2.0])
-        t2 = tf.constant([1.0, 2.0])
-        assert not fn.requires_grad(t1)
-        assert not fn.requires_grad(t2)
-
-        with tf.GradientTape():
-            # variables are automatically watched within a context,
-            # but constants are not
-            assert fn.requires_grad(t1)
-            assert not fn.requires_grad(t2)
-
-        with tf.GradientTape() as tape:
-            # watching makes all tensors trainable
-            tape.watch([t1, t2])
-            assert fn.requires_grad(t1)
-            assert fn.requires_grad(t2)
-
-    def test_unknown_interface(self):
-        """Test that an error is raised if the interface is unknown"""
-        with pytest.raises(ValueError, match="unknown object"):
-            fn.requires_grad(type("hello", tuple(), {})())
-
-
-shape_test_data = [
-    tuple(),
-    (3,),
-    (2, 2),
-    (3, 2, 2),
-    (2, 1, 1, 2),
-]
-
-
-@pytest.mark.parametrize(
-    "interface,create_array",
-    [
-        ("sequence", lambda shape: np.empty(shape).tolist()),
-        ("autograd", np.empty),
-        ("torch", torch.empty),
-        ("jax", jnp.ones),
-        ("tf", tf.ones),
-    ],
-)
-@pytest.mark.parametrize("shape", shape_test_data)
-def test_shape(shape, interface, create_array):
-    """Test that the shape of tensors is correctly returned"""
-    if interface == "sequence" and not shape:
-        pytest.skip("Cannot expand the dimensions of a Python scalar!")
-
-    t = create_array(shape)
-    assert fn.shape(t) == shape
-
-
-@pytest.mark.parametrize("t", test_data)
-def test_sqrt(t):
-    """Test that the square root function works for a variety
-    of input"""
-    res = fn.sqrt(t)
-    assert fn.allclose(res, [1, np.sqrt(2), np.sqrt(3)])
-
-
-class TestStack:
-    """Tests for the stack function"""
-
-    def test_stack_array(self):
-        """Test that stack, called without the axis arguments, stacks vertically"""
-        t1 = [0.6, 0.1, 0.6]
-        t2 = np.array([0.1, 0.2, 0.3])
-        t3 = onp.array([5.0, 8.0, 101.0])
-
-        res = fn.stack([t1, t2, t3])
-        assert isinstance(res, np.ndarray)
-        assert np.all(res == np.stack([t1, t2, t3]))
-
-    def test_stack_array_jax(self):
-        """Test that stack, called without the axis arguments, stacks vertically"""
-        t1 = onp.array([0.6, 0.1, 0.6])
-        t2 = jnp.array([0.1, 0.2, 0.3])
-        t3 = jnp.array([5.0, 8.0, 101.0])
-
-        res = fn.stack([t1, t2, t3])
-        assert np.all(res == np.stack([t1, t2, t3]))
-
-    def test_stack_tensorflow(self):
-        """Test that stack, called without the axis arguments, stacks vertically"""
-        t1 = tf.constant([0.6, 0.1, 0.6])
-        t2 = tf.Variable([0.1, 0.2, 0.3])
-        t3 = onp.array([5.0, 8.0, 101.0])
-
-        res = fn.stack([t1, t2, t3])
-        assert isinstance(res, tf.Tensor)
-        assert np.all(res.numpy() == np.stack([t1.numpy(), t2.numpy(), t3]))
-
-    def test_stack_torch(self):
-        """Test that stack, called without the axis arguments, stacks vertically"""
-        t1 = onp.array([5.0, 8.0, 101.0], dtype=np.float64)
-        t2 = torch.tensor([0.6, 0.1, 0.6], dtype=torch.float64)
-        t3 = torch.tensor([0.1, 0.2, 0.3], dtype=torch.float64)
-
-        res = fn.stack([t1, t2, t3])
-        assert isinstance(res, torch.Tensor)
-        assert np.all(res.numpy() == np.stack([t1, t2.numpy(), t3.numpy()]))
-
-    @pytest.mark.parametrize("t1", [onp.array([1, 2]), torch.tensor([1, 2]), tf.constant([1, 2])])
-    def test_stack_axis(self, t1):
-        """Test that passing the axis argument allows for stacking along
-        a different axis"""
-        t2 = onp.array([3, 4])
-        res = fn.stack([t1, t2], axis=1)
-
-        # if tensorflow or pytorch, extract view of underlying data
-        if hasattr(res, "numpy"):
-            res = res.numpy()
-
-        assert fn.allclose(res, np.array([[1, 3], [2, 4]]))
-        assert list(res.shape) == [2, 2]
-
-
-class TestSum:
-    """Tests for the summation function"""
-
-    def test_array(self):
-        """Test that sum, called without the axis arguments, returns a scalar"""
-        t = np.array([[0.1, 0.2, 0.3], [0.4, 0.5, 0.6]])
-        res = fn.sum(t)
-        assert isinstance(res, np.ndarray)
-        assert fn.allclose(res, 2.1)
-
-    def test_tensorflow(self):
-        """Test that sum, called without the axis arguments, returns a scalar"""
-        t = tf.Variable([[0.1, 0.2, 0.3], [0.4, 0.5, 0.6]])
-        res = fn.sum(t)
-        assert isinstance(res, tf.Tensor)
-        assert fn.allclose(res, 2.1)
-
-    def test_torch(self):
-        """Test that sum, called without the axis arguments, returns a scalar"""
-        t = torch.tensor([[0.1, 0.2, 0.3], [0.4, 0.5, 0.6]])
-        res = fn.sum(t)
-        assert isinstance(res, torch.Tensor)
-        assert fn.allclose(res, 2.1)
-
-    def test_jax(self):
-        """Test that sum, called without the axis arguments, returns a scalar"""
-        t = jnp.array([[0.1, 0.2, 0.3], [0.4, 0.5, 0.6]])
-        res = fn.sum(t)
-        assert fn.allclose(res, 2.1)
-
-    @pytest.mark.parametrize(
-        "t1",
-        [
-            np.array([[[1, 2], [3, 4], [-1, 1]], [[5, 6], [0, -1], [2, 1]]]),
-            torch.tensor([[[1, 2], [3, 4], [-1, 1]], [[5, 6], [0, -1], [2, 1]]]),
-            tf.constant([[[1, 2], [3, 4], [-1, 1]], [[5, 6], [0, -1], [2, 1]]]),
-            jnp.array([[[1, 2], [3, 4], [-1, 1]], [[5, 6], [0, -1], [2, 1]]]),
-        ],
-    )
-    def test_sum_axis(self, t1):
-        """Test that passing the axis argument allows for summing along
-        a specific axis"""
-        res = fn.sum(t1, axis=(0, 2))
-
-        # if tensorflow or pytorch, extract view of underlying data
-        if hasattr(res, "numpy"):
-            res = res.numpy()
-
-        assert fn.allclose(res, np.array([14, 6, 3]))
-        assert res.shape == (3,)
-
-    @pytest.mark.parametrize(
-        "t1",
-        [
-            np.array([[[1, 2], [3, 4], [-1, 1]], [[5, 6], [0, -1], [2, 1]]]),
-            torch.tensor([[[1, 2], [3, 4], [-1, 1]], [[5, 6], [0, -1], [2, 1]]]),
-            tf.constant([[[1, 2], [3, 4], [-1, 1]], [[5, 6], [0, -1], [2, 1]]]),
-            jnp.array([[[1, 2], [3, 4], [-1, 1]], [[5, 6], [0, -1], [2, 1]]]),
-        ],
-    )
-    def test_sum_axis_keepdims(self, t1):
-        """Test that passing the axis argument allows for summing along
-        a specific axis, while keepdims avoids the summed dimensions from being removed"""
-        res = fn.sum(t1, axis=(0, 2), keepdims=True)
-
-        # if tensorflow or pytorch, extract view of underlying data
-        if hasattr(res, "numpy"):
-            res = res.numpy()
-
-        assert fn.allclose(res, np.array([[[14], [6], [3]]]))
-        assert res.shape == (1, 3, 1)
-
-
-@pytest.mark.parametrize("t", test_data)
-def test_T(t):
-    """Test the simple transpose (T) function"""
-    res = fn.T(t)
-
-    if isinstance(t, (list, tuple)):
-        t = onp.asarray(t)
-
-    assert fn.get_interface(res) == fn.get_interface(t)
-
-    # if tensorflow or pytorch, extract view of underlying data
-    if hasattr(res, "numpy"):
-        res = res.numpy()
-        t = t.numpy()
-
-    assert np.all(res.T == t.T)
-
-
-class TestTake:
-    """Tests for the qml.take function"""
-
-    take_data = [
-        np.array([[[1, 2], [3, 4], [-1, 1]], [[5, 6], [0, -1], [2, 1]]]),
-        torch.tensor([[[1, 2], [3, 4], [-1, 1]], [[5, 6], [0, -1], [2, 1]]]),
-        onp.array([[[1, 2], [3, 4], [-1, 1]], [[5, 6], [0, -1], [2, 1]]]),
-        tf.constant([[[1, 2], [3, 4], [-1, 1]], [[5, 6], [0, -1], [2, 1]]]),
-        tf.Variable([[[1, 2], [3, 4], [-1, 1]], [[5, 6], [0, -1], [2, 1]]]),
-        jnp.asarray([[[1, 2], [3, 4], [-1, 1]], [[5, 6], [0, -1], [2, 1]]]),
-    ]
-
-    @pytest.mark.parametrize("t", take_data)
-    def test_flattened_indexing(self, t):
-        """Test that indexing without the axis argument
-        will flatten the tensor first"""
-        indices = 5
-        res = fn.take(t, indices)
-        assert fn.allclose(res, 1)
-
-    @pytest.mark.parametrize("t", take_data)
-    def test_array_indexing(self, t):
-        """Test that indexing with a sequence properly extracts
-        the elements from the flattened tensor"""
-        indices = [0, 2, 3, 6, -2]
-        res = fn.take(t, indices)
-        assert fn.allclose(res, [1, 3, 4, 5, 2])
-
-    def test_array_indexing_autograd(self):
-        """Test that indexing with a sequence properly extracts
-        the elements from the flattened tensor"""
-        t = np.array([[[1, 2], [3, 4], [-1, 1]], [[5, 6], [0, -1], [2, 1]]])
-        indices = [0, 2, 3, 6, -2]
-
-        def cost_fn(t):
-            return np.sum(fn.take(t, indices))
-
-        grad = qml.grad(cost_fn)(t)
-        expected = np.array([[[1, 0], [1, 1], [0, 0]], [[1, 0], [0, 0], [1, 0]]])
-        assert fn.allclose(grad, expected)
-
-    @pytest.mark.parametrize("t", take_data)
-    def test_multidimensional_indexing(self, t):
-        """Test that indexing with a multi-dimensional sequence properly extracts
-        the elements from the flattened tensor"""
-        indices = [[0, 1], [3, 2]]
-        res = fn.take(t, indices)
-        assert fn.allclose(res, [[1, 2], [4, 3]])
-
-    @pytest.mark.parametrize("t", take_data)
-    def test_array_indexing_along_axis(self, t):
-        """Test that indexing with a sequence properly extracts
-        the elements from the specified tensor axis"""
-        indices = [0, 1, -2]
-        res = fn.take(t, indices, axis=2)
-        expected = np.array(
-            [[[1, 2, 1], [3, 4, 3], [-1, 1, -1]], [[5, 6, 5], [0, -1, 0], [2, 1, 2]]]
-        )
-        assert fn.allclose(res, expected)
-
-    @pytest.mark.parametrize("t", take_data)
-    def test_array_indexing_along_axis(self, t):
-        """Test that indexing with a sequence properly extracts
-        the elements from the specified tensor axis"""
-        indices = [0, 1, -2]
-        res = fn.take(t, indices, axis=2)
-        expected = np.array(
-            [[[1, 2, 1], [3, 4, 3], [-1, 1, -1]], [[5, 6, 5], [0, -1, 0], [2, 1, 2]]]
-        )
-        assert fn.allclose(res, expected)
-
-    @pytest.mark.parametrize("t", take_data)
-    def test_multidimensional_indexing_along_axis(self, t):
-        """Test that indexing with a sequence properly extracts
-        the elements from the specified tensor axis"""
-        indices = np.array([[0, 0], [1, 0]])
-        res = fn.take(t, indices, axis=1)
-        expected = np.array(
-            [[[[1, 2], [1, 2]], [[3, 4], [1, 2]]], [[[5, 6], [5, 6]], [[0, -1], [5, 6]]]]
-        )
-        assert fn.allclose(res, expected)
-
-    def test_multidimensional_indexing_along_axis_autograd(self):
-        """Test that indexing with a sequence properly extracts
-        the elements from the specified tensor axis"""
-        t = np.array([[[1, 2], [3, 4], [-1, 1]], [[5, 6], [0, -1], [2, 1]]])
-        indices = np.array([[0, 0], [1, 0]])
-
-        def cost_fn(t):
-            return fn.sum(fn.take(t, indices, axis=1))
-
-        res = cost_fn(t)
-        expected = np.sum(
-            np.array([[[[1, 2], [1, 2]], [[3, 4], [1, 2]]], [[[5, 6], [5, 6]], [[0, -1], [5, 6]]]])
-        )
-        assert fn.allclose(res, expected)
-
-        grad = qml.grad(cost_fn)(t)
-        expected = np.array([[[3, 3], [1, 1], [0, 0]], [[3, 3], [1, 1], [0, 0]]])
-        assert fn.allclose(grad, expected)
-
-
-where_data = [
-    ("autograd", np.array([[[1, 2], [3, 4], [-1, 1]], [[5, 6], [0, -1], [2, 1]]])),
-    ("torch", torch.tensor([[[1, 2], [3, 4], [-1, 1]], [[5, 6], [0, -1], [2, 1]]])),
-    ("numpy", onp.array([[[1, 2], [3, 4], [-1, 1]], [[5, 6], [0, -1], [2, 1]]])),
-    ("tf", tf.constant([[[1, 2], [3, 4], [-1, 1]], [[5, 6], [0, -1], [2, 1]]])),
-    ("tf", tf.Variable([[[1, 2], [3, 4], [-1, 1]], [[5, 6], [0, -1], [2, 1]]])),
-    ("jax", jnp.array([[[1, 2], [3, 4], [-1, 1]], [[5, 6], [0, -1], [2, 1]]])),
-]
-
-
-@pytest.mark.parametrize("interface, t", where_data)
-def test_where(interface, t):
-    """Test that the where function works as expected"""
-    # With output values
-    res = fn.where(t < 0, 100 * fn.ones_like(t), t)
-    expected = np.array([[[1, 2], [3, 4], [100, 1]], [[5, 6], [0, 100], [2, 1]]])
-    assert fn.allclose(res, expected)
-
-    # Without output values
-    res = fn.where(t > 0)
-    expected = (
-        [0, 0, 0, 0, 0, 1, 1, 1, 1],
-        [0, 0, 1, 1, 2, 0, 0, 2, 2],
-        [0, 1, 0, 1, 1, 0, 1, 0, 1],
-    )
-    assert all(fn.allclose(_res, _exp) for _res, _exp in zip(res, expected))
-
-
-squeeze_data = [
-    np.ones((1, 2, 3, 1, 5, 1)),
-    torch.ones((1, 2, 3, 1, 5, 1)),
-    tf.ones((1, 2, 3, 1, 5, 1)),
-    jnp.ones((1, 2, 3, 1, 5, 1)),
-    onp.ones((1, 2, 3, 1, 5, 1)),
-]
-
-
-@pytest.mark.parametrize("t", squeeze_data)
-def test_squeeze(t):
-    """Test that the squeeze function works as expected"""
-    res = fn.squeeze(t)
-    assert res.shape == (2, 3, 5)
-
-
-class TestScatterElementAdd:
-    """Tests for the scatter_element_add function"""
-
-    x = onp.ones((2, 3), dtype=np.float64)
-    y = onp.array(0.56)
-    index = [1, 2]
-    expected_val = onp.array([[1.0, 1.0, 1.0], [1.0, 1.0, 1.3136]])
-    expected_grad_x = onp.array([[0, 0, 0], [0, 0, 1.0]])
-    expected_grad_y = 2 * y
-    expected_jac_x = onp.eye(6).reshape((2, 3, 2, 3))
-    expected_jac_y = onp.array([[0, 0, 0], [0, 0, 2 * y]])
-
-    def test_array(self):
-        """Test that a NumPy array is differentiable when using scatter addition"""
-        x = np.array(self.x, requires_grad=True)
-        y = np.array(self.y, requires_grad=True)
-
-        def cost(*weights):
-            return fn.scatter_element_add(weights[0], self.index, weights[1] ** 2)
-
-        res = cost(x, y)
-        assert isinstance(res, np.ndarray)
-        assert fn.allclose(res, self.expected_val)
-
-        grad = qml.grad(lambda *weights: cost(*weights)[self.index[0], self.index[1]])(x, y)
-        assert fn.allclose(grad[0], self.expected_grad_x)
-        assert fn.allclose(grad[1], self.expected_grad_y)
-
-    def test_array_multi(self):
-        """Test that a NumPy array and the addend are differentiable when using
-        scatter addition (multi dispatch)."""
-        x = np.array(self.x, requires_grad=True)
-        y = np.array(self.y, requires_grad=True)
-
-        def cost_multi(weight_0, weight_1):
-            return fn.scatter_element_add(weight_0, self.index, weight_1**2)
-
-        res = cost_multi(x, y)
-        assert isinstance(res, np.ndarray)
-        assert fn.allclose(res, self.expected_val)
-
-        jac = qml.jacobian(lambda *weights: cost_multi(*weights))(x, y)
-        assert fn.allclose(jac[0], self.expected_jac_x)
-        assert fn.allclose(jac[1], self.expected_jac_y)
-
-    def test_array_batch(self):
-        """Test that a NumPy array and the addend are differentiable when using
-        scatter addition (multi dispatch)."""
-        x = np.ones((2, 3), requires_grad=True)
-        y = np.array([0.56, 0.3], requires_grad=True)
-
-        def cost_multi(weight_0, weight_1):
-            return fn.scatter_element_add(weight_0, [(0, 1), (1, 2)], weight_1**2)
-
-        res = cost_multi(x, y)
-        assert isinstance(res, np.ndarray)
-        assert fn.allclose(res, onp.array([[1.0, 1.3136, 1.0], [1.0, 1.0, 1.09]]))
-
-        jac = qml.jacobian(lambda *weights: cost_multi(*weights))(x, y)
-        assert fn.allclose(jac[0], self.expected_jac_x)
-        exp_jac_y = onp.zeros((2, 3, 2))
-        exp_jac_y[0, 1, 0] = 2 * y[0]
-        exp_jac_y[1, 2, 1] = 2 * y[1]
-        assert fn.allclose(jac[1], exp_jac_y)
-
-    def test_tensorflow(self):
-        """Test that a TF tensor is differentiable when using scatter addition"""
-        x = tf.Variable(self.x)
-        y = tf.Variable(self.y)
-
-        with tf.GradientTape() as tape:
-            res = fn.scatter_element_add(x, self.index, y**2)
-            loss = res[self.index[0], self.index[1]]
-
-        assert isinstance(res, tf.Tensor)
-        assert fn.allclose(res, self.expected_val)
-
-        grad = tape.gradient(loss, [x, y])
-        assert fn.allclose(grad[0], self.expected_grad_x)
-        assert fn.allclose(grad[1], self.expected_grad_y)
-
-    def test_torch(self):
-        """Test that a torch tensor is differentiable when using scatter addition"""
-        x = torch.tensor(self.x, requires_grad=True)
-        y = torch.tensor(self.y, requires_grad=True)
-
-        res = fn.scatter_element_add(x, self.index, y**2)
-        loss = res[self.index[0], self.index[1]]
-
-        assert isinstance(res, torch.Tensor)
-        assert fn.allclose(res.detach(), self.expected_val)
-
-        loss.backward()
-        assert fn.allclose(x.grad, self.expected_grad_x)
-        assert fn.allclose(y.grad, self.expected_grad_y)
-
-    def test_jax(self):
-        """Test that a JAX array is differentiable when using scatter addition"""
-        x = jnp.array(self.x)
-        y = jnp.array(self.y)
-
-        def cost(weights):
-            return fn.scatter_element_add(weights[0], self.index, weights[1] ** 2)
-
-        res = cost([x, y])
-        assert isinstance(res, jax.interpreters.xla.DeviceArray)
-        assert fn.allclose(res, self.expected_val)
-
-        grad = jax.grad(lambda weights: cost(weights)[self.index[0], self.index[1]])([x, y])
-        assert fn.allclose(grad[0], self.expected_grad_x)
-        assert fn.allclose(grad[1], self.expected_grad_y)
-
-    def test_jax_multi(self):
-        """Test that a NumPy array and the addend are differentiable when using
-        scatter addition (multi dispatch)."""
-        x = jnp.array(self.x)
-        y = jnp.array(self.y)
-
-        def cost_multi(weight_0, weight_1):
-            return fn.scatter_element_add(weight_0, self.index, weight_1**2)
-
-        res = cost_multi(x, y)
-        assert isinstance(res, jax.interpreters.xla.DeviceArray)
-        assert fn.allclose(res, self.expected_val)
-
-        jac = jax.jacobian(lambda *weights: cost_multi(*weights), argnums=[0, 1])(x, y)
-        assert fn.allclose(jac[0], self.expected_jac_x)
-        assert fn.allclose(jac[1], self.expected_jac_y)
-
-
-class TestScatterElementAddMultiValue:
-    """Tests for the scatter_element_add function when adding
-    multiple values at multiple positions."""
-
-    x = onp.ones((2, 3), dtype=np.float64)
-    y = onp.array(0.56)
-    indices = [[1, 0], [2, 1]]
-    expected_val = onp.array([[1.0, 1.3136, 1.0], [1.0, 1.0, 1.27636]])
-    expected_grad_x = onp.array([[0, 1.0, 0], [0, 0, 1.0]])
-    expected_grad_y = 2 * y + onp.cos(y / 2) / 2
-
-    def test_array(self):
-        """Test that a NumPy array is differentiable when using scatter addition
-        with multiple values."""
-        x = np.array(self.x, requires_grad=True)
-        y = np.array(self.y, requires_grad=True)
-
-        def cost(*weights):
-            return fn.scatter_element_add(
-                weights[0], self.indices, [fn.sin(weights[1] / 2), weights[1] ** 2]
-            )
-
-        res = cost(x, y)
-        assert isinstance(res, np.ndarray)
-        assert fn.allclose(res, self.expected_val)
-
-        scalar_cost = (
-            lambda *weights: cost(*weights)[self.indices[0][0], self.indices[1][0]]
-            + cost(*weights)[self.indices[0][1], self.indices[1][1]]
-        )
-        grad = qml.grad(scalar_cost)(x, y)
-        assert fn.allclose(grad[0], self.expected_grad_x)
-        assert fn.allclose(grad[1], self.expected_grad_y)
-
-    def test_tensorflow(self):
-        """Test that a TF tensor is differentiable when using scatter addition
-        with multiple values."""
-        x = tf.Variable(self.x)
-        y = tf.Variable(self.y)
-
-        with tf.GradientTape() as tape:
-            res = fn.scatter_element_add(x, self.indices, [tf.sin(y / 2), y**2])
-            loss = (
-                res[self.indices[0][0], self.indices[1][0]]
-                + res[self.indices[0][1], self.indices[1][1]]
-            )
-
-        assert isinstance(res, tf.Tensor)
-        assert fn.allclose(res, self.expected_val)
-
-        grad = tape.gradient(loss, [x, y])
-        assert fn.allclose(grad[0], self.expected_grad_x)
-        assert fn.allclose(grad[1], self.expected_grad_y)
-
-    def test_torch(self):
-        """Test that a torch tensor is differentiable when using scatter addition
-        with multiple values."""
-        x = torch.tensor(self.x, requires_grad=True)
-        y = torch.tensor(self.y, requires_grad=True)
-
-        values = torch.zeros(2)
-        values[0] += torch.sin(y / 2)
-        values[1] += y**2
-        res = fn.scatter_element_add(x, self.indices, values)
-        loss = (
-            res[self.indices[0][0], self.indices[1][0]]
-            + res[self.indices[0][1], self.indices[1][1]]
-        )
-
-        assert isinstance(res, torch.Tensor)
-        assert fn.allclose(res.detach(), self.expected_val)
-
-        loss.backward()
-        assert fn.allclose(x.grad, self.expected_grad_x)
-        assert fn.allclose(y.grad, self.expected_grad_y)
-
-    def test_jax(self):
-        """Test that a JAX array is differentiable when using scatter addition
-        with multiple values."""
-        x = jnp.array(self.x)
-        y = jnp.array(self.y)
-
-        def cost(weights):
-            return fn.scatter_element_add(
-                weights[0], self.indices, [fn.sin(weights[1] / 2), weights[1] ** 2]
-            )
-
-        res = cost([x, y])
-        assert isinstance(res, jax.interpreters.xla.DeviceArray)
-        assert fn.allclose(res, self.expected_val)
-
-        scalar_cost = (
-            lambda weights: cost(weights)[self.indices[0][0], self.indices[1][0]]
-            + cost(weights)[self.indices[0][1], self.indices[1][1]]
-        )
-        grad = jax.grad(scalar_cost)([x, y])
-        assert fn.allclose(grad[0], self.expected_grad_x)
-        assert fn.allclose(grad[1], self.expected_grad_y)
-
-
-class TestDiag:
-    """Tests for the diag function"""
-
-    @pytest.mark.parametrize(
-        "a, interface",
-        [
-            [np.array(0.5), "autograd"],
-            [tf.Variable(0.5), "tensorflow"],
-            [torch.tensor(0.5), "torch"],
-        ],
-    )
-    def test_sequence(self, a, interface):
-        """Test that a sequence is automatically converted into
-        a diagonal tensor"""
-        t = [0.1, 0.2, a]
-        res = fn.diag(t)
-        assert fn.get_interface(res) == interface
-        assert fn.allclose(res, onp.diag([0.1, 0.2, 0.5]))
-
-    def test_array(self):
-        """Test that a NumPy array is automatically converted into
-        a diagonal tensor"""
-        t = np.array([0.1, 0.2, 0.3])
-        res = fn.diag(t)
-        assert isinstance(res, np.ndarray)
-        assert fn.allclose(res, onp.diag([0.1, 0.2, 0.3]))
-
-        res = fn.diag(t, k=1)
-        assert fn.allclose(res, onp.diag([0.1, 0.2, 0.3], k=1))
-
-    def test_tensorflow(self):
-        """Test that a tensorflow tensor is automatically converted into
-        a diagonal tensor"""
-        t = tf.Variable([0.1, 0.2, 0.3])
-        res = fn.diag(t)
-        assert isinstance(res, tf.Tensor)
-        assert fn.allclose(res, onp.diag([0.1, 0.2, 0.3]))
-
-        res = fn.diag(t, k=1)
-        assert fn.allclose(res, onp.diag([0.1, 0.2, 0.3], k=1))
-
-    def test_torch(self):
-        """Test that a torch tensor is automatically converted into
-        a diagonal tensor"""
-        t = torch.tensor([0.1, 0.2, 0.3])
-        res = fn.diag(t)
-        assert isinstance(res, torch.Tensor)
-        assert fn.allclose(res, onp.diag([0.1, 0.2, 0.3]))
-
-        res = fn.diag(t, k=1)
-        assert fn.allclose(res, onp.diag([0.1, 0.2, 0.3], k=1))
-
-    def test_jax(self):
-        """Test that a jax array is automatically converted into
-        a diagonal tensor"""
-        t = jnp.array([0.1, 0.2, 0.3])
-        res = fn.diag(t)
-        assert fn.allclose(res, onp.diag([0.1, 0.2, 0.3]))
-
-        res = fn.diag(t, k=1)
-        assert fn.allclose(res, onp.diag([0.1, 0.2, 0.3], k=1))
-
-
-class TestCovMatrix:
-    """Tests for the cov matrix function"""
-
-    obs_list = [qml.PauliZ(0) @ qml.PauliZ(1), qml.PauliY(2)]
-
-    @staticmethod
-    def ansatz(weights, wires):
-        """Circuit ansatz for testing"""
-        qml.RY(weights[0], wires=wires[0])
-        qml.RX(weights[1], wires=wires[1])
-        qml.RX(weights[2], wires=wires[2])
-        qml.CNOT(wires=[wires[0], wires[1]])
-        qml.CNOT(wires=[wires[1], wires[2]])
-
-    @staticmethod
-    def expected_cov(weights):
-        """Analytic covariance matrix for ansatz and obs_list"""
-        a, b, c = weights
-        return np.array(
-            [
-                [np.sin(b) ** 2, -np.cos(a) * np.sin(b) ** 2 * np.sin(c)],
-                [
-                    -np.cos(a) * np.sin(b) ** 2 * np.sin(c),
-                    1 - np.cos(a) ** 2 * np.cos(b) ** 2 * np.sin(c) ** 2,
-                ],
-            ]
-        )
-
-    @staticmethod
-    def expected_grad(weights):
-        """Analytic covariance matrix gradient for ansatz and obs_list"""
-        a, b, c = weights
-        return np.array(
-            [
-                np.sin(a) * np.sin(b) ** 2 * np.sin(c),
-                -2 * np.cos(a) * np.cos(b) * np.sin(b) * np.sin(c),
-                -np.cos(a) * np.cos(c) * np.sin(b) ** 2,
-            ]
-        )
-
-    def test_weird_wires(self, tol):
-        """Test that the covariance matrix computes the correct
-        result when weird wires are used"""
-        dev = qml.device("default.qubit", wires=["a", -1, "q"])
-        obs_list = [qml.PauliZ("a") @ qml.PauliZ(-1), qml.PauliY("q")]
-
-        @qml.qnode(dev, interface="autograd")
-        def circuit(weights):
-            """Returns the shared probability distribution of ansatz
-            in the joint basis for obs_list"""
-            self.ansatz(weights, wires=dev.wires)
-
-            for o in obs_list:
-                o.diagonalizing_gates()
-
-            return qml.probs(wires=dev.wires)
-
-        def cov(weights):
-            probs = circuit(weights)
-            return fn.cov_matrix(probs, obs_list, wires=dev.wires)
-
-        weights = np.array([0.1, 0.2, 0.3])
-        res = cov(weights)
-        expected = self.expected_cov(weights)
-        assert np.allclose(res, expected, atol=tol, rtol=0)
-
-        grad_fn = qml.grad(lambda weights: cov(weights)[0, 1])
-        res = grad_fn(weights)
-        expected = self.expected_grad(weights)
-        assert np.allclose(res, expected, atol=tol, rtol=0)
-
-    def test_autograd(self, tol):
-        """Test that the covariance matrix computes the correct
-        result, and is differentiable, using the Autograd interface"""
-        dev = qml.device("default.qubit", wires=3)
-
-        @qml.qnode(dev, interface="autograd")
-        def circuit(weights):
-            """Returns the shared probability distribution of ansatz
-            in the joint basis for obs_list"""
-            self.ansatz(weights, wires=dev.wires)
-
-            for o in self.obs_list:
-                o.diagonalizing_gates()
-
-            return qml.probs(wires=[0, 1, 2])
-
-        def cov(weights):
-            probs = circuit(weights)
-            return fn.cov_matrix(probs, self.obs_list)
-
-        weights = np.array([0.1, 0.2, 0.3])
-        res = cov(weights)
-        expected = self.expected_cov(weights)
-        assert np.allclose(res, expected, atol=tol, rtol=0)
-
-        grad_fn = qml.grad(lambda weights: cov(weights)[0, 1])
-        res = grad_fn(weights)
-        expected = self.expected_grad(weights)
-        assert np.allclose(res, expected, atol=tol, rtol=0)
-
-    def test_torch(self, tol):
-        """Test that the covariance matrix computes the correct
-        result, and is differentiable, using the Torch interface"""
-        dev = qml.device("default.qubit", wires=3)
-
-        @qml.qnode(dev, interface="torch")
-        def circuit(weights):
-            """Returns the shared probability distribution of ansatz
-            in the joint basis for obs_list"""
-            self.ansatz(weights, wires=dev.wires)
-
-            for o in self.obs_list:
-                o.diagonalizing_gates()
-
-            return qml.probs(wires=[0, 1, 2])
-
-        weights = np.array([0.1, 0.2, 0.3])
-        weights_t = torch.tensor(weights, requires_grad=True)
-        probs = circuit(weights_t)
-        res = fn.cov_matrix(probs, self.obs_list)
-        expected = self.expected_cov(weights)
-        assert np.allclose(res.detach().numpy(), expected, atol=tol, rtol=0)
-
-        loss = res[0, 1]
-        loss.backward()
-        res = weights_t.grad
-        expected = self.expected_grad(weights)
-        assert np.allclose(res.detach().numpy(), expected, atol=tol, rtol=0)
-
-    def test_tf(self, tol):
-        """Test that the covariance matrix computes the correct
-        result, and is differentiable, using the TF interface"""
-        dev = qml.device("default.qubit", wires=3)
-
-        @qml.qnode(dev, interface="tf")
-        def circuit(weights):
-            """Returns the shared probability distribution of ansatz
-            in the joint basis for obs_list"""
-            self.ansatz(weights, wires=dev.wires)
-
-            for o in self.obs_list:
-                o.diagonalizing_gates()
-
-            return qml.probs(wires=[0, 1, 2])
-
-        weights = np.array([0.1, 0.2, 0.3])
-        weights_t = tf.Variable(weights)
-
-        with tf.GradientTape() as tape:
-            probs = circuit(weights_t)
-            cov = fn.cov_matrix(probs, self.obs_list)
-            loss = cov[0, 1]
-
-        expected = self.expected_cov(weights)
-        assert np.allclose(cov, expected, atol=tol, rtol=0)
-
-        grad = tape.gradient(loss, weights_t)
-        expected = self.expected_grad(weights)
-        assert np.allclose(grad, expected, atol=tol, rtol=0)
-
-    @pytest.mark.slow
-    def test_jax(self, tol):
-        """Test that the covariance matrix computes the correct
-        result, and is differentiable, using the JAX interface"""
-        dev = qml.device("default.qubit.jax", wires=3)
-
-        @qml.qnode(dev, interface="jax", diff_method="backprop")
-        def circuit(weights):
-            """Returns the shared probability distribution of ansatz
-            in the joint basis for obs_list"""
-            self.ansatz(weights, wires=dev.wires)
-
-            for o in self.obs_list:
-                o.diagonalizing_gates()
-
-            return qml.probs(wires=[0, 1, 2])
-
-        def cov(weights):
-            probs = circuit(weights)
-            return fn.cov_matrix(probs, self.obs_list)
-
-        weights = jnp.array([0.1, 0.2, 0.3])
-        res = cov(weights)
-        expected = self.expected_cov(weights)
-        assert jnp.allclose(res, expected, atol=tol, rtol=0)
-
-        grad_fn = jax.grad(lambda weights: cov(weights)[0, 1])
-        res = grad_fn(weights)
-        expected = self.expected_grad(weights)
-        assert jnp.allclose(res, expected, atol=tol, rtol=0)
-
-
-block_diag_data = [
-    [onp.array([[1, 2], [3, 4]]), torch.tensor([[1, 2], [-1, -6]]), torch.tensor([[5]])],
-    [onp.array([[1, 2], [3, 4]]), tf.Variable([[1, 2], [-1, -6]]), tf.constant([[5]])],
-    [np.array([[1, 2], [3, 4]]), np.array([[1, 2], [-1, -6]]), np.array([[5]])],
-    [jnp.array([[1, 2], [3, 4]]), jnp.array([[1, 2], [-1, -6]]), jnp.array([[5]])],
-]
-
-
-@pytest.mark.parametrize("tensors", block_diag_data)
-def test_block_diag(tensors):
-    """Tests for the block diagonal function"""
-    res = fn.block_diag(tensors)
-    expected = np.array(
-        [[1, 2, 0, 0, 0], [3, 4, 0, 0, 0], [0, 0, 1, 2, 0], [0, 0, -1, -6, 0], [0, 0, 0, 0, 5]]
-    )
-    assert fn.allclose(res, expected)
-
-
-class TestBlockDiagDiffability:
-
-    expected = lambda self, x, y: (
-        [
-            [-np.sin(x * y) * y, 0, 0],
-            [0, 1.0, 0],
-            [0, 2 * x, -1 / y],
-        ],
-        [
-            [-np.sin(x * y) * x, 0, 0],
-            [0, 0.0, 1.2],
-            [0, -1 / 3, x / y**2],
-        ],
-    )
-
-    def test_autograd(self):
-        """Tests for differentiating the block diagonal function with autograd."""
-        tensors = lambda x, y: [
-            np.array([[fn.cos(x * y)]]),
-            np.array([[x, 1.2 * y], [x**2 - y / 3, -x / y]]),
-        ]
-        f = lambda x, y: fn.block_diag(tensors(x, y))
-        x, y = np.array([0.2, 1.5], requires_grad=True)
-        res = qml.jacobian(f)(x, y)
-        exp = self.expected(x, y)
-        assert fn.allclose(res[0], exp[0])
-        assert fn.allclose(res[1], exp[1])
-
-    def test_jax(self):
-        """Tests for differentiating the block diagonal function with JAX."""
-        jax = pytest.importorskip("jax")
-        tensors = lambda x, y: [
-            jnp.array([[fn.cos(x * y)]]),
-            jnp.array([[x, 1.2 * y], [x**2 - y / 3, -x / y]]),
-        ]
-        f = lambda x, y: fn.block_diag(tensors(x, y))
-        x, y = 0.2, 1.5
-        res = jax.jacobian(f, argnums=[0, 1])(x, y)
-        exp = self.expected(x, y)
-        assert fn.allclose(exp[0], res[0])
-        assert fn.allclose(exp[1], res[1])
-
-    def test_tf(self):
-        """Tests for differentiating the block diagonal function with Tensorflow."""
-        tf = pytest.importorskip("tensorflow")
-        x, y = [tf.Variable([[0.2]]), tf.Variable([[0.1, 0.2], [0.3, 0.4]])]
-        with tf.GradientTape() as tape:
-            out = fn.block_diag([x, y])
-        res = tape.jacobian(out, (x, y))
-        exp_0 = np.zeros((3, 3, 1, 1))
-        exp_0[0, 0, 0, 0] = 1.0
-        exp_1 = np.zeros((3, 3, 2, 2))
-        exp_1[1, 1, 0, 0] = exp_1[1, 2, 0, 1] = exp_1[2, 1, 1, 0] = exp_1[2, 2, 1, 1] = 1.0
-        assert fn.allclose(exp_0, res[0])
-        assert fn.allclose(exp_1, res[1])
-
-    def test_torch(self):
-        """Tests for differentiating the block diagonal function with Torch."""
-        torch = pytest.importorskip("torch")
-        x, y = [torch.tensor([[0.2]]), torch.tensor([[0.1, 0.2], [0.3, 0.4]])]
-        f = lambda x, y: fn.block_diag([x, y])
-        res = torch.autograd.functional.jacobian(f, (x, y))
-        exp_0 = np.zeros((3, 3, 1, 1))
-        exp_0[0, 0, 0, 0] = 1.0
-        exp_1 = np.zeros((3, 3, 2, 2))
-        exp_1[1, 1, 0, 0] = exp_1[1, 2, 0, 1] = exp_1[2, 1, 1, 0] = exp_1[2, 2, 1, 1] = 1.0
-        assert fn.allclose(exp_0, res[0])
-        assert fn.allclose(exp_1, res[1])
-
-
-gather_data = [
-    torch.tensor([[1, 2, 3], [-1, -6, -3]]),
-    tf.Variable([[1, 2, 3], [-1, -6, -3]]),
-    jnp.array([[1, 2, 3], [-1, -6, -3]]),
-    np.array([[1, 2, 3], [-1, -6, -3]]),
-]
-
-
-@pytest.mark.parametrize("tensor", gather_data)
-def test_gather(tensor):
-    """Tests for the gather function"""
-    indices = [1, 0]
-    res = fn.gather(tensor, indices)
-    expected = np.array([[-1, -6, -3], [1, 2, 3]])
-    assert fn.allclose(res, expected)
-
-
-class TestCoercion:
-    """Test that TensorFlow and PyTorch correctly coerce types"""
-
-    def test_tensorflow_coercion(self):
-        """Test tensorflow coercion"""
-        tensors = [tf.Variable([0.2]), np.array([1, 2, 3]), tf.constant(1 + 3j, dtype=tf.complex64)]
-        res = qml.math.coerce(tensors, like="tensorflow")
-        dtypes = [r.dtype for r in res]
-        assert all(d is tf.complex64 for d in dtypes)
-
-    def test_torch_coercion(self):
-        """Test Torch coercion"""
-        tensors = [
-            torch.tensor([0.2]),
-            np.array([1, 2, 3]),
-            torch.tensor(1 + 3j, dtype=torch.complex64),
-        ]
-        res = qml.math.coerce(tensors, like="torch")
-        dtypes = [r.dtype for r in res]
-        assert all(d is torch.complex64 for d in dtypes)
-
-    @pytest.mark.gpu
-    def test_torch_coercion_error(self):
-        """Test Torch coercion error if multiple devices were specified."""
-
-        if not torch.cuda.is_available():
-            pytest.skip("A GPU would be required to run this test, but CUDA is not available.")
-
-        tensors = [
-            torch.tensor([0.2], device="cpu"),
-            np.array([1, 2, 3]),
-            torch.tensor(1 + 3j, dtype=torch.complex64, device="cuda"),
-        ]
-
-        with pytest.raises(
-            RuntimeError,
-            match="Expected all tensors to be on the same device, but found at least two devices",
-        ):
-            res = qml.math.coerce(tensors, like="torch")
-
-
-class TestUnwrap:
-    """Test tensor unwrapping"""
-
-    def test_tensorflow_unwrapping(self):
-        """Test that a sequence of TensorFlow values is properly unwrapped"""
-        values = [
-            onp.array([0.1, 0.2]),
-            tf.Variable(0.1, dtype=tf.float64),
-            tf.constant([0.5, 0.2]),
-        ]
-        res = qml.math.unwrap(values)
-        expected = [np.array([0.1, 0.2]), 0.1, np.array([0.5, 0.2])]
-        assert all(np.allclose(a, b) for a, b in zip(res, expected))
-
-    def test_torch_unwrapping(self):
-        """Test that a sequence of Torch values is properly unwrapped"""
-        values = [
-            onp.array([0.1, 0.2]),
-            torch.tensor(0.1, dtype=torch.float64),
-            torch.tensor([0.5, 0.2]),
-        ]
-        res = qml.math.unwrap(values)
-        expected = [np.array([0.1, 0.2]), 0.1, np.array([0.5, 0.2])]
-        assert all(np.allclose(a, b) for a, b in zip(res, expected))
-
-    def test_autograd_unwrapping_forward(self):
-        """Test that a sequence of Autograd values is properly unwrapped
-        during the forward pass"""
-        unwrapped_params = None
-
-        def cost_fn(params):
-            nonlocal unwrapped_params
-            unwrapped_params = qml.math.unwrap(params)
-            return np.sum(np.sin(params[0] * params[2])) + params[1]
-
-        values = [onp.array([0.1, 0.2]), np.tensor(0.1, dtype=np.float64), np.tensor([0.5, 0.2])]
-        cost_fn(values)
-
-        expected = [np.array([0.1, 0.2]), 0.1, np.array([0.5, 0.2])]
-        assert all(np.allclose(a, b) for a, b in zip(unwrapped_params, expected))
-        assert all(not isinstance(a, np.tensor) for a in unwrapped_params)
-
-    def test_autograd_unwrapping_backward(self):
-        """Test that a sequence of Autograd values is properly unwrapped
-        during the backward pass"""
-        unwrapped_params = None
-
-        def cost_fn(*params):
-            nonlocal unwrapped_params
-            unwrapped_params = qml.math.unwrap(params)
-            return np.sum(np.sin(params[0] * params[2])) + params[1]
-
-        values = [
-            onp.array([0.1, 0.2]),
-            np.tensor(0.1, dtype=np.float64, requires_grad=True),
-            np.tensor([0.5, 0.2], requires_grad=True),
-        ]
-        grad = qml.grad(cost_fn, argnum=[1, 2])(*values)
-
-        expected = [np.array([0.1, 0.2]), 0.1, np.array([0.5, 0.2])]
-        assert all(np.allclose(a, b) for a, b in zip(unwrapped_params, expected))
-        assert not any(isinstance(a, ArrayBox) for a in unwrapped_params)
-
-    def test_autograd_unwrapping_backward_nested(self):
-        """Test that a sequence of Autograd values is properly unwrapped
-        during multiple backward passes"""
-        unwrapped_params = None
-
-        def cost_fn(p, max_depth=None):
-            nonlocal unwrapped_params
-            unwrapped_params = qml.math.unwrap(p, max_depth)
-            return np.sum(np.sin(np.prod(p)))
-
-        values = np.tensor([0.1, 0.2, 0.3])
-        hess = qml.jacobian(qml.grad(cost_fn))(values)
-
-        expected = np.array([0.1, 0.2, 0.3])
-        assert np.allclose(unwrapped_params, expected)
-        assert not isinstance(unwrapped_params, ArrayBox)
-
-        # Specifying max_depth=1 will result in the second backward
-        # pass not being unwrapped
-        hess = qml.jacobian(qml.grad(cost_fn))(values, max_depth=1)
-        assert all(isinstance(a, ArrayBox) for a in unwrapped_params)
-
-    def test_jax_unwrapping(self):
-        """Test that a sequence of Autograd values is properly unwrapped
-        during the forward pass"""
-        unwrapped_params = None
-
-        def cost_fn(params):
-            nonlocal unwrapped_params
-            unwrapped_params = qml.math.unwrap(params)
-            return np.sum(np.sin(params[0])) + params[2]
-
-        values = [jnp.array([0.1, 0.2]), onp.array(0.1, dtype=np.float64), jnp.array([0.5, 0.2])]
-        cost_fn(values)
-
-        expected = [np.array([0.1, 0.2]), 0.1, np.array([0.5, 0.2])]
-        assert all(np.allclose(a, b) for a, b in zip(unwrapped_params, expected))
-        assert all(not isinstance(a, np.tensor) for a in unwrapped_params)
-
-
-class TestGetTrainable:
-    """Tests for getting trainable indices"""
-
-    def test_tensorflow(self):
-        """Test that the trainability indices of a sequence of TensorFlow values
-        is correctly extracted"""
-        values = [
-            onp.array([0.1, 0.2]),
-            tf.Variable(0.1, dtype=tf.float64),
-            tf.constant([0.5, 0.2]),
-        ]
-
-        # outside of a gradient tape, no indices are trainable
-        res = qml.math.get_trainable_indices(values)
-        assert not res
-
-        # within a gradient tape, Variables are automatically watched
-        with tf.GradientTape():
-            res = qml.math.get_trainable_indices(values)
-
-        assert res == {1}
-
-        # Watching can be set manually
-        with tf.GradientTape() as tape:
-            tape.watch([values[2]])
-            res = qml.math.get_trainable_indices(values)
-
-        assert res == {1, 2}
-
-    def test_torch(self):
-        """Test that the trainability indices of a sequence of Torch values
-        is correctly extracted"""
-        values = [
-            onp.array([0.1, 0.2]),
-            torch.tensor(0.1, requires_grad=True),
-            torch.tensor([0.5, 0.2]),
-        ]
-        res = qml.math.get_trainable_indices(values)
-        assert res == {1}
-
-    def test_autograd(self):
-        """Test that the trainability indices of a sequence of Autograd arrays
-        is correctly extracted"""
-        res = None
-
-        def cost_fn(params):
-            nonlocal res
-            res = qml.math.get_trainable_indices(params)
-            return np.sum(np.sin(params[0] * params[2])) + params[1]
-
-        values = [[0.1, 0.2], np.tensor(0.1, requires_grad=True), np.tensor([0.5, 0.2])]
-        cost_fn(values)
-
-        assert res == {1, 2}
-
-    def test_autograd_unwrapping_backward(self):
-        """Test that the trainability indices of a sequence of Autograd arrays
-        is correctly extracted on the backward pass"""
-        res = None
-
-        def cost_fn(*params):
-            nonlocal res
-            res = qml.math.get_trainable_indices(params)
-            return np.sum(np.sin(params[0] * params[2])) + params[1]
-
-        values = [
-            np.array([0.1, 0.2]),
-            np.tensor(0.1, requires_grad=True),
-            np.tensor([0.5, 0.2], requires_grad=False),
-        ]
-        grad = qml.grad(cost_fn)(*values)
-
-        assert res == {0, 1}
-
-
-test_sort_data = [
-    ([1, 3, 4, 2], [1, 2, 3, 4]),
-    (onp.array([1, 3, 4, 2]), onp.array([1, 2, 3, 4])),
-    (np.array([1, 3, 4, 2]), np.array([1, 2, 3, 4])),
-    (jnp.array([1, 3, 4, 2]), jnp.array([1, 2, 3, 4])),
-    (torch.tensor([1, 3, 4, 2]), torch.tensor([1, 2, 3, 4])),
-    (tf.Variable([1, 3, 4, 2]), tf.Variable([1, 2, 3, 4])),
-    (tf.constant([1, 3, 4, 2]), tf.constant([1, 2, 3, 4])),
-]
-
-
-class TestSortFunction:
-    """Test the sort function works across all interfaces"""
-
-    @pytest.mark.parametrize("input, test_output", test_sort_data)
-    def test_sort(self, input, test_output):
-        """Test the sort method is outputting only sorted values not indices"""
-        result = fn.sort(input)
-
-<<<<<<< HEAD
-        assert all(result == test_output)
-
-
-ones_functions = [onp.ones, np.ones, jnp.ones, torch.ones, tf.ones]
-
-state_00 = [1, 0, 0, 0]
-state_01 = [0, 1, 0, 0]
-state_10 = [0, 0, 1, 0]
-state_11 = [0, 0, 0, 1]
-
-state_00_10 = [1, 0, 1, 0] / onp.sqrt(2)
-state_01_11 = [0, 1, 0, 1] / onp.sqrt(2)
-
-mat_00 = onp.zeros((4, 4))
-mat_00[0, 0] = 1
-
-mat_01 = onp.zeros((4, 4))
-mat_01[1, 1] = 1
-
-mat_10 = onp.zeros((4, 4))
-mat_10[2, 2] = 1
-
-mat_11 = onp.zeros((4, 4))
-mat_11[3, 3] = 1
-
-mat_0 = onp.zeros((2, 2))
-mat_0[0, 0] = 1
-
-mat_1 = onp.zeros((2, 2))
-mat_1[1, 1] = 1
-
-mat_00_10 = onp.zeros((4, 4))
-mat_00_10[0, 0] = 0.5
-mat_00_10[2, 2] = 0.5
-mat_00_10[0, 2] = 0.5
-mat_00_10[2, 0] = 0.5
-
-mat_01_11 = onp.zeros((4, 4))
-mat_01_11[1, 1] = 0.5
-mat_01_11[3, 3] = 0.5
-mat_01_11[1, 3] = 0.5
-mat_01_11[3, 1] = 0.5
-
-mat_0_1 = [[0.5, 0.5], [0.5, 0.5]]
-
-# fmt: off
-state_vectors = [
-    (state_00, (mat_0, mat_0, mat_00)),
-    (state_01, (mat_0, mat_1, mat_01)),
-    (state_10, (mat_1, mat_0, mat_10)),
-    (state_11, (mat_1, mat_1, mat_11)),
-    (onp.array(state_00), (mat_0, mat_0, mat_00)),
-    (onp.array(state_01), (mat_0, mat_1, mat_01)),
-    (onp.array(state_10), (mat_1, mat_0, mat_10)),
-    (onp.array(state_11), (mat_1, mat_1, mat_11)),
-    (np.array(state_00), (mat_0, mat_0, mat_00)),
-    (np.array(state_01), (mat_0, mat_1, mat_01)),
-    (np.array(state_10), (mat_1, mat_0, mat_10)),
-    (np.array(state_11), (mat_1, mat_1, mat_11)),
-    (jnp.array(state_00), (mat_0, mat_0, mat_00)),
-    (jnp.array(state_01), (mat_0, mat_1, mat_01)),
-    (jnp.array(state_10), (mat_1, mat_0, mat_10)),
-    (jnp.array(state_11), (mat_1, mat_1, mat_11)),
-    (torch.tensor(state_00), (mat_0, mat_0, mat_00)),
-    (torch.tensor(state_01), (mat_0, mat_1, mat_01)),
-    (torch.tensor(state_10), (mat_1, mat_0, mat_10)),
-    (torch.tensor(state_11), (mat_1, mat_1, mat_11)),
-    (tf.Variable(state_00), (mat_0, mat_0, mat_00)),
-    (tf.Variable(state_01), (mat_0, mat_1, mat_01)),
-    (tf.Variable(state_10), (mat_1, mat_0, mat_10)),
-    (tf.Variable(state_11), (mat_1, mat_1, mat_11)),
-    (tf.constant(state_00), (mat_0, mat_0, mat_00)),
-    (tf.constant(state_01), (mat_0, mat_1, mat_01)),
-    (tf.constant(state_10), (mat_1, mat_0, mat_10)),
-    (tf.constant(state_11), (mat_1, mat_1, mat_11)),
-    (state_00_10, (mat_0_1, mat_0, mat_00_10)),
-    (state_01_11, (mat_0_1, mat_1, mat_01_11)),
-]
-
-single_wires_list = [
-    [0],
-    [1],
-]
-
-multiple_wires_list = [
-    [0, 1]
-]
-# fmt: on
-
-
-class TestDensityMatrixFromStateVectors:
-    """Tests for creating a density matrix from state vectors."""
-
-    @pytest.mark.parametrize("state_vector, expected_density_matrix", state_vectors)
-    @pytest.mark.parametrize("wires", single_wires_list)
-    def test_density_matrix_from_state_vector_single_wires(
-        self, state_vector, wires, expected_density_matrix
-    ):
-        """Test the density matrix from state vectors for single wires."""
-        density_matrix = fn.quantum._density_matrix_from_state_vector(state_vector, wires=wires)
-        assert np.allclose(density_matrix, expected_density_matrix[wires[0]])
-
-    @pytest.mark.parametrize("state_vector, expected_density_matrix", state_vectors)
-    @pytest.mark.parametrize("wires", multiple_wires_list)
-    def test_density_matrix_from_state_vector_full_wires(
-        self, state_vector, wires, expected_density_matrix
-    ):
-        """Test the density matrix from state vectors for full wires."""
-        density_matrix = fn.quantum._density_matrix_from_state_vector(state_vector, wires=wires)
-        assert np.allclose(density_matrix, expected_density_matrix[2])
-
-    @pytest.mark.parametrize("state_vector, expected_density_matrix", state_vectors)
-    @pytest.mark.parametrize("wires", single_wires_list)
-    def test_density_matrix_from_state_vector_single_wires(
-        self, state_vector, wires, expected_density_matrix
-    ):
-        """Test the density matrix from state vectors for single wires."""
-        density_matrix = fn.to_density_matrix(state_vector, wires=wires)
-        assert np.allclose(density_matrix, expected_density_matrix[wires[0]])
-
-    @pytest.mark.parametrize("state_vector, expected_density_matrix", state_vectors)
-    @pytest.mark.parametrize("wires", multiple_wires_list)
-    def test_density_matrix_from_state_vector_full_wires(
-        self, state_vector, wires, expected_density_matrix
-    ):
-        """Test the density matrix from state vectors for full wires."""
-        density_matrix = fn.to_density_matrix(state_vector, wires=wires)
-        assert np.allclose(density_matrix, expected_density_matrix[2])
-
-    @pytest.mark.parametrize("state_vector, expected_density_matrix", state_vectors)
-    @pytest.mark.parametrize("wires", multiple_wires_list)
-    def test_density_matrix_from_state_vector_check_state(
-        self, state_vector, wires, expected_density_matrix
-    ):
-        """Test the density matrix from state vectors for single wires with state checking"""
-        density_matrix = fn.quantum._density_matrix_from_state_vector(
-            state_vector, wires=wires, check_state=True
-        )
-        assert np.allclose(density_matrix, expected_density_matrix[2])
-
-    def test_state_vector_wrong_shape(self):
-        """Test that wrong shaped state vector raises an error with check_state=True"""
-        state_vector = [1, 0, 0]
-
-        with pytest.raises(ValueError, match="State vector must be"):
-            fn.quantum._density_matrix_from_state_vector(state_vector, wires=[0], check_state=True)
-
-    def test_state_vector_wrong_norm(self):
-        """Test that state vector with wrong norm raises an error with check_state=True"""
-        state_vector = [0.1, 0, 0, 0]
-
-        with pytest.raises(ValueError, match="Sum of amplitudes-squared does not equal one."):
-            fn.quantum._density_matrix_from_state_vector(state_vector, wires=[0], check_state=True)
-
-    def test_density_matrix_from_state_vector_jax_jit(self):
-        """Test jitting the density matrix from state vector function."""
-        from jax import jit
-        import jax.numpy as jnp
-
-        state_vector = jnp.array([1, 0, 0, 0])
-
-        jitted_dens_matrix_func = jit(
-            fn.quantum._density_matrix_from_state_vector, static_argnums=[1, 2]
-        )
-
-        density_matrix = jitted_dens_matrix_func(state_vector, wires=(0, 1), check_state=True)
-        assert np.allclose(density_matrix, [[1, 0, 0, 0], [0, 0, 0, 0], [0, 0, 0, 0], [0, 0, 0, 0]])
-
-    def test_wrong_shape_jax_jit(self):
-        """Test jitting the density matrix from state vector with wrong shape."""
-        from jax import jit
-        import jax.numpy as jnp
-
-        state_vector = jnp.array([1, 0, 0])
-
-        jitted_dens_matrix_func = jit(
-            fn.quantum._density_matrix_from_state_vector, static_argnums=[1, 2]
-        )
-
-        with pytest.raises(ValueError, match="State vector must be"):
-            jitted_dens_matrix_func(state_vector, wires=(0, 1), check_state=True)
-
-
-# fmt: off
-density_matrices = [
-    (mat_00, (mat_0, mat_0)),
-    (mat_01, (mat_0, mat_1)),
-    (mat_10, (mat_1, mat_0)),
-    (mat_11, (mat_1, mat_1)),
-    (onp.array(mat_00), (mat_0, mat_0)),
-    (onp.array(mat_01), (mat_0, mat_1)),
-    (onp.array(mat_10), (mat_1, mat_0)),
-    (onp.array(mat_11), (mat_1, mat_1)),
-    (np.array(mat_00), (mat_0, mat_0)),
-    (np.array(mat_01), (mat_0, mat_1)),
-    (np.array(mat_10), (mat_1, mat_0)),
-    (np.array(mat_11), (mat_1, mat_1)),
-    (jnp.array(mat_00), (mat_0, mat_0)),
-    (jnp.array(mat_01), (mat_0, mat_1)),
-    (jnp.array(mat_10), (mat_1, mat_0)),
-    (jnp.array(mat_11), (mat_1, mat_1)),
-    (torch.tensor(mat_00), (mat_0, mat_0)),
-    (torch.tensor(mat_01), (mat_0, mat_1)),
-    (torch.tensor(mat_10), (mat_1, mat_0)),
-    (torch.tensor(mat_11), (mat_1, mat_1)),
-    (tf.Variable(mat_00), (mat_0, mat_0)),
-    (tf.Variable(mat_01), (mat_0, mat_1)),
-    (tf.Variable(mat_10), (mat_1, mat_0)),
-    (tf.Variable(mat_11), (mat_1, mat_1)),
-    (tf.constant(mat_00), (mat_0, mat_0)),
-    (tf.constant(mat_01), (mat_0, mat_1)),
-    (tf.constant(mat_10), (mat_1, mat_0)),
-    (tf.constant(mat_11), (mat_1, mat_1)),
-    (mat_00_10, (mat_0_1, mat_0)),
-    (mat_01_11, (mat_0_1, mat_1)),
-]
-
-# fmt: on
-
-
-class TestDensityMatrixFromMatrix:
-    """Tests for the (reduced) density matrix for matrix."""
-
-    @pytest.mark.parametrize("density_matrix, expected_density_matrix", density_matrices)
-    @pytest.mark.parametrize("wires", single_wires_list)
-    def test_density_matrix_from_matrix_single_wires(
-        self, density_matrix, wires, expected_density_matrix
-    ):
-        """Test the density matrix from matrix for single wires."""
-        density_matrix = fn.quantum._density_matrix_from_matrix(density_matrix, wires=wires)
-        assert np.allclose(density_matrix, expected_density_matrix[wires[0]])
-
-    @pytest.mark.parametrize("density_matrix, expected_density_matrix", density_matrices)
-    @pytest.mark.parametrize("wires", multiple_wires_list)
-    def test_density_matrix_from_matrix_full_wires(
-        self, density_matrix, wires, expected_density_matrix
-    ):
-        """Test the density matrix from matrix for full wires."""
-        returned_density_matrix = fn.quantum._density_matrix_from_matrix(
-            density_matrix, wires=wires
-        )
-        assert np.allclose(density_matrix, returned_density_matrix)
-
-    @pytest.mark.parametrize("density_matrix, expected_density_matrix", density_matrices)
-    @pytest.mark.parametrize("wires", single_wires_list)
-    def test_density_matrix_from_matrix_single_wires(
-        self, density_matrix, wires, expected_density_matrix
-    ):
-        """Test the density matrix from matrix for single wires."""
-        density_matrix = fn.to_density_matrix(density_matrix, wires=wires)
-        assert np.allclose(density_matrix, expected_density_matrix[wires[0]])
-
-    @pytest.mark.parametrize("density_matrix, expected_density_matrix", density_matrices)
-    @pytest.mark.parametrize("wires", multiple_wires_list)
-    def test_density_matrix_from_matrix_full_wires(
-        self, density_matrix, wires, expected_density_matrix
-    ):
-        """Test the density matrix from matrix for full wires."""
-        returned_density_matrix = fn.to_density_matrix(density_matrix, wires=wires)
-        assert np.allclose(density_matrix, returned_density_matrix)
-
-    @pytest.mark.parametrize("density_matrix, expected_density_matrix", density_matrices)
-    @pytest.mark.parametrize("wires", multiple_wires_list)
-    def test_density_matrix_from_matrix_check(self, density_matrix, wires, expected_density_matrix):
-        """Test the density matrix from matrices for single wires with state checking"""
-        returned_density_matrix = fn.quantum._density_matrix_from_matrix(
-            density_matrix, wires=wires, check_state=True
-        )
-        assert np.allclose(density_matrix, returned_density_matrix)
-
-    def test_matrix_wrong_shape(self):
-        """Test that wrong shaped state vector raises an error with check_state=True"""
-        density_matrix = [[1, 0, 0], [0, 0, 0], [0, 0, 0]]
-
-        with pytest.raises(ValueError, match="Density matrix must be of shape"):
-            fn.quantum._density_matrix_from_matrix(density_matrix, wires=[0], check_state=True)
-
-    def test_matrix_wrong_trace(self):
-        """Test that state vector with wrong norm raises an error with check_state=True"""
-        density_matrix = [[0.1, 0, 0, 0], [0, 0, 0, 0], [0, 0, 0, 0], [0, 0, 0, 0]]
-
-        with pytest.raises(ValueError, match="The trace of the density matrix should be one."):
-            fn.quantum._density_matrix_from_matrix(density_matrix, wires=[0], check_state=True)
-
-    def test_density_matrix_from_state_vector_jax_jit(self):
-        """Test jitting the density matrix from state vector function."""
-        from jax import jit
-        import jax.numpy as jnp
-
-        state_vector = jnp.array([[1, 0, 0, 0], [0, 0, 0, 0], [0, 0, 0, 0], [0, 0, 0, 0]])
-
-        jitted_dens_matrix_func = jit(fn.quantum._density_matrix_from_matrix, static_argnums=[1, 2])
-
-        density_matrix = jitted_dens_matrix_func(state_vector, wires=(0,), check_state=True)
-        assert np.allclose(density_matrix, [[1, 0], [0, 0]])
-
-    def test_wrong_shape_jax_jit(self):
-        """Test jitting the density matrix from state vector with wrong shape."""
-        from jax import jit
-        import jax.numpy as jnp
-
-        state_vector = jnp.array([[1, 0, 0], [0, 0, 0], [0, 0, 0]])
-
-        jitted_dens_matrix_func = jit(fn.quantum._density_matrix_from_matrix, static_argnums=[1, 2])
-
-        with pytest.raises(ValueError, match="Density matrix must be of shape"):
-            jitted_dens_matrix_func(state_vector, wires=(0, 1), check_state=True)
-
-=======
-        assert all(result == test_output)
-
->>>>>>> 47b5f56c
+# Copyright 2018-2020 Xanadu Quantum Technologies Inc.
+
+# Licensed under the Apache License, Version 2.0 (the "License");
+# you may not use this file except in compliance with the License.
+# You may obtain a copy of the License at
+
+#     http://www.apache.org/licenses/LICENSE-2.0
+
+# Unless required by applicable law or agreed to in writing, software
+# distributed under the License is distributed on an "AS IS" BASIS,
+# WITHOUT WARRANTIES OR CONDITIONS OF ANY KIND, either express or implied.
+# See the License for the specific language governing permissions and
+# limitations under the License.
+"""Unit tests for the TensorBox functional API in pennylane.fn.fn
+"""
+from functools import partial
+import itertools
+import numpy as onp
+import pytest
+
+import pennylane as qml
+from pennylane import numpy as np
+from pennylane import math as fn
+from autograd.numpy.numpy_boxes import ArrayBox
+
+pytestmark = pytest.mark.all_interfaces
+
+tf = pytest.importorskip("tensorflow", minversion="2.1")
+torch = pytest.importorskip("torch")
+jax = pytest.importorskip("jax")
+jnp = pytest.importorskip("jax.numpy")
+sci = pytest.importorskip("scipy")
+
+
+class TestGetMultiTensorbox:
+    """Tests for the _multi_dispatch utility function"""
+
+    def test_exception_tensorflow_and_torch(self):
+        """Test that an exception is raised if the sequence of tensors contains
+        tensors from incompatible dispatch libraries"""
+        x = tf.Variable([1.0, 2.0, 3.0])
+        y = onp.array([0.5, 0.1])
+        z = torch.tensor([0.6])
+
+        with pytest.raises(ValueError, match="Tensors contain mixed types"):
+            fn._multi_dispatch([x, y, z])
+
+    def test_warning_tensorflow_and_autograd(self):
+        """Test that a warning is raised if the sequence of tensors contains
+        both tensorflow and autograd tensors."""
+        x = tf.Variable([1.0, 2.0, 3.0])
+        y = np.array([0.5, 0.1])
+
+        with pytest.warns(UserWarning, match="Consider replacing Autograd with vanilla NumPy"):
+            fn._multi_dispatch([x, y])
+
+    def test_warning_torch_and_autograd(self):
+        """Test that a warning is raised if the sequence of tensors contains
+        both torch and autograd tensors."""
+        x = torch.tensor([1.0, 2.0, 3.0])
+        y = np.array([0.5, 0.1])
+
+        with pytest.warns(UserWarning, match="Consider replacing Autograd with vanilla NumPy"):
+            fn._multi_dispatch([x, y])
+
+    @pytest.mark.filterwarnings("error:Contains tensors of types {.+}; dispatch will prioritize")
+    def test_no_warning_scipy_and_autograd(self):
+        """Test that no warning is raised if the sequence of tensors contains
+        SciPy sparse matrices and autograd tensors."""
+        x = sci.sparse.eye(3)
+        y = np.array([0.5, 0.1])
+
+        fn._multi_dispatch([x, y])
+
+    def test_return_tensorflow_box(self):
+        """Test that TensorFlow is correctly identified as the dispatching library."""
+        x = tf.Variable([1.0, 2.0, 3.0])
+        y = onp.array([0.5, 0.1])
+
+        res = fn._multi_dispatch([y, x])
+        assert res == "tensorflow"
+
+    def test_return_torch_box(self):
+        """Test that Torch is correctly identified as the dispatching library."""
+        x = torch.tensor([1.0, 2.0, 3.0])
+        y = onp.array([0.5, 0.1])
+
+        res = fn._multi_dispatch([y, x])
+        assert res == "torch"
+
+    def test_return_autograd_box(self):
+        """Test that autograd is correctly identified as the dispatching library."""
+        x = np.array([1.0, 2.0, 3.0])
+        y = [0.5, 0.1]
+
+        res = fn._multi_dispatch([y, x])
+        assert res == "autograd"
+
+    def test_return_numpy_box(self):
+        """Test that NumPy is correctly identified as the dispatching library."""
+        x = onp.array([1.0, 2.0, 3.0])
+        y = [0.5, 0.1]
+
+        res = fn._multi_dispatch([y, x])
+        assert res == "numpy"
+
+
+test_abs_data = [
+    (1, -2, 3 + 4j),
+    [1, -2, 3 + 4j],
+    onp.array([1, -2, 3 + 4j]),
+    np.array([1, -2, 3 + 4j]),
+    torch.tensor([1, -2, 3 + 4j], dtype=torch.complex128),
+    tf.Variable([1, -2, 3 + 4j], dtype=tf.complex128),
+    tf.constant([1, -2, 3 + 4j], dtype=tf.complex128),
+]
+
+
+@pytest.mark.parametrize("t", test_abs_data)
+def test_abs(t):
+    """Test that the absolute function works for a variety
+    of input"""
+    res = fn.abs(t)
+    assert fn.allequal(res, [1, 2, 5])
+
+
+test_data = [
+    (1, 2, 3),
+    [1, 2, 3],
+    onp.array([1, 2, 3]),
+    np.array([1, 2, 3]),
+    torch.tensor([1, 2, 3]),
+    tf.Variable([1, 2, 3]),
+    tf.constant([1, 2, 3]),
+]
+
+
+@pytest.mark.parametrize("t1,t2", list(itertools.combinations(test_data, r=2)))
+def test_allequal(t1, t2):
+    """Test that the allequal function works for a variety of inputs."""
+    res = fn.allequal(t1, t2)
+
+    if isinstance(t1, tf.Variable):
+        t1 = tf.convert_to_tensor(t1)
+
+    if isinstance(t2, tf.Variable):
+        t2 = tf.convert_to_tensor(t2)
+
+    expected = all(float(x) == float(y) for x, y in zip(t1, t2))
+    assert res == expected
+
+
+@pytest.mark.parametrize("t1,t2", list(itertools.combinations(test_data, r=2)))
+def test_allclose(t1, t2):
+    """Test that the allclose function works for a variety of inputs."""
+    res = fn.allclose(t1, t2)
+
+    if isinstance(t1, tf.Variable):
+        t1 = tf.convert_to_tensor(t1)
+
+    if isinstance(t2, tf.Variable):
+        t2 = tf.convert_to_tensor(t2)
+
+    expected = all(float(x) == float(y) for x, y in zip(t1, t2))
+    assert res == expected
+
+
+test_angle_data = [
+    [1.0, 1.0j, 1 + 1j],
+    [1.0, 1.0j, 1 + 1j],
+    onp.array([1.0, 1.0j, 1 + 1j]),
+    np.array([1.0, 1.0j, 1 + 1j]),
+    torch.tensor([1.0, 1.0j, 1 + 1j], dtype=torch.complex128),
+    tf.Variable([1.0, 1.0j, 1 + 1j], dtype=tf.complex128),
+    tf.constant([1.0, 1.0j, 1 + 1j], dtype=tf.complex128),
+]
+
+
+@pytest.mark.parametrize("t", test_angle_data)
+def test_angle(t):
+    """Test that the angle function works for a variety
+    of input"""
+    res = fn.angle(t)
+    assert fn.allequal(res, [0, np.pi / 2, np.pi / 4])
+
+
+test_arcsin_data = [
+    (1, 0.2, -0.5),
+    [1, 0.2, -0.5],
+    onp.array([1, 0.2, -0.5]),
+    np.array([1, 0.2, -0.5]),
+    torch.tensor([1, 0.2, -0.5], dtype=torch.float64),
+    tf.Variable([1, 0.2, -0.5], dtype=tf.float64),
+    tf.constant([1, 0.2, -0.5], dtype=tf.float64),
+]
+
+
+@pytest.mark.parametrize("t", test_arcsin_data)
+def test_arcsin(t):
+    """Test that the arcsin function works for a variety
+    of input"""
+    res = fn.arcsin(t)
+    assert fn.allequal(res, np.arcsin([1, 0.2, -0.5]))
+
+
+test_conj_data = [
+    [1.0, 1.0j, 1 + 1j],
+    onp.array([1.0, 1.0j, 1 + 1j]),
+    np.array([1.0, 1.0j, 1 + 1j]),
+    jnp.array([1.0, 1.0j, 1 + 1j]),
+    torch.tensor([1.0, 1.0j, 1 + 1j], dtype=torch.complex128),
+    tf.Variable([1.0, 1.0j, 1 + 1j], dtype=tf.complex128),
+    tf.constant([1.0, 1.0j, 1 + 1j], dtype=tf.complex128),
+]
+
+
+@pytest.mark.parametrize("t", test_conj_data)
+def test_conj(t):
+    res = fn.conj(t)
+    assert fn.allequal(res, np.conj(t))
+
+
+class TestCast:
+    """Tests for the cast function"""
+
+    @pytest.mark.parametrize("t", test_data)
+    def test_cast_numpy(self, t):
+        """Test that specifying a NumPy dtype results in proper casting
+        behaviour"""
+        res = fn.cast(t, onp.float64)
+        assert fn.get_interface(res) == fn.get_interface(t)
+
+        if hasattr(res, "numpy"):
+            # if tensorflow or pytorch, extract view of underlying data
+            res = res.numpy()
+            t = t.numpy()
+
+        assert onp.issubdtype(onp.asarray(t).dtype, onp.integer)
+        assert res.dtype.type is onp.float64
+
+    @pytest.mark.parametrize("t", test_data)
+    def test_cast_numpy_dtype(self, t):
+        """Test that specifying a NumPy dtype object results in proper casting
+        behaviour"""
+        res = fn.cast(t, onp.dtype("float64"))
+        assert fn.get_interface(res) == fn.get_interface(t)
+
+        if hasattr(res, "numpy"):
+            # if tensorflow or pytorch, extract view of underlying data
+            res = res.numpy()
+            t = t.numpy()
+
+        assert onp.issubdtype(onp.asarray(t).dtype, onp.integer)
+        assert res.dtype.type is onp.float64
+
+    @pytest.mark.parametrize("t", test_data)
+    def test_cast_numpy_string(self, t):
+        """Test that specifying a NumPy dtype via a string results in proper casting
+        behaviour"""
+        res = fn.cast(t, "float64")
+        assert fn.get_interface(res) == fn.get_interface(t)
+
+        if hasattr(res, "numpy"):
+            # if tensorflow or pytorch, extract view of underlying data
+            res = res.numpy()
+            t = t.numpy()
+
+        assert onp.issubdtype(onp.asarray(t).dtype, onp.integer)
+        assert res.dtype.type is onp.float64
+
+    def test_cast_tensorflow_dtype(self):
+        """If the tensor is a TensorFlow tensor, casting using a TensorFlow dtype
+        will also work"""
+        t = tf.Variable([1, 2, 3])
+        res = fn.cast(t, tf.complex128)
+        assert isinstance(res, tf.Tensor)
+        assert res.dtype is tf.complex128
+
+    def test_cast_torch_dtype(self):
+        """If the tensor is a Torch tensor, casting using a Torch dtype
+        will also work"""
+        t = torch.tensor([1, 2, 3], dtype=torch.int64)
+        res = fn.cast(t, torch.float64)
+        assert isinstance(res, torch.Tensor)
+        assert res.dtype is torch.float64
+
+
+cast_like_test_data = [
+    (1, 2, 3),
+    [1, 2, 3],
+    onp.array([1, 2, 3], dtype=onp.int64),
+    np.array([1, 2, 3], dtype=np.int64),
+    torch.tensor([1, 2, 3], dtype=torch.int64),
+    tf.Variable([1, 2, 3], dtype=tf.int64),
+    tf.constant([1, 2, 3], dtype=tf.int64),
+    (1.0, 2.0, 3.0),
+    [1.0, 2.0, 3.0],
+    onp.array([1, 2, 3], dtype=onp.float64),
+    np.array([1, 2, 3], dtype=np.float64),
+    torch.tensor([1, 2, 3], dtype=torch.float64),
+    tf.Variable([1, 2, 3], dtype=tf.float64),
+    tf.constant([1, 2, 3], dtype=tf.float64),
+]
+
+
+@pytest.mark.parametrize("t1,t2", list(itertools.combinations(cast_like_test_data, r=2)))
+def test_cast_like(t1, t2):
+    """Test that casting t1 like t2 results in t1 being cast to the same datatype as t2"""
+    res = fn.cast_like(t1, t2)
+
+    # if tensorflow or pytorch, extract view of underlying data
+    if hasattr(res, "numpy"):
+        res = res.numpy()
+
+    if hasattr(t2, "numpy"):
+        t2 = t2.numpy()
+
+    assert fn.allequal(res, t1)
+    assert onp.asarray(res).dtype.type is onp.asarray(t2).dtype.type
+
+
+class TestConcatenate:
+    """Tests for the concatenate function"""
+
+    def test_concatenate_array(self):
+        """Test that concatenate, called without the axis arguments,
+        concatenates across the 0th dimension"""
+        t1 = [0.6, 0.1, 0.6]
+        t2 = np.array([0.1, 0.2, 0.3])
+        t3 = onp.array([5.0, 8.0, 101.0])
+
+        res = fn.concatenate([t1, t2, t3])
+        assert isinstance(res, np.ndarray)
+        assert np.all(res == np.concatenate([t1, t2, t3]))
+
+    def test_concatenate_jax(self):
+        """Test that concatenate, called without the axis arguments,
+        concatenates across the 0th dimension"""
+        t1 = jnp.array([5.0, 8.0, 101.0])
+        t2 = jnp.array([0.6, 0.1, 0.6])
+        t3 = jnp.array([0.1, 0.2, 0.3])
+
+        res = fn.concatenate([t1, t2, t3])
+        assert jnp.all(res == jnp.concatenate([t1, t2, t3]))
+
+    def test_concatenate_tensorflow(self):
+        """Test that concatenate, called without the axis arguments,
+        concatenates across the 0th dimension"""
+        t1 = tf.constant([0.6, 0.1, 0.6])
+        t2 = tf.Variable([0.1, 0.2, 0.3])
+        t3 = onp.array([5.0, 8.0, 101.0])
+
+        res = fn.concatenate([t1, t2, t3])
+        assert isinstance(res, tf.Tensor)
+        assert np.all(res.numpy() == np.concatenate([t1.numpy(), t2.numpy(), t3]))
+
+    def test_concatenate_torch(self):
+        """Test that concatenate, called without the axis arguments,
+        concatenates across the 0th dimension"""
+        t1 = onp.array([5.0, 8.0, 101.0], dtype=np.float64)
+        t2 = torch.tensor([0.6, 0.1, 0.6], dtype=torch.float64)
+        t3 = torch.tensor([0.1, 0.2, 0.3], dtype=torch.float64)
+
+        res = fn.concatenate([t1, t2, t3])
+        assert isinstance(res, torch.Tensor)
+        assert np.all(res.numpy() == np.concatenate([t1, t2.numpy(), t3.numpy()]))
+
+    @pytest.mark.parametrize(
+        "t1", [onp.array([[1], [2]]), torch.tensor([[1], [2]]), tf.constant([[1], [2]])]
+    )
+    def test_concatenate_axis(self, t1):
+        """Test that passing the axis argument allows for concatenating along
+        a different axis"""
+        t2 = onp.array([[3], [4]])
+        res = fn.concatenate([t1, t2], axis=1)
+
+        # if tensorflow or pytorch, extract view of underlying data
+        if hasattr(res, "numpy"):
+            res = res.numpy()
+
+        assert fn.allclose(res, np.array([[1, 3], [2, 4]]))
+        assert list(res.shape) == [2, 2]
+
+    @pytest.mark.parametrize(
+        "t1", [onp.array([[1], [2]]), torch.tensor([[1], [2]]), tf.constant([[1], [2]])]
+    )
+    def test_concatenate_flattened_arrays(self, t1):
+        """Concatenating arrays with axis=None will result in all arrays being pre-flattened"""
+        t2 = onp.array([5])
+        res = fn.concatenate([t1, t2], axis=None)
+
+        # if tensorflow or pytorch, extract view of underlying data
+        if hasattr(res, "numpy"):
+            res = res.numpy()
+
+        assert fn.allclose(res, np.array([1, 2, 5]))
+        assert list(res.shape) == [3]
+
+
+class TestConvertLike:
+    """tests for the convert like function"""
+
+    @pytest.mark.parametrize("t1,t2", list(itertools.combinations(test_data, r=2)))
+    def test_convert_tensor_like(self, t1, t2):
+        """Test that converting t1 like t2 results in t1 being cast to the same tensor type as t2"""
+        res = fn.convert_like(t1, t2)
+
+        # if tensorflow or pytorch, extract view of underlying data
+        if hasattr(res, "numpy"):
+            res = res.numpy()
+
+        if hasattr(t2, "numpy"):
+            t2 = t2.numpy()
+
+        assert fn.allequal(res, t1)
+        assert isinstance(res, np.ndarray if isinstance(t2, (list, tuple)) else t2.__class__)
+
+    @pytest.mark.parametrize("t_like", [np.array([1]), tf.constant([1]), torch.tensor([1])])
+    def test_convert_scalar(self, t_like):
+        """Test that a python scalar is converted to a scalar tensor"""
+        res = fn.convert_like(5, t_like)
+        assert isinstance(res, t_like.__class__)
+        assert res.ndim == 0
+        assert fn.allequal(res, [5])
+
+
+class TestDot:
+    """Tests for the dot product function"""
+
+    scalar_product_data = [
+        [2, 6],
+        [np.array(2), np.array(6)],
+        [torch.tensor(2), onp.array(6)],
+        [torch.tensor(2), torch.tensor(6)],
+        [tf.Variable(2), onp.array(6)],
+        [tf.constant(2), onp.array(6)],
+        [tf.Variable(2), tf.Variable(6)],
+        [jnp.array(2), jnp.array(6)],
+    ]
+
+    @pytest.mark.parametrize("t1, t2", scalar_product_data)
+    def test_scalar_product(self, t1, t2):
+        """Test that the dot product of two scalars results in a scalar"""
+        res = fn.dot(t1, t2)
+        assert fn.allequal(res, 12)
+
+    vector_product_data = [
+        [[1, 2, 3], [1, 2, 3]],
+        [np.array([1, 2, 3]), np.array([1, 2, 3])],
+        [torch.tensor([1, 2, 3]), onp.array([1, 2, 3])],
+        [torch.tensor([1, 2, 3]), torch.tensor([1, 2, 3])],
+        [tf.Variable([1, 2, 3]), onp.array([1, 2, 3])],
+        [tf.constant([1, 2, 3]), onp.array([1, 2, 3])],
+        [tf.Variable([1, 2, 3]), tf.Variable([1, 2, 3])],
+        [jnp.array([1, 2, 3]), jnp.array([1, 2, 3])],
+    ]
+
+    @pytest.mark.parametrize("t1, t2", vector_product_data)
+    def test_vector_product(self, t1, t2):
+        """Test that the dot product of two vectors results in a scalar"""
+        res = fn.dot(t1, t2)
+        assert fn.allequal(res, 14)
+
+    matrix_vector_product_data = [
+        [[[1, 2], [3, 4]], [6, 7]],
+        [np.array([[1, 2], [3, 4]]), np.array([6, 7])],
+        [torch.tensor([[1, 2], [3, 4]]), onp.array([6, 7])],
+        [torch.tensor([[1, 2], [3, 4]]), torch.tensor([6, 7])],
+        [tf.Variable([[1, 2], [3, 4]]), onp.array([6, 7])],
+        [tf.constant([[1, 2], [3, 4]]), onp.array([6, 7])],
+        [tf.Variable([[1, 2], [3, 4]]), tf.Variable([6, 7])],
+        [jnp.array([[1, 2], [3, 4]]), jnp.array([6, 7])],
+        [onp.array([[1, 2], [3, 4]]), jnp.array([6, 7])],
+    ]
+
+    @pytest.mark.parametrize("t1, t2", matrix_vector_product_data)
+    def test_matrix_vector_product(self, t1, t2):
+        """Test that the matrix-vector dot product of two vectors results in a vector"""
+        res = fn.dot(t1, t2)
+        assert fn.allequal(res, [20, 46])
+
+    @pytest.mark.parametrize("t1, t2", matrix_vector_product_data)
+    def test_vector_matrix_product(self, t1, t2):
+        """Test that the vector-matrix dot product of two vectors results in a vector"""
+        res = fn.dot(t2, t1)
+        assert fn.allequal(res, [27, 40])
+
+    @pytest.mark.parametrize("t1, t2", matrix_vector_product_data)
+    def test_matrix_matrix_product(self, t1, t2):
+        """Test that the matrix-matrix dot product of two vectors results in a matrix"""
+        res = fn.dot(t1, t1)
+        assert fn.allequal(res, np.array([[7, 10], [15, 22]]))
+
+    def test_matrix_vector_product_tensorflow_autograph(self):
+        """Test that the matrix-matrix dot product of two vectors results in a matrix
+        when using TensorFlow autograph mode"""
+        t1, t2 = tf.Variable([[1, 2], [3, 4]]), tf.Variable([6, 7])
+
+        @tf.function
+        def cost(t1, t2):
+            return fn.dot(t1, t2)
+
+        with tf.GradientTape() as tape:
+            res = cost(t1, t2)
+
+        assert fn.allequal(res, [20, 46])
+
+    multidim_product_data = [
+        [
+            np.array([[[1, 2], [3, 4], [-1, 1]], [[5, 6], [0, -1], [2, 1]]]),
+            np.array([[[1, 1], [3, 3]], [[3, 1], [3, 2]]]),
+        ],
+        [
+            torch.tensor([[[1, 2], [3, 4], [-1, 1]], [[5, 6], [0, -1], [2, 1]]]),
+            onp.array([[[1, 1], [3, 3]], [[3, 1], [3, 2]]]),
+        ],
+        [
+            torch.tensor([[[1, 2], [3, 4], [-1, 1]], [[5, 6], [0, -1], [2, 1]]]),
+            torch.tensor([[[1, 1], [3, 3]], [[3, 1], [3, 2]]]),
+        ],
+        [
+            onp.array([[[1, 2], [3, 4], [-1, 1]], [[5, 6], [0, -1], [2, 1]]]),
+            tf.Variable([[[1, 1], [3, 3]], [[3, 1], [3, 2]]]),
+        ],
+        [
+            tf.constant([[[1, 2], [3, 4], [-1, 1]], [[5, 6], [0, -1], [2, 1]]]),
+            onp.array([[[1, 1], [3, 3]], [[3, 1], [3, 2]]]),
+        ],
+        [
+            tf.Variable([[[1, 2], [3, 4], [-1, 1]], [[5, 6], [0, -1], [2, 1]]]),
+            tf.constant([[[1, 1], [3, 3]], [[3, 1], [3, 2]]]),
+        ],
+        [
+            jnp.array([[[1, 2], [3, 4], [-1, 1]], [[5, 6], [0, -1], [2, 1]]]),
+            jnp.array([[[1, 1], [3, 3]], [[3, 1], [3, 2]]]),
+        ],
+    ]
+
+    @pytest.mark.parametrize("t1, t2", multidim_product_data)
+    def test_multidimensional_product(self, t1, t2):
+        """Test that the multi-dimensional dot product reduces across the last dimension of the first
+        tensor, and the second-to-last dimension of the second tensor."""
+        res = fn.dot(t1, t2)
+        expected = np.array(
+            [
+                [[[7, 7], [9, 5]], [[15, 15], [21, 11]], [[2, 2], [0, 1]]],
+                [[[23, 23], [33, 17]], [[-3, -3], [-3, -2]], [[5, 5], [9, 4]]],
+            ]
+        )
+        assert fn.allequal(res, expected)
+
+
+class TestTensordotTorch:
+    """Tests for the tensor product function in torch.
+    This test is required because the functionality of tensordot for Torch
+    is being patched in PennyLane, as compared to autoray."""
+
+    v1 = torch.tensor([0.1, 0.5, -0.9, 1.0, -4.2, 0.1], dtype=torch.float64)
+    v2 = torch.tensor([4.3, -1.2, 8.2, 0.6, -4.2, -11.0], dtype=torch.float64)
+    _arange = np.arange(0, 54).reshape((9, 6)).astype(np.float64)
+    _shuffled_arange = np.array(
+        [
+            [42.0, 43.0, 44.0, 45.0, 46.0, 47.0],
+            [6.0, 7.0, 8.0, 9.0, 10.0, 11.0],
+            [30.0, 31.0, 32.0, 33.0, 34.0, 35.0],
+            [0.0, 1.0, 2.0, 3.0, 4.0, 5.0],
+            [48.0, 49.0, 50.0, 51.0, 52.0, 53.0],
+            [12.0, 13.0, 14.0, 15.0, 16.0, 17.0],
+            [24.0, 25.0, 26.0, 27.0, 28.0, 29.0],
+            [18.0, 19.0, 20.0, 21.0, 22.0, 23.0],
+            [36.0, 37.0, 38.0, 39.0, 40.0, 41.0],
+        ],
+        dtype=np.float64,
+    )
+    M1 = torch.tensor(_arange)
+    M2 = torch.tensor(_shuffled_arange)
+    T1 = np.arange(0, 3 * 6 * 9 * 2).reshape((3, 6, 9, 2)).astype(np.float64)
+    T1 = torch.tensor(np.array([T1[1], T1[0], T1[2]]), dtype=torch.float64)
+
+    v1_dot_v2 = 9.59
+    v1_outer_v2 = np.array(
+        [
+            [0.43, -0.12, 0.82, 0.06, -0.42, -1.1],
+            [2.15, -0.6, 4.1, 0.3, -2.1, -5.5],
+            [-3.87, 1.08, -7.38, -0.54, 3.78, 9.9],
+            [4.3, -1.2, 8.2, 0.6, -4.2, -11.0],
+            [-18.06, 5.04, -34.44, -2.52, 17.64, 46.2],
+            [0.43, -0.12, 0.82, 0.06, -0.42, -1.1],
+        ],
+        dtype=np.float64,
+    )
+
+    M1_dot_v1 = torch.tensor(
+        [-14.6, -35.0, -55.4, -75.8, -96.2, -116.6, -137.0, -157.4, -177.8], dtype=torch.float64
+    )
+    M1_dot_v2 = torch.tensor(
+        [-54.8, -74.6, -94.4, -114.2, -134.0, -153.8, -173.6, -193.4, -213.2], dtype=torch.float64
+    )
+    M2_dot_v1 = torch.tensor(
+        [-157.4, -35.0, -116.6, -14.6, -177.8, -55.4, -96.2, -75.8, -137.0], dtype=torch.float64
+    )
+    M2_dot_v2 = torch.tensor(
+        [-193.4, -74.6, -153.8, -54.8, -213.2, -94.4, -134.0, -114.2, -173.6], dtype=torch.float64
+    )
+    M1_dot_M2T = torch.tensor(
+        [
+            [685, 145, 505, 55, 775, 235, 415, 325, 595],
+            [2287, 451, 1675, 145, 2593, 757, 1369, 1063, 1981],
+            [3889, 757, 2845, 235, 4411, 1279, 2323, 1801, 3367],
+            [5491, 1063, 4015, 325, 6229, 1801, 3277, 2539, 4753],
+            [7093, 1369, 5185, 415, 8047, 2323, 4231, 3277, 6139],
+            [8695, 1675, 6355, 505, 9865, 2845, 5185, 4015, 7525],
+            [10297, 1981, 7525, 595, 11683, 3367, 6139, 4753, 8911],
+            [11899, 2287, 8695, 685, 13501, 3889, 7093, 5491, 10297],
+            [13501, 2593, 9865, 775, 15319, 4411, 8047, 6229, 11683],
+        ],
+        dtype=torch.float64,
+    )
+    M1T_dot_M2 = torch.tensor(
+        [
+            [5256, 5472, 5688, 5904, 6120, 6336],
+            [5472, 5697, 5922, 6147, 6372, 6597],
+            [5688, 5922, 6156, 6390, 6624, 6858],
+            [5904, 6147, 6390, 6633, 6876, 7119],
+            [6120, 6372, 6624, 6876, 7128, 7380],
+            [6336, 6597, 6858, 7119, 7380, 7641],
+        ],
+        dtype=torch.float64,
+    )
+
+    T1_dot_v1 = torch.tensor(
+        [
+            [
+                [-630.0, -633.4],
+                [-636.8, -640.2],
+                [-643.6, -647.0],
+                [-650.4, -653.8],
+                [-657.2, -660.6],
+                [-664.0, -667.4],
+                [-670.8, -674.2],
+                [-677.6, -681.0],
+                [-684.4, -687.8],
+            ],
+            [
+                [-262.8, -266.2],
+                [-269.6, -273.0],
+                [-276.4, -279.8],
+                [-283.2, -286.6],
+                [-290.0, -293.4],
+                [-296.8, -300.2],
+                [-303.6, -307.0],
+                [-310.4, -313.8],
+                [-317.2, -320.6],
+            ],
+            [
+                [-997.2, -1000.6],
+                [-1004.0, -1007.4],
+                [-1010.8, -1014.2],
+                [-1017.6, -1021.0],
+                [-1024.4, -1027.8],
+                [-1031.2, -1034.6],
+                [-1038.0, -1041.4],
+                [-1044.8, -1048.2],
+                [-1051.6, -1055.0],
+            ],
+        ],
+        dtype=torch.float64,
+    )
+
+    T1_dot_v2 = torch.tensor(
+        [
+            [
+                [-1342.8, -1346.1],
+                [-1349.4, -1352.7],
+                [-1356.0, -1359.3],
+                [-1362.6, -1365.9],
+                [-1369.2, -1372.5],
+                [-1375.8, -1379.1],
+                [-1382.4, -1385.7],
+                [-1389.0, -1392.3],
+                [-1395.6, -1398.9],
+            ],
+            [
+                [-986.4, -989.7],
+                [-993.0, -996.3],
+                [-999.6, -1002.9],
+                [-1006.2, -1009.5],
+                [-1012.8, -1016.1],
+                [-1019.4, -1022.7],
+                [-1026.0, -1029.3],
+                [-1032.6, -1035.9],
+                [-1039.2, -1042.5],
+            ],
+            [
+                [-1699.2, -1702.5],
+                [-1705.8, -1709.1],
+                [-1712.4, -1715.7],
+                [-1719.0, -1722.3],
+                [-1725.6, -1728.9],
+                [-1732.2, -1735.5],
+                [-1738.8, -1742.1],
+                [-1745.4, -1748.7],
+                [-1752.0, -1755.3],
+            ],
+        ],
+        dtype=torch.float64,
+    )
+
+    T1_dot_M1 = torch.tensor(
+        [
+            [237546.0, 238977.0],
+            [82998.0, 84429.0],
+            [392094.0, 393525.0],
+        ],
+        dtype=torch.float64,
+    )
+
+    T1_dot_M2 = torch.tensor(
+        [
+            [233370.0, 234801.0],
+            [78822.0, 80253.0],
+            [387918.0, 389349.0],
+        ],
+        dtype=torch.float64,
+    )
+
+    @pytest.mark.parametrize("axes", [[[0], [0]], [[-1], [0]], [[0], [-1]], [[-1], [-1]]])
+    def test_tensordot_torch_vector_vector(self, axes):
+        assert fn.allclose(fn.tensordot(self.v1, self.v2, axes=axes), self.v1_dot_v2)
+
+    def test_tensordot_torch_outer(self):
+        assert fn.allclose(fn.tensordot(self.v1, self.v2, axes=0), self.v1_outer_v2)
+        assert fn.allclose(fn.tensordot(self.v2, self.v1, axes=0), qml.math.T(self.v1_outer_v2))
+
+    def test_tensordot_torch_outer_with_old_version(self, monkeypatch):
+        with monkeypatch.context() as m:
+            m.setattr("torch.__version__", "1.9.0")
+            assert fn.allclose(fn.tensordot(self.v1, self.v2, axes=0), self.v1_outer_v2)
+            assert fn.allclose(fn.tensordot(self.v2, self.v1, axes=0), qml.math.T(self.v1_outer_v2))
+
+    @pytest.mark.parametrize(
+        "M, v, expected",
+        [(M1, v1, M1_dot_v1), (M1, v2, M1_dot_v2), (M2, v1, M2_dot_v1), (M2, v2, M2_dot_v2)],
+    )
+    @pytest.mark.parametrize("axes", [[[1], [0]], [[-1], [0]], [[1], [-1]], [[-1], [-1]]])
+    def test_tensordot_torch_matrix_vector(self, M, v, expected, axes):
+        assert fn.allclose(fn.tensordot(M, v, axes=axes), expected)
+
+    @pytest.mark.parametrize("axes", [[[1], [0]], [[-1], [0]], [[1], [-2]], [[-1], [-2]]])
+    def test_tensordot_torch_matrix_matrix(self, axes):
+        assert fn.allclose(fn.tensordot(self.M1, qml.math.T(self.M2), axes=axes), self.M1_dot_M2T)
+        assert fn.allclose(
+            fn.tensordot(self.M2, qml.math.T(self.M1), axes=axes), qml.math.T(self.M1_dot_M2T)
+        )
+        assert fn.allclose(fn.tensordot(qml.math.T(self.M1), self.M2, axes=axes), self.M1T_dot_M2)
+        assert fn.allclose(
+            fn.tensordot(qml.math.T(self.M2), self.M1, axes=axes), qml.math.T(self.M1T_dot_M2)
+        )
+
+    @pytest.mark.parametrize("axes", [[[1], [0]], [[-3], [0]], [[1], [-1]], [[-3], [-1]]])
+    @pytest.mark.parametrize("v, expected", [(v1, T1_dot_v1), (v2, T1_dot_v2)])
+    def test_tensordot_torch_tensor_vector(self, v, expected, axes):
+        assert fn.allclose(fn.tensordot(self.T1, v, axes=axes), expected)
+
+    @pytest.mark.parametrize("axes1", [[1, 2], [-3, -2], [1, -2], [-3, 2]])
+    @pytest.mark.parametrize("axes2", [[1, 0], [-1, -2], [1, -2]])
+    @pytest.mark.parametrize("M, expected", [(M1, T1_dot_M1), (M2, T1_dot_M2)])
+    def test_tensordot_torch_tensor_matrix(self, M, expected, axes1, axes2):
+        assert fn.allclose(fn.tensordot(self.T1, M, axes=[axes1, axes2]), expected)
+
+
+class TestTensordotDifferentiability:
+
+    v0 = np.array([0.1, 5.3, -0.9, 1.1])
+    v1 = np.array([0.5, -1.7, -2.9, 0.0])
+    v2 = np.array([-0.4, 9.1, 1.6])
+    exp_shapes = ((len(v0), len(v2), len(v0)), (len(v0), len(v2), len(v2)))
+    exp_jacs = (np.zeros(exp_shapes[0]), np.zeros(exp_shapes[1]))
+    for i in range(len(v0)):
+        exp_jacs[0][i, :, i] = v2
+    for i in range(len(v2)):
+        exp_jacs[1][:, i, i] = v0
+
+    def test_autograd(self):
+        """Tests differentiability of tensordot with Autograd."""
+        v0 = np.array(self.v0, requires_grad=True)
+        v1 = np.array(self.v1, requires_grad=True)
+        v2 = np.array(self.v2, requires_grad=True)
+
+        # Test inner product
+        jac = qml.jacobian(partial(fn.tensordot, axes=[0, 0]), argnum=(0, 1))(v0, v1)
+        assert all(fn.allclose(jac[i], _v) for i, _v in enumerate([v1, v0]))
+
+        # Test outer product
+        jac = qml.jacobian(partial(fn.tensordot, axes=0), argnum=(0, 1))(v0, v2)
+        assert all(fn.shape(jac[i]) == self.exp_shapes[i] for i in [0, 1])
+        assert all(fn.allclose(jac[i], self.exp_jacs[i]) for i in [0, 1])
+
+    def test_torch(self):
+        """Tests differentiability of tensordot with Torch."""
+        jac_fn = torch.autograd.functional.jacobian
+
+        v0 = torch.tensor(self.v0, requires_grad=True, dtype=torch.float64)
+        v1 = torch.tensor(self.v1, requires_grad=True, dtype=torch.float64)
+        v2 = torch.tensor(self.v2, requires_grad=True, dtype=torch.float64)
+
+        # Test inner product
+        jac = jac_fn(partial(fn.tensordot, axes=[[0], [0]]), (v0, v1))
+        assert all(fn.allclose(jac[i], _v) for i, _v in enumerate([v1, v0]))
+
+        # Test outer product
+        jac = jac_fn(partial(fn.tensordot, axes=0), (v0, v2))
+        assert all(fn.shape(jac[i]) == self.exp_shapes[i] for i in [0, 1])
+        assert all(fn.allclose(jac[i], self.exp_jacs[i]) for i in [0, 1])
+
+    def test_jax(self):
+        """Tests differentiability of tensordot with JAX."""
+        jac_fn = jax.jacobian
+
+        v0 = jnp.array(self.v0)
+        v1 = jnp.array(self.v1)
+        v2 = jnp.array(self.v2)
+
+        # Test inner product
+        jac = jac_fn(partial(fn.tensordot, axes=[[0], [0]]), argnums=(0, 1))(v0, v1)
+        assert all(fn.allclose(jac[i], _v) for i, _v in enumerate([v1, v0]))
+
+        # Test outer product
+        jac = jac_fn(partial(fn.tensordot, axes=0), argnums=(0, 1))(v0, v2)
+        assert all(fn.shape(jac[i]) == self.exp_shapes[i] for i in [0, 1])
+        assert all(fn.allclose(jac[i], self.exp_jacs[i]) for i in [0, 1])
+
+    def test_tensorflow(self):
+        """Tests differentiability of tensordot with TensorFlow."""
+
+        def jac_fn(func, args):
+            with tf.GradientTape() as tape:
+                out = func(*args)
+            return tape.jacobian(out, args)
+
+        v0 = tf.Variable(self.v0, dtype=tf.float64)
+        v1 = tf.Variable(self.v1, dtype=tf.float64)
+        v2 = tf.Variable(self.v2, dtype=tf.float64)
+
+        # Test inner product
+        jac = jac_fn(partial(fn.tensordot, axes=[[0], [0]]), (v0, v1))
+        assert all(fn.allclose(jac[i], _v) for i, _v in enumerate([v1, v0]))
+
+        # Test outer product
+        jac = jac_fn(partial(fn.tensordot, axes=0), (v0, v2))
+        assert all(fn.shape(jac[i]) == self.exp_shapes[i] for i in [0, 1])
+        assert all(fn.allclose(jac[i], self.exp_jacs[i]) for i in [0, 1])
+
+
+# the following test data is of the form
+# [original shape, axis to expand, new shape]
+expand_dims_test_data = [
+    [tuple(), 0, (1,)],
+    [(3,), 0, (1, 3)],
+    [(3,), 1, (3, 1)],
+    [(2, 2), 0, (1, 2, 2)],
+    [(2, 2), 1, (2, 1, 2)],
+    [(2, 2), 2, (2, 2, 1)],
+]
+
+
+@pytest.mark.parametrize("shape,axis,new_shape", expand_dims_test_data)
+class TestExpandDims:
+    """Tests for the expand_dims function"""
+
+    def test_expand_dims_sequence(self, shape, axis, new_shape):
+        """Test that expand_dimensions works correctly
+        when given a sequence"""
+        if not shape:
+            pytest.skip("Cannot expand the dimensions of a Python scalar!")
+
+        t1 = np.empty(shape).tolist()
+        t2 = fn.expand_dims(t1, axis=axis)
+        assert t2.shape == new_shape
+
+    def test_expand_dims_array(self, shape, axis, new_shape):
+        """Test that expand_dimensions works correctly
+        when given an array"""
+        t1 = np.empty(shape)
+        t2 = fn.expand_dims(t1, axis=axis)
+        assert t2.shape == new_shape
+        assert isinstance(t2, np.ndarray)
+
+    def test_expand_dims_torch(self, shape, axis, new_shape):
+        """Test that the expand dimensions works correctly
+        when given a torch tensor"""
+        t1 = torch.empty(shape)
+        t2 = fn.expand_dims(t1, axis=axis)
+        assert t2.shape == new_shape
+        assert isinstance(t2, torch.Tensor)
+
+    def test_expand_dims_tf(self, shape, axis, new_shape):
+        """Test that the expand dimensions works correctly
+        when given a TF tensor"""
+        t1 = tf.ones(shape)
+        t2 = fn.expand_dims(t1, axis=axis)
+        assert t2.shape == new_shape
+        assert isinstance(t2, tf.Tensor)
+
+
+interface_test_data = [
+    [(1, 2, 3), "numpy"],
+    [[1, 2, 3], "numpy"],
+    [onp.array([1, 2, 3]), "numpy"],
+    [np.array([1, 2, 3]), "autograd"],
+    [torch.tensor([1, 2, 3]), "torch"],
+    [tf.Variable([1, 2, 3]), "tensorflow"],
+    [tf.constant([1, 2, 3]), "tensorflow"],
+    [jnp.array([1, 2, 3]), "jax"],
+]
+
+
+@pytest.mark.parametrize("t,interface", interface_test_data)
+def test_get_interface(t, interface):
+    """Test that the interface of a tensor-like object
+
+    is correctly returned."""
+    res = fn.get_interface(t)
+    assert res == interface
+
+
+@pytest.mark.parametrize("t", test_data)
+def test_toarray(t):
+    """Test that the toarray method correctly converts the input
+    tensor into a NumPy array."""
+    res = fn.toarray(t)
+    assert fn.allequal(res, t)
+    assert isinstance(res, onp.ndarray)
+
+
+@pytest.mark.parametrize("t", test_data)
+def test_numpy(t):
+    """Test that the to_numpy method correctly converts the input
+    tensor into a NumPy array."""
+    res = fn.to_numpy(t)
+    assert fn.allequal(res, t)
+    assert isinstance(res, onp.ndarray)
+
+
+def test_numpy_jax_jit():
+    """Test that the to_numpy() method raises an exception
+    if used inside the JAX JIT"""
+
+    @jax.jit
+    def cost(x):
+        fn.to_numpy(x)
+        return x
+
+    with pytest.raises(ValueError, match="not supported when using the JAX JIT"):
+        cost(jnp.array(0.1))
+
+
+class TestOnesLike:
+    """Tests for the ones_like function"""
+
+    @pytest.mark.parametrize("t", cast_like_test_data)
+    def test_ones_like_inferred_dtype(self, t):
+        """Test that the ones like function creates the correct
+        shape and type tensor."""
+        res = fn.ones_like(t)
+
+        if isinstance(t, (list, tuple)):
+            t = onp.asarray(t)
+
+        assert res.shape == t.shape
+        assert fn.get_interface(res) == fn.get_interface(t)
+        assert fn.allclose(res, np.ones(t.shape))
+
+        # if tensorflow or pytorch, extract view of underlying data
+        if hasattr(res, "numpy"):
+            res = res.numpy()
+            t = t.numpy()
+
+        assert onp.asarray(res).dtype.type is onp.asarray(t).dtype.type
+
+    @pytest.mark.parametrize("t", cast_like_test_data)
+    def test_ones_like_explicit_dtype(self, t):
+        """Test that the ones like function creates the correct
+        shape and type tensor."""
+        res = fn.ones_like(t, dtype=np.float16)
+
+        if isinstance(t, (list, tuple)):
+            t = onp.asarray(t)
+
+        assert res.shape == t.shape
+        assert fn.get_interface(res) == fn.get_interface(t)
+        assert fn.allclose(res, np.ones(t.shape))
+
+        # if tensorflow or pytorch, extract view of underlying data
+        if hasattr(res, "numpy"):
+            res = res.numpy()
+            t = t.numpy()
+
+        assert onp.asarray(res).dtype.type is np.float16
+
+
+class TestRequiresGrad:
+    """Tests for the requires_grad function"""
+
+    @pytest.mark.parametrize("t", [(1, 2, 3), [1, 2, 3], onp.array([1, 2, 3])])
+    def test_numpy(self, t):
+        """Vanilla NumPy arrays, sequences, and lists will always return False"""
+        assert not fn.requires_grad(t)
+
+    @pytest.mark.slow
+    def test_jax(self):
+        """JAX DeviceArrays differentiability depends on the argnums argument"""
+        res = None
+
+        def cost_fn(t, s):
+            nonlocal res
+            res = [fn.requires_grad(t), fn.requires_grad(s)]
+            return jnp.sum(t * s)
+
+        t = jnp.array([1.0, 2.0, 3.0])
+        s = jnp.array([-2.0, -3.0, -4.0])
+
+        jax.grad(cost_fn, argnums=0)(t, s)
+        assert res == [True, False]
+
+        jax.grad(cost_fn, argnums=1)(t, s)
+        assert res == [False, True]
+
+        jax.grad(cost_fn, argnums=[0, 1])(t, s)
+        assert res == [True, True]
+
+    def test_autograd(self):
+        """Autograd arrays will simply return their requires_grad attribute"""
+        t = np.array([1.0, 2.0], requires_grad=True)
+        assert fn.requires_grad(t)
+
+        t = np.array([1.0, 2.0], requires_grad=False)
+        assert not fn.requires_grad(t)
+
+    def test_autograd_backwards(self):
+        """Autograd trainability corresponds to the requires_grad attribute during the backwards pass."""
+        res = None
+
+        def cost_fn(t, s):
+            nonlocal res
+            res = [fn.requires_grad(t), fn.requires_grad(s)]
+            return np.sum(t * s)
+
+        t = np.array([1.0, 2.0, 3.0])
+        s = np.array([-2.0, -3.0, -4.0])
+
+        qml.grad(cost_fn)(t, s)
+        assert res == [True, True]
+
+        t.requires_grad = False
+        qml.grad(cost_fn)(t, s)
+        assert res == [False, True]
+
+        t.requires_grad = True
+        s.requires_grad = False
+        qml.grad(cost_fn)(t, s)
+        assert res == [True, False]
+
+        t.requires_grad = False
+        s.requires_grad = False
+        with pytest.warns(UserWarning, match="Attempted to differentiate a function with no"):
+            qml.grad(cost_fn)(t, s)
+        assert res == [False, False]
+
+    def test_torch(self):
+        """Torch tensors will simply return their requires_grad attribute"""
+        t = torch.tensor([1.0, 2.0], requires_grad=True)
+        assert fn.requires_grad(t)
+
+        t = torch.tensor([1.0, 2.0], requires_grad=False)
+        assert not fn.requires_grad(t)
+
+    def test_tf(self):
+        """TensorFlow tensors will True *if* they are being watched by a gradient tape"""
+        t1 = tf.Variable([1.0, 2.0])
+        t2 = tf.constant([1.0, 2.0])
+        assert not fn.requires_grad(t1)
+        assert not fn.requires_grad(t2)
+
+        with tf.GradientTape():
+            # variables are automatically watched within a context,
+            # but constants are not
+            assert fn.requires_grad(t1)
+            assert not fn.requires_grad(t2)
+
+        with tf.GradientTape() as tape:
+            # watching makes all tensors trainable
+            tape.watch([t1, t2])
+            assert fn.requires_grad(t1)
+            assert fn.requires_grad(t2)
+
+    def test_unknown_interface(self):
+        """Test that an error is raised if the interface is unknown"""
+        with pytest.raises(ValueError, match="unknown object"):
+            fn.requires_grad(type("hello", tuple(), {})())
+
+
+shape_test_data = [
+    tuple(),
+    (3,),
+    (2, 2),
+    (3, 2, 2),
+    (2, 1, 1, 2),
+]
+
+
+@pytest.mark.parametrize(
+    "interface,create_array",
+    [
+        ("sequence", lambda shape: np.empty(shape).tolist()),
+        ("autograd", np.empty),
+        ("torch", torch.empty),
+        ("jax", jnp.ones),
+        ("tf", tf.ones),
+    ],
+)
+@pytest.mark.parametrize("shape", shape_test_data)
+def test_shape(shape, interface, create_array):
+    """Test that the shape of tensors is correctly returned"""
+    if interface == "sequence" and not shape:
+        pytest.skip("Cannot expand the dimensions of a Python scalar!")
+
+    t = create_array(shape)
+    assert fn.shape(t) == shape
+
+
+@pytest.mark.parametrize("t", test_data)
+def test_sqrt(t):
+    """Test that the square root function works for a variety
+    of input"""
+    res = fn.sqrt(t)
+    assert fn.allclose(res, [1, np.sqrt(2), np.sqrt(3)])
+
+
+class TestStack:
+    """Tests for the stack function"""
+
+    def test_stack_array(self):
+        """Test that stack, called without the axis arguments, stacks vertically"""
+        t1 = [0.6, 0.1, 0.6]
+        t2 = np.array([0.1, 0.2, 0.3])
+        t3 = onp.array([5.0, 8.0, 101.0])
+
+        res = fn.stack([t1, t2, t3])
+        assert isinstance(res, np.ndarray)
+        assert np.all(res == np.stack([t1, t2, t3]))
+
+    def test_stack_array_jax(self):
+        """Test that stack, called without the axis arguments, stacks vertically"""
+        t1 = onp.array([0.6, 0.1, 0.6])
+        t2 = jnp.array([0.1, 0.2, 0.3])
+        t3 = jnp.array([5.0, 8.0, 101.0])
+
+        res = fn.stack([t1, t2, t3])
+        assert np.all(res == np.stack([t1, t2, t3]))
+
+    def test_stack_tensorflow(self):
+        """Test that stack, called without the axis arguments, stacks vertically"""
+        t1 = tf.constant([0.6, 0.1, 0.6])
+        t2 = tf.Variable([0.1, 0.2, 0.3])
+        t3 = onp.array([5.0, 8.0, 101.0])
+
+        res = fn.stack([t1, t2, t3])
+        assert isinstance(res, tf.Tensor)
+        assert np.all(res.numpy() == np.stack([t1.numpy(), t2.numpy(), t3]))
+
+    def test_stack_torch(self):
+        """Test that stack, called without the axis arguments, stacks vertically"""
+        t1 = onp.array([5.0, 8.0, 101.0], dtype=np.float64)
+        t2 = torch.tensor([0.6, 0.1, 0.6], dtype=torch.float64)
+        t3 = torch.tensor([0.1, 0.2, 0.3], dtype=torch.float64)
+
+        res = fn.stack([t1, t2, t3])
+        assert isinstance(res, torch.Tensor)
+        assert np.all(res.numpy() == np.stack([t1, t2.numpy(), t3.numpy()]))
+
+    @pytest.mark.parametrize("t1", [onp.array([1, 2]), torch.tensor([1, 2]), tf.constant([1, 2])])
+    def test_stack_axis(self, t1):
+        """Test that passing the axis argument allows for stacking along
+        a different axis"""
+        t2 = onp.array([3, 4])
+        res = fn.stack([t1, t2], axis=1)
+
+        # if tensorflow or pytorch, extract view of underlying data
+        if hasattr(res, "numpy"):
+            res = res.numpy()
+
+        assert fn.allclose(res, np.array([[1, 3], [2, 4]]))
+        assert list(res.shape) == [2, 2]
+
+
+class TestSum:
+    """Tests for the summation function"""
+
+    def test_array(self):
+        """Test that sum, called without the axis arguments, returns a scalar"""
+        t = np.array([[0.1, 0.2, 0.3], [0.4, 0.5, 0.6]])
+        res = fn.sum(t)
+        assert isinstance(res, np.ndarray)
+        assert fn.allclose(res, 2.1)
+
+    def test_tensorflow(self):
+        """Test that sum, called without the axis arguments, returns a scalar"""
+        t = tf.Variable([[0.1, 0.2, 0.3], [0.4, 0.5, 0.6]])
+        res = fn.sum(t)
+        assert isinstance(res, tf.Tensor)
+        assert fn.allclose(res, 2.1)
+
+    def test_torch(self):
+        """Test that sum, called without the axis arguments, returns a scalar"""
+        t = torch.tensor([[0.1, 0.2, 0.3], [0.4, 0.5, 0.6]])
+        res = fn.sum(t)
+        assert isinstance(res, torch.Tensor)
+        assert fn.allclose(res, 2.1)
+
+    def test_jax(self):
+        """Test that sum, called without the axis arguments, returns a scalar"""
+        t = jnp.array([[0.1, 0.2, 0.3], [0.4, 0.5, 0.6]])
+        res = fn.sum(t)
+        assert fn.allclose(res, 2.1)
+
+    @pytest.mark.parametrize(
+        "t1",
+        [
+            np.array([[[1, 2], [3, 4], [-1, 1]], [[5, 6], [0, -1], [2, 1]]]),
+            torch.tensor([[[1, 2], [3, 4], [-1, 1]], [[5, 6], [0, -1], [2, 1]]]),
+            tf.constant([[[1, 2], [3, 4], [-1, 1]], [[5, 6], [0, -1], [2, 1]]]),
+            jnp.array([[[1, 2], [3, 4], [-1, 1]], [[5, 6], [0, -1], [2, 1]]]),
+        ],
+    )
+    def test_sum_axis(self, t1):
+        """Test that passing the axis argument allows for summing along
+        a specific axis"""
+        res = fn.sum(t1, axis=(0, 2))
+
+        # if tensorflow or pytorch, extract view of underlying data
+        if hasattr(res, "numpy"):
+            res = res.numpy()
+
+        assert fn.allclose(res, np.array([14, 6, 3]))
+        assert res.shape == (3,)
+
+    @pytest.mark.parametrize(
+        "t1",
+        [
+            np.array([[[1, 2], [3, 4], [-1, 1]], [[5, 6], [0, -1], [2, 1]]]),
+            torch.tensor([[[1, 2], [3, 4], [-1, 1]], [[5, 6], [0, -1], [2, 1]]]),
+            tf.constant([[[1, 2], [3, 4], [-1, 1]], [[5, 6], [0, -1], [2, 1]]]),
+            jnp.array([[[1, 2], [3, 4], [-1, 1]], [[5, 6], [0, -1], [2, 1]]]),
+        ],
+    )
+    def test_sum_axis_keepdims(self, t1):
+        """Test that passing the axis argument allows for summing along
+        a specific axis, while keepdims avoids the summed dimensions from being removed"""
+        res = fn.sum(t1, axis=(0, 2), keepdims=True)
+
+        # if tensorflow or pytorch, extract view of underlying data
+        if hasattr(res, "numpy"):
+            res = res.numpy()
+
+        assert fn.allclose(res, np.array([[[14], [6], [3]]]))
+        assert res.shape == (1, 3, 1)
+
+
+@pytest.mark.parametrize("t", test_data)
+def test_T(t):
+    """Test the simple transpose (T) function"""
+    res = fn.T(t)
+
+    if isinstance(t, (list, tuple)):
+        t = onp.asarray(t)
+
+    assert fn.get_interface(res) == fn.get_interface(t)
+
+    # if tensorflow or pytorch, extract view of underlying data
+    if hasattr(res, "numpy"):
+        res = res.numpy()
+        t = t.numpy()
+
+    assert np.all(res.T == t.T)
+
+
+class TestTake:
+    """Tests for the qml.take function"""
+
+    take_data = [
+        np.array([[[1, 2], [3, 4], [-1, 1]], [[5, 6], [0, -1], [2, 1]]]),
+        torch.tensor([[[1, 2], [3, 4], [-1, 1]], [[5, 6], [0, -1], [2, 1]]]),
+        onp.array([[[1, 2], [3, 4], [-1, 1]], [[5, 6], [0, -1], [2, 1]]]),
+        tf.constant([[[1, 2], [3, 4], [-1, 1]], [[5, 6], [0, -1], [2, 1]]]),
+        tf.Variable([[[1, 2], [3, 4], [-1, 1]], [[5, 6], [0, -1], [2, 1]]]),
+        jnp.asarray([[[1, 2], [3, 4], [-1, 1]], [[5, 6], [0, -1], [2, 1]]]),
+    ]
+
+    @pytest.mark.parametrize("t", take_data)
+    def test_flattened_indexing(self, t):
+        """Test that indexing without the axis argument
+        will flatten the tensor first"""
+        indices = 5
+        res = fn.take(t, indices)
+        assert fn.allclose(res, 1)
+
+    @pytest.mark.parametrize("t", take_data)
+    def test_array_indexing(self, t):
+        """Test that indexing with a sequence properly extracts
+        the elements from the flattened tensor"""
+        indices = [0, 2, 3, 6, -2]
+        res = fn.take(t, indices)
+        assert fn.allclose(res, [1, 3, 4, 5, 2])
+
+    def test_array_indexing_autograd(self):
+        """Test that indexing with a sequence properly extracts
+        the elements from the flattened tensor"""
+        t = np.array([[[1, 2], [3, 4], [-1, 1]], [[5, 6], [0, -1], [2, 1]]])
+        indices = [0, 2, 3, 6, -2]
+
+        def cost_fn(t):
+            return np.sum(fn.take(t, indices))
+
+        grad = qml.grad(cost_fn)(t)
+        expected = np.array([[[1, 0], [1, 1], [0, 0]], [[1, 0], [0, 0], [1, 0]]])
+        assert fn.allclose(grad, expected)
+
+    @pytest.mark.parametrize("t", take_data)
+    def test_multidimensional_indexing(self, t):
+        """Test that indexing with a multi-dimensional sequence properly extracts
+        the elements from the flattened tensor"""
+        indices = [[0, 1], [3, 2]]
+        res = fn.take(t, indices)
+        assert fn.allclose(res, [[1, 2], [4, 3]])
+
+    @pytest.mark.parametrize("t", take_data)
+    def test_array_indexing_along_axis(self, t):
+        """Test that indexing with a sequence properly extracts
+        the elements from the specified tensor axis"""
+        indices = [0, 1, -2]
+        res = fn.take(t, indices, axis=2)
+        expected = np.array(
+            [[[1, 2, 1], [3, 4, 3], [-1, 1, -1]], [[5, 6, 5], [0, -1, 0], [2, 1, 2]]]
+        )
+        assert fn.allclose(res, expected)
+
+    @pytest.mark.parametrize("t", take_data)
+    def test_array_indexing_along_axis(self, t):
+        """Test that indexing with a sequence properly extracts
+        the elements from the specified tensor axis"""
+        indices = [0, 1, -2]
+        res = fn.take(t, indices, axis=2)
+        expected = np.array(
+            [[[1, 2, 1], [3, 4, 3], [-1, 1, -1]], [[5, 6, 5], [0, -1, 0], [2, 1, 2]]]
+        )
+        assert fn.allclose(res, expected)
+
+    @pytest.mark.parametrize("t", take_data)
+    def test_multidimensional_indexing_along_axis(self, t):
+        """Test that indexing with a sequence properly extracts
+        the elements from the specified tensor axis"""
+        indices = np.array([[0, 0], [1, 0]])
+        res = fn.take(t, indices, axis=1)
+        expected = np.array(
+            [[[[1, 2], [1, 2]], [[3, 4], [1, 2]]], [[[5, 6], [5, 6]], [[0, -1], [5, 6]]]]
+        )
+        assert fn.allclose(res, expected)
+
+    def test_multidimensional_indexing_along_axis_autograd(self):
+        """Test that indexing with a sequence properly extracts
+        the elements from the specified tensor axis"""
+        t = np.array([[[1, 2], [3, 4], [-1, 1]], [[5, 6], [0, -1], [2, 1]]])
+        indices = np.array([[0, 0], [1, 0]])
+
+        def cost_fn(t):
+            return fn.sum(fn.take(t, indices, axis=1))
+
+        res = cost_fn(t)
+        expected = np.sum(
+            np.array([[[[1, 2], [1, 2]], [[3, 4], [1, 2]]], [[[5, 6], [5, 6]], [[0, -1], [5, 6]]]])
+        )
+        assert fn.allclose(res, expected)
+
+        grad = qml.grad(cost_fn)(t)
+        expected = np.array([[[3, 3], [1, 1], [0, 0]], [[3, 3], [1, 1], [0, 0]]])
+        assert fn.allclose(grad, expected)
+
+
+where_data = [
+    ("autograd", np.array([[[1, 2], [3, 4], [-1, 1]], [[5, 6], [0, -1], [2, 1]]])),
+    ("torch", torch.tensor([[[1, 2], [3, 4], [-1, 1]], [[5, 6], [0, -1], [2, 1]]])),
+    ("numpy", onp.array([[[1, 2], [3, 4], [-1, 1]], [[5, 6], [0, -1], [2, 1]]])),
+    ("tf", tf.constant([[[1, 2], [3, 4], [-1, 1]], [[5, 6], [0, -1], [2, 1]]])),
+    ("tf", tf.Variable([[[1, 2], [3, 4], [-1, 1]], [[5, 6], [0, -1], [2, 1]]])),
+    ("jax", jnp.array([[[1, 2], [3, 4], [-1, 1]], [[5, 6], [0, -1], [2, 1]]])),
+]
+
+
+@pytest.mark.parametrize("interface, t", where_data)
+def test_where(interface, t):
+    """Test that the where function works as expected"""
+    # With output values
+    res = fn.where(t < 0, 100 * fn.ones_like(t), t)
+    expected = np.array([[[1, 2], [3, 4], [100, 1]], [[5, 6], [0, 100], [2, 1]]])
+    assert fn.allclose(res, expected)
+
+    # Without output values
+    res = fn.where(t > 0)
+    expected = (
+        [0, 0, 0, 0, 0, 1, 1, 1, 1],
+        [0, 0, 1, 1, 2, 0, 0, 2, 2],
+        [0, 1, 0, 1, 1, 0, 1, 0, 1],
+    )
+    assert all(fn.allclose(_res, _exp) for _res, _exp in zip(res, expected))
+
+
+squeeze_data = [
+    np.ones((1, 2, 3, 1, 5, 1)),
+    torch.ones((1, 2, 3, 1, 5, 1)),
+    tf.ones((1, 2, 3, 1, 5, 1)),
+    jnp.ones((1, 2, 3, 1, 5, 1)),
+    onp.ones((1, 2, 3, 1, 5, 1)),
+]
+
+
+@pytest.mark.parametrize("t", squeeze_data)
+def test_squeeze(t):
+    """Test that the squeeze function works as expected"""
+    res = fn.squeeze(t)
+    assert res.shape == (2, 3, 5)
+
+
+class TestScatterElementAdd:
+    """Tests for the scatter_element_add function"""
+
+    x = onp.ones((2, 3), dtype=np.float64)
+    y = onp.array(0.56)
+    index = [1, 2]
+    expected_val = onp.array([[1.0, 1.0, 1.0], [1.0, 1.0, 1.3136]])
+    expected_grad_x = onp.array([[0, 0, 0], [0, 0, 1.0]])
+    expected_grad_y = 2 * y
+    expected_jac_x = onp.eye(6).reshape((2, 3, 2, 3))
+    expected_jac_y = onp.array([[0, 0, 0], [0, 0, 2 * y]])
+
+    def test_array(self):
+        """Test that a NumPy array is differentiable when using scatter addition"""
+        x = np.array(self.x, requires_grad=True)
+        y = np.array(self.y, requires_grad=True)
+
+        def cost(*weights):
+            return fn.scatter_element_add(weights[0], self.index, weights[1] ** 2)
+
+        res = cost(x, y)
+        assert isinstance(res, np.ndarray)
+        assert fn.allclose(res, self.expected_val)
+
+        grad = qml.grad(lambda *weights: cost(*weights)[self.index[0], self.index[1]])(x, y)
+        assert fn.allclose(grad[0], self.expected_grad_x)
+        assert fn.allclose(grad[1], self.expected_grad_y)
+
+    def test_array_multi(self):
+        """Test that a NumPy array and the addend are differentiable when using
+        scatter addition (multi dispatch)."""
+        x = np.array(self.x, requires_grad=True)
+        y = np.array(self.y, requires_grad=True)
+
+        def cost_multi(weight_0, weight_1):
+            return fn.scatter_element_add(weight_0, self.index, weight_1**2)
+
+        res = cost_multi(x, y)
+        assert isinstance(res, np.ndarray)
+        assert fn.allclose(res, self.expected_val)
+
+        jac = qml.jacobian(lambda *weights: cost_multi(*weights))(x, y)
+        assert fn.allclose(jac[0], self.expected_jac_x)
+        assert fn.allclose(jac[1], self.expected_jac_y)
+
+    def test_array_batch(self):
+        """Test that a NumPy array and the addend are differentiable when using
+        scatter addition (multi dispatch)."""
+        x = np.ones((2, 3), requires_grad=True)
+        y = np.array([0.56, 0.3], requires_grad=True)
+
+        def cost_multi(weight_0, weight_1):
+            return fn.scatter_element_add(weight_0, [(0, 1), (1, 2)], weight_1**2)
+
+        res = cost_multi(x, y)
+        assert isinstance(res, np.ndarray)
+        assert fn.allclose(res, onp.array([[1.0, 1.3136, 1.0], [1.0, 1.0, 1.09]]))
+
+        jac = qml.jacobian(lambda *weights: cost_multi(*weights))(x, y)
+        assert fn.allclose(jac[0], self.expected_jac_x)
+        exp_jac_y = onp.zeros((2, 3, 2))
+        exp_jac_y[0, 1, 0] = 2 * y[0]
+        exp_jac_y[1, 2, 1] = 2 * y[1]
+        assert fn.allclose(jac[1], exp_jac_y)
+
+    def test_tensorflow(self):
+        """Test that a TF tensor is differentiable when using scatter addition"""
+        x = tf.Variable(self.x)
+        y = tf.Variable(self.y)
+
+        with tf.GradientTape() as tape:
+            res = fn.scatter_element_add(x, self.index, y**2)
+            loss = res[self.index[0], self.index[1]]
+
+        assert isinstance(res, tf.Tensor)
+        assert fn.allclose(res, self.expected_val)
+
+        grad = tape.gradient(loss, [x, y])
+        assert fn.allclose(grad[0], self.expected_grad_x)
+        assert fn.allclose(grad[1], self.expected_grad_y)
+
+    def test_torch(self):
+        """Test that a torch tensor is differentiable when using scatter addition"""
+        x = torch.tensor(self.x, requires_grad=True)
+        y = torch.tensor(self.y, requires_grad=True)
+
+        res = fn.scatter_element_add(x, self.index, y**2)
+        loss = res[self.index[0], self.index[1]]
+
+        assert isinstance(res, torch.Tensor)
+        assert fn.allclose(res.detach(), self.expected_val)
+
+        loss.backward()
+        assert fn.allclose(x.grad, self.expected_grad_x)
+        assert fn.allclose(y.grad, self.expected_grad_y)
+
+    def test_jax(self):
+        """Test that a JAX array is differentiable when using scatter addition"""
+        x = jnp.array(self.x)
+        y = jnp.array(self.y)
+
+        def cost(weights):
+            return fn.scatter_element_add(weights[0], self.index, weights[1] ** 2)
+
+        res = cost([x, y])
+        assert isinstance(res, jax.interpreters.xla.DeviceArray)
+        assert fn.allclose(res, self.expected_val)
+
+        grad = jax.grad(lambda weights: cost(weights)[self.index[0], self.index[1]])([x, y])
+        assert fn.allclose(grad[0], self.expected_grad_x)
+        assert fn.allclose(grad[1], self.expected_grad_y)
+
+    def test_jax_multi(self):
+        """Test that a NumPy array and the addend are differentiable when using
+        scatter addition (multi dispatch)."""
+        x = jnp.array(self.x)
+        y = jnp.array(self.y)
+
+        def cost_multi(weight_0, weight_1):
+            return fn.scatter_element_add(weight_0, self.index, weight_1**2)
+
+        res = cost_multi(x, y)
+        assert isinstance(res, jax.interpreters.xla.DeviceArray)
+        assert fn.allclose(res, self.expected_val)
+
+        jac = jax.jacobian(lambda *weights: cost_multi(*weights), argnums=[0, 1])(x, y)
+        assert fn.allclose(jac[0], self.expected_jac_x)
+        assert fn.allclose(jac[1], self.expected_jac_y)
+
+
+class TestScatterElementAddMultiValue:
+    """Tests for the scatter_element_add function when adding
+    multiple values at multiple positions."""
+
+    x = onp.ones((2, 3), dtype=np.float64)
+    y = onp.array(0.56)
+    indices = [[1, 0], [2, 1]]
+    expected_val = onp.array([[1.0, 1.3136, 1.0], [1.0, 1.0, 1.27636]])
+    expected_grad_x = onp.array([[0, 1.0, 0], [0, 0, 1.0]])
+    expected_grad_y = 2 * y + onp.cos(y / 2) / 2
+
+    def test_array(self):
+        """Test that a NumPy array is differentiable when using scatter addition
+        with multiple values."""
+        x = np.array(self.x, requires_grad=True)
+        y = np.array(self.y, requires_grad=True)
+
+        def cost(*weights):
+            return fn.scatter_element_add(
+                weights[0], self.indices, [fn.sin(weights[1] / 2), weights[1] ** 2]
+            )
+
+        res = cost(x, y)
+        assert isinstance(res, np.ndarray)
+        assert fn.allclose(res, self.expected_val)
+
+        scalar_cost = (
+            lambda *weights: cost(*weights)[self.indices[0][0], self.indices[1][0]]
+            + cost(*weights)[self.indices[0][1], self.indices[1][1]]
+        )
+        grad = qml.grad(scalar_cost)(x, y)
+        assert fn.allclose(grad[0], self.expected_grad_x)
+        assert fn.allclose(grad[1], self.expected_grad_y)
+
+    def test_tensorflow(self):
+        """Test that a TF tensor is differentiable when using scatter addition
+        with multiple values."""
+        x = tf.Variable(self.x)
+        y = tf.Variable(self.y)
+
+        with tf.GradientTape() as tape:
+            res = fn.scatter_element_add(x, self.indices, [tf.sin(y / 2), y**2])
+            loss = (
+                res[self.indices[0][0], self.indices[1][0]]
+                + res[self.indices[0][1], self.indices[1][1]]
+            )
+
+        assert isinstance(res, tf.Tensor)
+        assert fn.allclose(res, self.expected_val)
+
+        grad = tape.gradient(loss, [x, y])
+        assert fn.allclose(grad[0], self.expected_grad_x)
+        assert fn.allclose(grad[1], self.expected_grad_y)
+
+    def test_torch(self):
+        """Test that a torch tensor is differentiable when using scatter addition
+        with multiple values."""
+        x = torch.tensor(self.x, requires_grad=True)
+        y = torch.tensor(self.y, requires_grad=True)
+
+        values = torch.zeros(2)
+        values[0] += torch.sin(y / 2)
+        values[1] += y**2
+        res = fn.scatter_element_add(x, self.indices, values)
+        loss = (
+            res[self.indices[0][0], self.indices[1][0]]
+            + res[self.indices[0][1], self.indices[1][1]]
+        )
+
+        assert isinstance(res, torch.Tensor)
+        assert fn.allclose(res.detach(), self.expected_val)
+
+        loss.backward()
+        assert fn.allclose(x.grad, self.expected_grad_x)
+        assert fn.allclose(y.grad, self.expected_grad_y)
+
+    def test_jax(self):
+        """Test that a JAX array is differentiable when using scatter addition
+        with multiple values."""
+        x = jnp.array(self.x)
+        y = jnp.array(self.y)
+
+        def cost(weights):
+            return fn.scatter_element_add(
+                weights[0], self.indices, [fn.sin(weights[1] / 2), weights[1] ** 2]
+            )
+
+        res = cost([x, y])
+        assert isinstance(res, jax.interpreters.xla.DeviceArray)
+        assert fn.allclose(res, self.expected_val)
+
+        scalar_cost = (
+            lambda weights: cost(weights)[self.indices[0][0], self.indices[1][0]]
+            + cost(weights)[self.indices[0][1], self.indices[1][1]]
+        )
+        grad = jax.grad(scalar_cost)([x, y])
+        assert fn.allclose(grad[0], self.expected_grad_x)
+        assert fn.allclose(grad[1], self.expected_grad_y)
+
+
+class TestDiag:
+    """Tests for the diag function"""
+
+    @pytest.mark.parametrize(
+        "a, interface",
+        [
+            [np.array(0.5), "autograd"],
+            [tf.Variable(0.5), "tensorflow"],
+            [torch.tensor(0.5), "torch"],
+        ],
+    )
+    def test_sequence(self, a, interface):
+        """Test that a sequence is automatically converted into
+        a diagonal tensor"""
+        t = [0.1, 0.2, a]
+        res = fn.diag(t)
+        assert fn.get_interface(res) == interface
+        assert fn.allclose(res, onp.diag([0.1, 0.2, 0.5]))
+
+    def test_array(self):
+        """Test that a NumPy array is automatically converted into
+        a diagonal tensor"""
+        t = np.array([0.1, 0.2, 0.3])
+        res = fn.diag(t)
+        assert isinstance(res, np.ndarray)
+        assert fn.allclose(res, onp.diag([0.1, 0.2, 0.3]))
+
+        res = fn.diag(t, k=1)
+        assert fn.allclose(res, onp.diag([0.1, 0.2, 0.3], k=1))
+
+    def test_tensorflow(self):
+        """Test that a tensorflow tensor is automatically converted into
+        a diagonal tensor"""
+        t = tf.Variable([0.1, 0.2, 0.3])
+        res = fn.diag(t)
+        assert isinstance(res, tf.Tensor)
+        assert fn.allclose(res, onp.diag([0.1, 0.2, 0.3]))
+
+        res = fn.diag(t, k=1)
+        assert fn.allclose(res, onp.diag([0.1, 0.2, 0.3], k=1))
+
+    def test_torch(self):
+        """Test that a torch tensor is automatically converted into
+        a diagonal tensor"""
+        t = torch.tensor([0.1, 0.2, 0.3])
+        res = fn.diag(t)
+        assert isinstance(res, torch.Tensor)
+        assert fn.allclose(res, onp.diag([0.1, 0.2, 0.3]))
+
+        res = fn.diag(t, k=1)
+        assert fn.allclose(res, onp.diag([0.1, 0.2, 0.3], k=1))
+
+    def test_jax(self):
+        """Test that a jax array is automatically converted into
+        a diagonal tensor"""
+        t = jnp.array([0.1, 0.2, 0.3])
+        res = fn.diag(t)
+        assert fn.allclose(res, onp.diag([0.1, 0.2, 0.3]))
+
+        res = fn.diag(t, k=1)
+        assert fn.allclose(res, onp.diag([0.1, 0.2, 0.3], k=1))
+
+
+class TestCovMatrix:
+    """Tests for the cov matrix function"""
+
+    obs_list = [qml.PauliZ(0) @ qml.PauliZ(1), qml.PauliY(2)]
+
+    @staticmethod
+    def ansatz(weights, wires):
+        """Circuit ansatz for testing"""
+        qml.RY(weights[0], wires=wires[0])
+        qml.RX(weights[1], wires=wires[1])
+        qml.RX(weights[2], wires=wires[2])
+        qml.CNOT(wires=[wires[0], wires[1]])
+        qml.CNOT(wires=[wires[1], wires[2]])
+
+    @staticmethod
+    def expected_cov(weights):
+        """Analytic covariance matrix for ansatz and obs_list"""
+        a, b, c = weights
+        return np.array(
+            [
+                [np.sin(b) ** 2, -np.cos(a) * np.sin(b) ** 2 * np.sin(c)],
+                [
+                    -np.cos(a) * np.sin(b) ** 2 * np.sin(c),
+                    1 - np.cos(a) ** 2 * np.cos(b) ** 2 * np.sin(c) ** 2,
+                ],
+            ]
+        )
+
+    @staticmethod
+    def expected_grad(weights):
+        """Analytic covariance matrix gradient for ansatz and obs_list"""
+        a, b, c = weights
+        return np.array(
+            [
+                np.sin(a) * np.sin(b) ** 2 * np.sin(c),
+                -2 * np.cos(a) * np.cos(b) * np.sin(b) * np.sin(c),
+                -np.cos(a) * np.cos(c) * np.sin(b) ** 2,
+            ]
+        )
+
+    def test_weird_wires(self, tol):
+        """Test that the covariance matrix computes the correct
+        result when weird wires are used"""
+        dev = qml.device("default.qubit", wires=["a", -1, "q"])
+        obs_list = [qml.PauliZ("a") @ qml.PauliZ(-1), qml.PauliY("q")]
+
+        @qml.qnode(dev, interface="autograd")
+        def circuit(weights):
+            """Returns the shared probability distribution of ansatz
+            in the joint basis for obs_list"""
+            self.ansatz(weights, wires=dev.wires)
+
+            for o in obs_list:
+                o.diagonalizing_gates()
+
+            return qml.probs(wires=dev.wires)
+
+        def cov(weights):
+            probs = circuit(weights)
+            return fn.cov_matrix(probs, obs_list, wires=dev.wires)
+
+        weights = np.array([0.1, 0.2, 0.3])
+        res = cov(weights)
+        expected = self.expected_cov(weights)
+        assert np.allclose(res, expected, atol=tol, rtol=0)
+
+        grad_fn = qml.grad(lambda weights: cov(weights)[0, 1])
+        res = grad_fn(weights)
+        expected = self.expected_grad(weights)
+        assert np.allclose(res, expected, atol=tol, rtol=0)
+
+    def test_autograd(self, tol):
+        """Test that the covariance matrix computes the correct
+        result, and is differentiable, using the Autograd interface"""
+        dev = qml.device("default.qubit", wires=3)
+
+        @qml.qnode(dev, interface="autograd")
+        def circuit(weights):
+            """Returns the shared probability distribution of ansatz
+            in the joint basis for obs_list"""
+            self.ansatz(weights, wires=dev.wires)
+
+            for o in self.obs_list:
+                o.diagonalizing_gates()
+
+            return qml.probs(wires=[0, 1, 2])
+
+        def cov(weights):
+            probs = circuit(weights)
+            return fn.cov_matrix(probs, self.obs_list)
+
+        weights = np.array([0.1, 0.2, 0.3])
+        res = cov(weights)
+        expected = self.expected_cov(weights)
+        assert np.allclose(res, expected, atol=tol, rtol=0)
+
+        grad_fn = qml.grad(lambda weights: cov(weights)[0, 1])
+        res = grad_fn(weights)
+        expected = self.expected_grad(weights)
+        assert np.allclose(res, expected, atol=tol, rtol=0)
+
+    def test_torch(self, tol):
+        """Test that the covariance matrix computes the correct
+        result, and is differentiable, using the Torch interface"""
+        dev = qml.device("default.qubit", wires=3)
+
+        @qml.qnode(dev, interface="torch")
+        def circuit(weights):
+            """Returns the shared probability distribution of ansatz
+            in the joint basis for obs_list"""
+            self.ansatz(weights, wires=dev.wires)
+
+            for o in self.obs_list:
+                o.diagonalizing_gates()
+
+            return qml.probs(wires=[0, 1, 2])
+
+        weights = np.array([0.1, 0.2, 0.3])
+        weights_t = torch.tensor(weights, requires_grad=True)
+        probs = circuit(weights_t)
+        res = fn.cov_matrix(probs, self.obs_list)
+        expected = self.expected_cov(weights)
+        assert np.allclose(res.detach().numpy(), expected, atol=tol, rtol=0)
+
+        loss = res[0, 1]
+        loss.backward()
+        res = weights_t.grad
+        expected = self.expected_grad(weights)
+        assert np.allclose(res.detach().numpy(), expected, atol=tol, rtol=0)
+
+    def test_tf(self, tol):
+        """Test that the covariance matrix computes the correct
+        result, and is differentiable, using the TF interface"""
+        dev = qml.device("default.qubit", wires=3)
+
+        @qml.qnode(dev, interface="tf")
+        def circuit(weights):
+            """Returns the shared probability distribution of ansatz
+            in the joint basis for obs_list"""
+            self.ansatz(weights, wires=dev.wires)
+
+            for o in self.obs_list:
+                o.diagonalizing_gates()
+
+            return qml.probs(wires=[0, 1, 2])
+
+        weights = np.array([0.1, 0.2, 0.3])
+        weights_t = tf.Variable(weights)
+
+        with tf.GradientTape() as tape:
+            probs = circuit(weights_t)
+            cov = fn.cov_matrix(probs, self.obs_list)
+            loss = cov[0, 1]
+
+        expected = self.expected_cov(weights)
+        assert np.allclose(cov, expected, atol=tol, rtol=0)
+
+        grad = tape.gradient(loss, weights_t)
+        expected = self.expected_grad(weights)
+        assert np.allclose(grad, expected, atol=tol, rtol=0)
+
+    @pytest.mark.slow
+    def test_jax(self, tol):
+        """Test that the covariance matrix computes the correct
+        result, and is differentiable, using the JAX interface"""
+        dev = qml.device("default.qubit.jax", wires=3)
+
+        @qml.qnode(dev, interface="jax", diff_method="backprop")
+        def circuit(weights):
+            """Returns the shared probability distribution of ansatz
+            in the joint basis for obs_list"""
+            self.ansatz(weights, wires=dev.wires)
+
+            for o in self.obs_list:
+                o.diagonalizing_gates()
+
+            return qml.probs(wires=[0, 1, 2])
+
+        def cov(weights):
+            probs = circuit(weights)
+            return fn.cov_matrix(probs, self.obs_list)
+
+        weights = jnp.array([0.1, 0.2, 0.3])
+        res = cov(weights)
+        expected = self.expected_cov(weights)
+        assert jnp.allclose(res, expected, atol=tol, rtol=0)
+
+        grad_fn = jax.grad(lambda weights: cov(weights)[0, 1])
+        res = grad_fn(weights)
+        expected = self.expected_grad(weights)
+        assert jnp.allclose(res, expected, atol=tol, rtol=0)
+
+
+block_diag_data = [
+    [onp.array([[1, 2], [3, 4]]), torch.tensor([[1, 2], [-1, -6]]), torch.tensor([[5]])],
+    [onp.array([[1, 2], [3, 4]]), tf.Variable([[1, 2], [-1, -6]]), tf.constant([[5]])],
+    [np.array([[1, 2], [3, 4]]), np.array([[1, 2], [-1, -6]]), np.array([[5]])],
+    [jnp.array([[1, 2], [3, 4]]), jnp.array([[1, 2], [-1, -6]]), jnp.array([[5]])],
+]
+
+
+@pytest.mark.parametrize("tensors", block_diag_data)
+def test_block_diag(tensors):
+    """Tests for the block diagonal function"""
+    res = fn.block_diag(tensors)
+    expected = np.array(
+        [[1, 2, 0, 0, 0], [3, 4, 0, 0, 0], [0, 0, 1, 2, 0], [0, 0, -1, -6, 0], [0, 0, 0, 0, 5]]
+    )
+    assert fn.allclose(res, expected)
+
+
+class TestBlockDiagDiffability:
+
+    expected = lambda self, x, y: (
+        [
+            [-np.sin(x * y) * y, 0, 0],
+            [0, 1.0, 0],
+            [0, 2 * x, -1 / y],
+        ],
+        [
+            [-np.sin(x * y) * x, 0, 0],
+            [0, 0.0, 1.2],
+            [0, -1 / 3, x / y**2],
+        ],
+    )
+
+    def test_autograd(self):
+        """Tests for differentiating the block diagonal function with autograd."""
+        tensors = lambda x, y: [
+            np.array([[fn.cos(x * y)]]),
+            np.array([[x, 1.2 * y], [x**2 - y / 3, -x / y]]),
+        ]
+        f = lambda x, y: fn.block_diag(tensors(x, y))
+        x, y = np.array([0.2, 1.5], requires_grad=True)
+        res = qml.jacobian(f)(x, y)
+        exp = self.expected(x, y)
+        assert fn.allclose(res[0], exp[0])
+        assert fn.allclose(res[1], exp[1])
+
+    def test_jax(self):
+        """Tests for differentiating the block diagonal function with JAX."""
+        jax = pytest.importorskip("jax")
+        tensors = lambda x, y: [
+            jnp.array([[fn.cos(x * y)]]),
+            jnp.array([[x, 1.2 * y], [x**2 - y / 3, -x / y]]),
+        ]
+        f = lambda x, y: fn.block_diag(tensors(x, y))
+        x, y = 0.2, 1.5
+        res = jax.jacobian(f, argnums=[0, 1])(x, y)
+        exp = self.expected(x, y)
+        assert fn.allclose(exp[0], res[0])
+        assert fn.allclose(exp[1], res[1])
+
+    def test_tf(self):
+        """Tests for differentiating the block diagonal function with Tensorflow."""
+        tf = pytest.importorskip("tensorflow")
+        x, y = [tf.Variable([[0.2]]), tf.Variable([[0.1, 0.2], [0.3, 0.4]])]
+        with tf.GradientTape() as tape:
+            out = fn.block_diag([x, y])
+        res = tape.jacobian(out, (x, y))
+        exp_0 = np.zeros((3, 3, 1, 1))
+        exp_0[0, 0, 0, 0] = 1.0
+        exp_1 = np.zeros((3, 3, 2, 2))
+        exp_1[1, 1, 0, 0] = exp_1[1, 2, 0, 1] = exp_1[2, 1, 1, 0] = exp_1[2, 2, 1, 1] = 1.0
+        assert fn.allclose(exp_0, res[0])
+        assert fn.allclose(exp_1, res[1])
+
+    def test_torch(self):
+        """Tests for differentiating the block diagonal function with Torch."""
+        torch = pytest.importorskip("torch")
+        x, y = [torch.tensor([[0.2]]), torch.tensor([[0.1, 0.2], [0.3, 0.4]])]
+        f = lambda x, y: fn.block_diag([x, y])
+        res = torch.autograd.functional.jacobian(f, (x, y))
+        exp_0 = np.zeros((3, 3, 1, 1))
+        exp_0[0, 0, 0, 0] = 1.0
+        exp_1 = np.zeros((3, 3, 2, 2))
+        exp_1[1, 1, 0, 0] = exp_1[1, 2, 0, 1] = exp_1[2, 1, 1, 0] = exp_1[2, 2, 1, 1] = 1.0
+        assert fn.allclose(exp_0, res[0])
+        assert fn.allclose(exp_1, res[1])
+
+
+gather_data = [
+    torch.tensor([[1, 2, 3], [-1, -6, -3]]),
+    tf.Variable([[1, 2, 3], [-1, -6, -3]]),
+    jnp.array([[1, 2, 3], [-1, -6, -3]]),
+    np.array([[1, 2, 3], [-1, -6, -3]]),
+]
+
+
+@pytest.mark.parametrize("tensor", gather_data)
+def test_gather(tensor):
+    """Tests for the gather function"""
+    indices = [1, 0]
+    res = fn.gather(tensor, indices)
+    expected = np.array([[-1, -6, -3], [1, 2, 3]])
+    assert fn.allclose(res, expected)
+
+
+class TestCoercion:
+    """Test that TensorFlow and PyTorch correctly coerce types"""
+
+    def test_tensorflow_coercion(self):
+        """Test tensorflow coercion"""
+        tensors = [tf.Variable([0.2]), np.array([1, 2, 3]), tf.constant(1 + 3j, dtype=tf.complex64)]
+        res = qml.math.coerce(tensors, like="tensorflow")
+        dtypes = [r.dtype for r in res]
+        assert all(d is tf.complex64 for d in dtypes)
+
+    def test_torch_coercion(self):
+        """Test Torch coercion"""
+        tensors = [
+            torch.tensor([0.2]),
+            np.array([1, 2, 3]),
+            torch.tensor(1 + 3j, dtype=torch.complex64),
+        ]
+        res = qml.math.coerce(tensors, like="torch")
+        dtypes = [r.dtype for r in res]
+        assert all(d is torch.complex64 for d in dtypes)
+
+    @pytest.mark.gpu
+    def test_torch_coercion_error(self):
+        """Test Torch coercion error if multiple devices were specified."""
+
+        if not torch.cuda.is_available():
+            pytest.skip("A GPU would be required to run this test, but CUDA is not available.")
+
+        tensors = [
+            torch.tensor([0.2], device="cpu"),
+            np.array([1, 2, 3]),
+            torch.tensor(1 + 3j, dtype=torch.complex64, device="cuda"),
+        ]
+
+        with pytest.raises(
+            RuntimeError,
+            match="Expected all tensors to be on the same device, but found at least two devices",
+        ):
+            res = qml.math.coerce(tensors, like="torch")
+
+
+class TestUnwrap:
+    """Test tensor unwrapping"""
+
+    def test_tensorflow_unwrapping(self):
+        """Test that a sequence of TensorFlow values is properly unwrapped"""
+        values = [
+            onp.array([0.1, 0.2]),
+            tf.Variable(0.1, dtype=tf.float64),
+            tf.constant([0.5, 0.2]),
+        ]
+        res = qml.math.unwrap(values)
+        expected = [np.array([0.1, 0.2]), 0.1, np.array([0.5, 0.2])]
+        assert all(np.allclose(a, b) for a, b in zip(res, expected))
+
+    def test_torch_unwrapping(self):
+        """Test that a sequence of Torch values is properly unwrapped"""
+        values = [
+            onp.array([0.1, 0.2]),
+            torch.tensor(0.1, dtype=torch.float64),
+            torch.tensor([0.5, 0.2]),
+        ]
+        res = qml.math.unwrap(values)
+        expected = [np.array([0.1, 0.2]), 0.1, np.array([0.5, 0.2])]
+        assert all(np.allclose(a, b) for a, b in zip(res, expected))
+
+    def test_autograd_unwrapping_forward(self):
+        """Test that a sequence of Autograd values is properly unwrapped
+        during the forward pass"""
+        unwrapped_params = None
+
+        def cost_fn(params):
+            nonlocal unwrapped_params
+            unwrapped_params = qml.math.unwrap(params)
+            return np.sum(np.sin(params[0] * params[2])) + params[1]
+
+        values = [onp.array([0.1, 0.2]), np.tensor(0.1, dtype=np.float64), np.tensor([0.5, 0.2])]
+        cost_fn(values)
+
+        expected = [np.array([0.1, 0.2]), 0.1, np.array([0.5, 0.2])]
+        assert all(np.allclose(a, b) for a, b in zip(unwrapped_params, expected))
+        assert all(not isinstance(a, np.tensor) for a in unwrapped_params)
+
+    def test_autograd_unwrapping_backward(self):
+        """Test that a sequence of Autograd values is properly unwrapped
+        during the backward pass"""
+        unwrapped_params = None
+
+        def cost_fn(*params):
+            nonlocal unwrapped_params
+            unwrapped_params = qml.math.unwrap(params)
+            return np.sum(np.sin(params[0] * params[2])) + params[1]
+
+        values = [
+            onp.array([0.1, 0.2]),
+            np.tensor(0.1, dtype=np.float64, requires_grad=True),
+            np.tensor([0.5, 0.2], requires_grad=True),
+        ]
+        grad = qml.grad(cost_fn, argnum=[1, 2])(*values)
+
+        expected = [np.array([0.1, 0.2]), 0.1, np.array([0.5, 0.2])]
+        assert all(np.allclose(a, b) for a, b in zip(unwrapped_params, expected))
+        assert not any(isinstance(a, ArrayBox) for a in unwrapped_params)
+
+    def test_autograd_unwrapping_backward_nested(self):
+        """Test that a sequence of Autograd values is properly unwrapped
+        during multiple backward passes"""
+        unwrapped_params = None
+
+        def cost_fn(p, max_depth=None):
+            nonlocal unwrapped_params
+            unwrapped_params = qml.math.unwrap(p, max_depth)
+            return np.sum(np.sin(np.prod(p)))
+
+        values = np.tensor([0.1, 0.2, 0.3])
+        hess = qml.jacobian(qml.grad(cost_fn))(values)
+
+        expected = np.array([0.1, 0.2, 0.3])
+        assert np.allclose(unwrapped_params, expected)
+        assert not isinstance(unwrapped_params, ArrayBox)
+
+        # Specifying max_depth=1 will result in the second backward
+        # pass not being unwrapped
+        hess = qml.jacobian(qml.grad(cost_fn))(values, max_depth=1)
+        assert all(isinstance(a, ArrayBox) for a in unwrapped_params)
+
+    def test_jax_unwrapping(self):
+        """Test that a sequence of Autograd values is properly unwrapped
+        during the forward pass"""
+        unwrapped_params = None
+
+        def cost_fn(params):
+            nonlocal unwrapped_params
+            unwrapped_params = qml.math.unwrap(params)
+            return np.sum(np.sin(params[0])) + params[2]
+
+        values = [jnp.array([0.1, 0.2]), onp.array(0.1, dtype=np.float64), jnp.array([0.5, 0.2])]
+        cost_fn(values)
+
+        expected = [np.array([0.1, 0.2]), 0.1, np.array([0.5, 0.2])]
+        assert all(np.allclose(a, b) for a, b in zip(unwrapped_params, expected))
+        assert all(not isinstance(a, np.tensor) for a in unwrapped_params)
+
+
+class TestGetTrainable:
+    """Tests for getting trainable indices"""
+
+    def test_tensorflow(self):
+        """Test that the trainability indices of a sequence of TensorFlow values
+        is correctly extracted"""
+        values = [
+            onp.array([0.1, 0.2]),
+            tf.Variable(0.1, dtype=tf.float64),
+            tf.constant([0.5, 0.2]),
+        ]
+
+        # outside of a gradient tape, no indices are trainable
+        res = qml.math.get_trainable_indices(values)
+        assert not res
+
+        # within a gradient tape, Variables are automatically watched
+        with tf.GradientTape():
+            res = qml.math.get_trainable_indices(values)
+
+        assert res == {1}
+
+        # Watching can be set manually
+        with tf.GradientTape() as tape:
+            tape.watch([values[2]])
+            res = qml.math.get_trainable_indices(values)
+
+        assert res == {1, 2}
+
+    def test_torch(self):
+        """Test that the trainability indices of a sequence of Torch values
+        is correctly extracted"""
+        values = [
+            onp.array([0.1, 0.2]),
+            torch.tensor(0.1, requires_grad=True),
+            torch.tensor([0.5, 0.2]),
+        ]
+        res = qml.math.get_trainable_indices(values)
+        assert res == {1}
+
+    def test_autograd(self):
+        """Test that the trainability indices of a sequence of Autograd arrays
+        is correctly extracted"""
+        res = None
+
+        def cost_fn(params):
+            nonlocal res
+            res = qml.math.get_trainable_indices(params)
+            return np.sum(np.sin(params[0] * params[2])) + params[1]
+
+        values = [[0.1, 0.2], np.tensor(0.1, requires_grad=True), np.tensor([0.5, 0.2])]
+        cost_fn(values)
+
+        assert res == {1, 2}
+
+    def test_autograd_unwrapping_backward(self):
+        """Test that the trainability indices of a sequence of Autograd arrays
+        is correctly extracted on the backward pass"""
+        res = None
+
+        def cost_fn(*params):
+            nonlocal res
+            res = qml.math.get_trainable_indices(params)
+            return np.sum(np.sin(params[0] * params[2])) + params[1]
+
+        values = [
+            np.array([0.1, 0.2]),
+            np.tensor(0.1, requires_grad=True),
+            np.tensor([0.5, 0.2], requires_grad=False),
+        ]
+        grad = qml.grad(cost_fn)(*values)
+
+        assert res == {0, 1}
+
+
+test_sort_data = [
+    ([1, 3, 4, 2], [1, 2, 3, 4]),
+    (onp.array([1, 3, 4, 2]), onp.array([1, 2, 3, 4])),
+    (np.array([1, 3, 4, 2]), np.array([1, 2, 3, 4])),
+    (jnp.array([1, 3, 4, 2]), jnp.array([1, 2, 3, 4])),
+    (torch.tensor([1, 3, 4, 2]), torch.tensor([1, 2, 3, 4])),
+    (tf.Variable([1, 3, 4, 2]), tf.Variable([1, 2, 3, 4])),
+    (tf.constant([1, 3, 4, 2]), tf.constant([1, 2, 3, 4])),
+]
+
+
+class TestSortFunction:
+    """Test the sort function works across all interfaces"""
+
+    @pytest.mark.parametrize("input, test_output", test_sort_data)
+    def test_sort(self, input, test_output):
+        """Test the sort method is outputting only sorted values not indices"""
+        result = fn.sort(input)
+
+        assert all(result == test_output)