--- conflicted
+++ resolved
@@ -226,6 +226,8 @@
         """Test that wires can be passed as the final positional argument."""
 
         class DummyOp(qml.operation.Operator):
+            """A dummy operator with one wire and one parameter."""
+
             num_wires = 1
             num_params = 1
 
@@ -237,6 +239,8 @@
         """Test an error is raised if no wires are passed."""
 
         class DummyOp(qml.operation.Operator):
+            """A dummy operator with one wire and one parameter."""
+
             num_wires = 1
             num_params = 1
 
@@ -247,7 +251,8 @@
         """Tests that we can set the name of an operator"""
 
         class DummyOp(qml.operation.Operator):
-            r"""Dummy custom operator"""
+            """A dummy operator with one wire."""
+
             num_wires = 1
 
         op = DummyOp(wires=0)
@@ -258,9 +263,13 @@
         """Tests that the hyperparams attribute is defined for all operations."""
 
         class MyOp(qml.operation.Operation):
+            """A dummy operator with one wire."""
+
             num_wires = 1
 
         class MyOpOverwriteInit(qml.operation.Operation):
+            """A dummy operator with one wire and a custom __init__ method."""
+
             num_wires = 1
 
             def __init__(self, wires):  # pylint:disable=super-init-not-called
@@ -276,6 +285,9 @@
         """Tests that an operation can add custom hyperparams."""
 
         class MyOp(qml.operation.Operation):
+            """A dummy operator with one wire and a custom __init__ method that sets
+            a hyperparameter."""
+
             num_wires = 1
 
             def __init__(self, wires, basis_state=None):  # pylint:disable=super-init-not-called
@@ -452,71 +464,6 @@
         params = tuple(torch.tensor(p, requires_grad=True) for p in params)
         op = DummyOp(*params, wires=0)
         assert op.ndim_params == (0, 2)
-<<<<<<< HEAD
-        assert op._batch_size == exp_batch_size
-
-    @pytest.mark.filterwarnings("ignore:Creating an ndarray from ragged nested sequences")
-    def test_error_broadcasted_params_not_silenced(self):
-        """Handling tf.function properly requires us to catch a specific
-        error and to silence it. Here we test it does not silence others."""
-
-        x = [qml.math.ones((2, 2)), qml.math.ones((2, 3))]
-        with pytest.raises(ValueError, match="could not broadcast input array"):
-            qml.RX(x, 0)
-
-    def test_wires_by_final_argument(self):
-        """Test that wires can be passed as the final positional argument."""
-
-        class DummyOp(qml.operation.Operator):
-            """A dummy operator with one wire and one parameter."""
-
-            num_wires = 1
-            num_params = 1
-
-        op = DummyOp(1.234, "a")
-        assert op.wires[0] == "a"
-        assert op.data == [1.234]
-
-    def test_no_wires(self):
-        """Test an error is raised if no wires are passed."""
-
-        class DummyOp(qml.operation.Operator):
-            """A dummy operator with one wire and one parameter."""
-
-            num_wires = 1
-            num_params = 1
-
-        with pytest.raises(ValueError, match="Must specify the wires"):
-            DummyOp(1.234)
-
-    def test_name_setter(self):
-        """Tests that we can set the name of an operator"""
-
-        class DummyOp(qml.operation.Operator):
-            """A dummy operator with one wire."""
-
-            num_wires = 1
-
-        op = DummyOp(wires=0)
-        op.name = "MyOp"  # pylint: disable=attribute-defined-outside-init
-        assert op.name == "MyOp"
-
-    def test_default_hyperparams(self):
-        """Tests that the hyperparams attribute is defined for all operations."""
-
-        class MyOp(qml.operation.Operation):
-            """A dummy operator with one wire."""
-
-            num_wires = 1
-
-        class MyOpOverwriteInit(qml.operation.Operation):
-            """A dummy operator with one wire and a custom __init__ method."""
-
-            num_wires = 1
-
-            def __init__(self, wires):
-                pass
-=======
         assert op.batch_size == exp_batch_size
 
     @pytest.mark.tf
@@ -525,7 +472,6 @@
         """Tests using tf.function with an operation works with and without
         just in time (JIT) compilation."""
         import tensorflow as tf
->>>>>>> ac0a6b72
 
         class MyRX(qml.RX):
             @property
@@ -542,19 +488,11 @@
         fun0(tf.Variable(0.2))
         fun0(tf.Variable([0.2, 0.5]))
 
-<<<<<<< HEAD
-        class MyOp(qml.operation.Operation):
-            """A dummy operator with one wire and a custom __init__ method that sets
-            a hyperparameter."""
-
-            num_wires = 1
-=======
         # With kwargs
         signature = (tf.TensorSpec(shape=None, dtype=tf.float32),)
         fun1 = tf.function(fun, jit_compile=jit_compile, input_signature=signature)
         fun1(tf.Variable(0.2))
         fun1(tf.Variable([0.2, 0.5]))
->>>>>>> ac0a6b72
 
 
 class TestHasReprProperties:
@@ -569,11 +507,8 @@
             num_wires = 1
 
             @staticmethod
-<<<<<<< HEAD
-            def compute_matrix():
+            def compute_matrix(*params, **hyperparams):
                 """Compute a custom matrix for the dummy op."""
-=======
-            def compute_matrix(*params, **hyperparams):
                 return np.eye(2)
 
         assert MyOp.has_matrix is True
@@ -584,7 +519,7 @@
 
         class MyOp(qml.operation.Operator):
             def matrix(self, _=None):
->>>>>>> ac0a6b72
+                """Compute a custom matrix for the dummy op."""
                 return np.eye(2)
 
         assert MyOp.has_matrix is True
@@ -645,12 +580,7 @@
             num_params = 1
 
             @staticmethod
-<<<<<<< HEAD
-            def compute_decomposition(x, wires=None):
-                """Compute the decomposition of the dummy operator."""
-=======
             def compute_decomposition(x, wires=None):  # pylint:disable=arguments-differ
->>>>>>> ac0a6b72
                 return [qml.RX(x, wires=wires)]
 
         assert MyOp.has_decomposition is True
@@ -697,12 +627,7 @@
             num_params = 1
 
             @staticmethod
-<<<<<<< HEAD
-            def compute_diagonalizing_gates(x, wires=None):
-                """Compute (empty) diagonalizing gates of the dummy op."""
-=======
             def compute_diagonalizing_gates(x, wires=None):  # pylint:disable=arguments-differ
->>>>>>> ac0a6b72
                 return []
 
         assert MyOp.has_diagonalizing_gates is True
@@ -779,28 +704,6 @@
         op = qml.Rot(0.3, 0.2, 0.1, 0)
         assert op.has_generator is False
 
-<<<<<<< HEAD
-    @pytest.mark.tf
-    @pytest.mark.parametrize("jit_compile", [True, False])
-    def test_with_tf_function(self, jit_compile):
-        """Tests using tf.function with an operation works with and without
-        just in time (JIT) compilation."""
-        import tensorflow as tf
-
-        class MyRX(qml.RX):
-            """A dummy copy of qml.RX without ndim_params."""
-
-            @property
-            def ndim_params(self):
-                """Return the private _ndim_params as ndim_params."""
-                return self._ndim_params
-
-        def fun(x):
-            """A function that creates a qml.RX and a custom RX operation."""
-            _ = qml.RX(x, 0)
-            _ = MyRX(x, 0)
-=======
->>>>>>> ac0a6b72
 
 class TestModificationMethods:
     """Test the methods that produce a new operation with some modification."""
@@ -2400,12 +2303,8 @@
     num_wires = 1
 
     @staticmethod
-<<<<<<< HEAD
-    def compute_matrix(theta):
+    def compute_matrix(theta):  # pylint:disable=arguments-differ
         """Compute the matrix of the custom operator."""
-=======
-    def compute_matrix(theta):  # pylint:disable=arguments-differ
->>>>>>> ac0a6b72
         return np.tensordot(theta, np.array([[0.4, 1.2], [1.2, 0.4]]), axes=0)
 
 
@@ -2440,12 +2339,8 @@
             grad_method = "F"
 
             @staticmethod
-<<<<<<< HEAD
-            def compute_kraus_matrices(p):
+            def compute_kraus_matrices(p):  # pylint:disable=arguments-differ
                 """Compute the Kraus matrices of the custom channel."""
-=======
-            def compute_kraus_matrices(p):  # pylint:disable=arguments-differ
->>>>>>> ac0a6b72
                 K1 = np.sqrt(p) * X
                 K2 = np.sqrt(1 - p) * I
                 return [K1, K2]
@@ -2604,18 +2499,10 @@
         def state_vector(self, wire_order=None):
             return self.parameters[0]
 
-<<<<<<< HEAD
-            def state_vector(self, wire_order=None):
-                """Compute the state vecotr of the dummy class."""
-                return self.parameters[0]
-
-        prep_op = DefaultPrep([1, 0], wires=[0])
-=======
     # pylint:disable=unused-argument,too-few-public-methods
     def test_basic_initial_state(self):
         """Tests a basic implementation of the StatePrepBase interface."""
         prep_op = self.DefaultPrep([1, 0], wires=[0])
->>>>>>> ac0a6b72
         assert np.array_equal(prep_op.state_vector(), [1, 0])
 
     def test_child_must_implement_state_vector(self):
