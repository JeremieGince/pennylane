<<<<<<< HEAD
# Copyright 2018-2020 Xanadu Quantum Technologies Inc.

# Licensed under the Apache License, Version 2.0 (the "License");
# you may not use this file except in compliance with the License.
# You may obtain a copy of the License at

#     http://www.apache.org/licenses/LICENSE-2.0

# Unless required by applicable law or agreed to in writing, software
# distributed under the License is distributed on an "AS IS" BASIS,
# WITHOUT WARRANTIES OR CONDITIONS OF ANY KIND, either express or implied.
# See the License for the specific language governing permissions and
# limitations under the License.
"""
Unit tests for the draw transform.
"""
import functools
import pytest

import pennylane as qml
from pennylane import numpy as np


def test_drawing():
    """Test circuit drawing"""

    x = np.array(0.1, requires_grad=True)
    y = np.array([0.2, 0.3], requires_grad=True)
    z = np.array(0.4, requires_grad=True)

    dev = qml.device("default.qubit", wires=2)

    @qml.qnode(dev, interface="autograd")
    def circuit(p1, p2=y, **kwargs):
        qml.RX(p1, wires=0)
        qml.RY(p2[0] * p2[1], wires=1)
        qml.RX(kwargs["p3"], wires=0)
        qml.CNOT(wires=[0, 1])
        return qml.expval(qml.PauliZ(0) @ qml.PauliX(1))

    result = qml.draw(circuit)(p1=x, p3=z)
    expected = """\
 0: ──RX(0.1)───RX(0.4)──╭C──╭┤ ⟨Z ⊗ X⟩ 
 1: ──RY(0.06)───────────╰X──╰┤ ⟨Z ⊗ X⟩ 
"""

    assert result == expected


def test_drawing_tf():
    """Test circuit drawing when using TensorFlow"""
    tf = pytest.importorskip("tensorflow")

    x = tf.constant(0.1)
    y = tf.constant([0.2, 0.3])
    z = tf.Variable(0.4)

    dev = qml.device("default.qubit", wires=2)

    @qml.qnode(dev, interface="tf")
    def circuit(p1, p2=y, **kwargs):
        qml.RX(p1, wires=0)
        qml.RY(p2[0] * p2[1], wires=1)
        qml.RX(kwargs["p3"], wires=0)
        qml.CNOT(wires=[0, 1])
        return qml.expval(qml.PauliZ(0) @ qml.PauliX(1))

    result = qml.draw(circuit)(p1=x, p3=z)
    expected = """\
 0: ──RX(0.1)───RX(0.4)──╭C──╭┤ ⟨Z ⊗ X⟩ 
 1: ──RY(0.06)───────────╰X──╰┤ ⟨Z ⊗ X⟩ 
"""

    assert result == expected


def test_drawing_torch():
    """Test circuit drawing when using Torch"""
    torch = pytest.importorskip("torch")

    x = torch.tensor(0.1, requires_grad=True)
    y = torch.tensor([0.2, 0.3], requires_grad=True)
    z = torch.tensor(0.4, requires_grad=True)

    dev = qml.device("default.qubit", wires=2)

    @qml.qnode(dev, interface="torch")
    def circuit(p1, p2=y, **kwargs):
        qml.RX(p1, wires=0)
        qml.RY(p2[0] * p2[1], wires=1)
        qml.RX(kwargs["p3"], wires=0)
        qml.CNOT(wires=[0, 1])
        return qml.expval(qml.PauliZ(0) @ qml.PauliX(1))

    result = qml.draw(circuit)(p1=x, p3=z)
    expected = """\
 0: ──RX(0.1)───RX(0.4)──╭C──╭┤ ⟨Z ⊗ X⟩ 
 1: ──RY(0.06)───────────╰X──╰┤ ⟨Z ⊗ X⟩ 
"""

    assert result == expected


def test_drawing_jax():
    """Test circuit drawing when using JAX"""
    jax = pytest.importorskip("jax")
    jnp = jax.numpy

    x = jnp.array(0.1)
    y = jnp.array([0.2, 0.3])
    z = jnp.array(0.4)

    dev = qml.device("default.qubit", wires=2)

    @qml.qnode(dev, interface="jax")
    def circuit(p1, p2=y, **kwargs):
        qml.RX(p1, wires=0)
        qml.RY(p2[0] * p2[1], wires=1)
        qml.RX(kwargs["p3"], wires=0)
        qml.CNOT(wires=[0, 1])
        return qml.expval(qml.PauliZ(0) @ qml.PauliX(1))

    result = qml.draw(circuit)(p1=x, p3=z)
    expected = """\
 0: ──RX(0.1)───RX(0.4)──╭C──╭┤ ⟨Z ⊗ X⟩ 
 1: ──RY(0.06)───────────╰X──╰┤ ⟨Z ⊗ X⟩ 
"""

    assert result == expected


def test_drawing_ascii():
    """Test circuit drawing when using ASCII characters"""
    from pennylane import numpy as np

    x = np.array(0.1, requires_grad=True)
    y = np.array([0.2, 0.3], requires_grad=True)
    z = np.array(0.4, requires_grad=True)

    dev = qml.device("default.qubit", wires=2)

    @qml.qnode(dev, interface="autograd")
    def circuit(p1, p2=y, **kwargs):
        qml.RX(p1, wires=0)
        qml.RY(p2[0] * p2[1], wires=1)
        qml.RX(kwargs["p3"], wires=0)
        qml.CNOT(wires=[0, 1])
        return qml.expval(qml.PauliZ(0) @ qml.PauliX(1))

    result = qml.draw(circuit, charset="ascii")(p1=x, p3=z)
    expected = """\
 0: --RX(0.1)---RX(0.4)--+C--+| <Z @ X> 
 1: --RY(0.06)-----------+X--+| <Z @ X> 
"""

    assert result == expected


def test_show_all_wires_error():
    """Test that show_all_wires will raise an error if the provided wire
    order does not contain all wires on the device"""

    dev = qml.device("default.qubit", wires=[-1, "a", "q2", 0])

    @qml.qnode(dev)
    def circuit():
        qml.Hadamard(wires=-1)
        qml.CNOT(wires=[-1, "q2"])
        return qml.expval(qml.PauliX(wires="q2"))

    with pytest.raises(ValueError, match="must contain all wires"):
        qml.draw(circuit, show_all_wires=True, wire_order=[-1, "a"])()


def test_missing_wire():
    """Test that wires not specifically mentioned in the wire
    reordering are appended at the bottom of the circuit drawing"""

    dev = qml.device("default.qubit", wires=["a", -1, "q2"])

    @qml.qnode(dev)
    def circuit():
        qml.Hadamard(wires=-1)
        qml.CNOT(wires=["a", "q2"])
        qml.RX(0.2, wires="a")
        return qml.expval(qml.PauliX(wires="q2"))

    # test one missing wire
    res = qml.draw(circuit, wire_order=["q2", "a"])()
    expected = [
        " q2: ──╭X───────────┤ ⟨X⟩ ",
        "  a: ──╰C──RX(0.2)──┤     ",
        " -1: ───H───────────┤     \n",
    ]

    assert res == "\n".join(expected)

    # test one missing wire
    res = qml.draw(circuit, wire_order=["q2", -1])()
    expected = [
        " q2: ─────╭X───────────┤ ⟨X⟩ ",
        " -1: ──H──│────────────┤     ",
        "  a: ─────╰C──RX(0.2)──┤     \n",
    ]

    assert res == "\n".join(expected)

    # test multiple missing wires
    res = qml.draw(circuit, wire_order=["q2"])()
    expected = [
        " q2: ─────╭X───────────┤ ⟨X⟩ ",
        " -1: ──H──│────────────┤     ",
        "  a: ─────╰C──RX(0.2)──┤     \n",
    ]

    assert res == "\n".join(expected)


def test_invalid_wires():
    """Test that an exception is raised if a wire in the wire
    ordering does not exist on the device"""
    dev = qml.device("default.qubit", wires=["a", -1, "q2"])

    @qml.qnode(dev)
    def circuit():
        qml.Hadamard(wires=-1)
        qml.CNOT(wires=["a", "q2"])
        qml.RX(0.2, wires="a")
        return qml.expval(qml.PauliX(wires="q2"))

    with pytest.raises(ValueError, match="contains wires not contained on the device"):
        qml.draw(circuit, wire_order=["q2", 5])()


@pytest.mark.parametrize(
    "transform",
    [
        qml.gradients.param_shift(shifts=[(0.2,)]),
        functools.partial(qml.gradients.param_shift, shifts=[(0.2,)]),
    ],
)
def test_draw_batch_transform(transform):
    """Test that drawing a batch transform works correctly"""
    dev = qml.device("default.qubit", wires=1)

    @transform
    @qml.qnode(dev)
    def circuit(x):
        qml.Hadamard(wires=0)
        qml.RX(x, wires=0)
        return qml.expval(qml.PauliZ(wires=0))

    # the parameter-shift transform will create two circuits; one with x+0.2
    # and one with x-0.2.
    res = qml.draw(circuit)(np.array(0.6, requires_grad=True))
    expected = [" 0: ──H──RX(0.8)──┤ ⟨Z⟩ ", "", " 0: ──H──RX(0.4)──┤ ⟨Z⟩ ", ""]
    assert res == "\n".join(expected)


def test_direct_qnode_integration():
    """Test that a QNode renders correctly."""
    dev = qml.device("default.qubit", wires=2)

    @qml.qnode(dev)
    def qfunc(a, w):
        qml.Hadamard(0)
        qml.CRX(a, wires=[0, 1])
        qml.Rot(w[0], w[1], w[2], wires=[1])
        qml.CRX(-a, wires=[0, 1])

        return qml.expval(qml.PauliZ(0) @ qml.PauliZ(1))

    a, w = 2.3, [1.2, 3.2, 0.7]

    assert qml.draw(qfunc)(a, w) == (
        " 0: ──H──╭C────────────────────────────╭C─────────╭┤ ⟨Z ⊗ Z⟩ \n"
        + " 1: ─────╰RX(2.3)──Rot(1.2, 3.2, 0.7)──╰RX(-2.3)──╰┤ ⟨Z ⊗ Z⟩ \n"
    )

    assert qml.draw(qfunc, charset="ascii")(a, w) == (
        " 0: --H--+C----------------------------+C---------+| <Z @ Z> \n"
        + " 1: -----+RX(2.3)--Rot(1.2, 3.2, 0.7)--+RX(-2.3)--+| <Z @ Z> \n"
    )


def test_same_wire_multiple_measurements():
    """Test that drawing a QNode with multiple measurements on certain wires works correctly."""
    dev = qml.device("default.qubit", wires=4)

    @qml.qnode(dev)
    def qnode(x, y):
        qml.RY(x, wires=0)
        qml.Hadamard(0)
        qml.RZ(y, wires=0)
        return [
            qml.expval(qml.PauliX(wires=[0]) @ qml.PauliX(wires=[1]) @ qml.PauliX(wires=[2])),
            qml.expval(qml.PauliX(wires=[0]) @ qml.PauliX(wires=[3])),
        ]

    expected = (
        " 0: ──RY(1)──H──RZ(2)──╭┤ ⟨X ⊗ X ⊗ X⟩ ╭┤ ⟨X ⊗ X⟩ \n"
        + " 1: ───────────────────├┤ ⟨X ⊗ X ⊗ X⟩ │┤         \n"
        + " 2: ───────────────────╰┤ ⟨X ⊗ X ⊗ X⟩ │┤         \n"
        + " 3: ────────────────────┤             ╰┤ ⟨X ⊗ X⟩ \n"
    )
    assert qml.draw(qnode)(1.0, 2.0) == expected


def test_same_wire_multiple_measurements_many_obs():
    """Test that drawing a QNode with multiple measurements on certain
    wires works correctly when there are more observables than the number of
    observables for any wire.
    """
    dev = qml.device("default.qubit", wires=4)

    @qml.qnode(dev)
    def qnode(x, y):
        qml.RY(x, wires=0)
        qml.Hadamard(0)
        qml.RZ(y, wires=0)
        return [
            qml.expval(qml.PauliZ(0)),
            qml.expval(qml.PauliZ(1)),
            qml.expval(qml.PauliZ(0) @ qml.PauliZ(1)),
        ]

    expected = (
        " 0: ──RY(0.3)──H──RZ(0.2)──┤ ⟨Z⟩ ┤     ╭┤ ⟨Z ⊗ Z⟩ \n"
        + " 1: ───────────────────────┤     ┤ ⟨Z⟩ ╰┤ ⟨Z ⊗ Z⟩ \n"
    )
    assert qml.draw(qnode)(0.3, 0.2) == expected


def test_qubit_circuit_with_max_length_kwdarg():
    """Test that drawing a QNode with max_length=30 results in
    correct circuit drawing."""
    dev = qml.device("default.qubit", wires=3)

    @qml.qnode(dev)
    def qnode():
        for i in range(3):
            qml.Hadamard(wires=i)
            qml.RX(i * 0.1, wires=i)
            qml.RY(i * 0.1, wires=i)
            qml.RZ(i * 0.1, wires=i)
        return qml.expval(qml.PauliZ(0))

        expected = (
            " 0: ──H──RX(0)────RY(0)────RZ\n"
            + " 1: ──H──RX(0.1)──RY(0.1)──RZ\n"
            + " 2: ──H──RX(0.2)──RY(0.2)──RZ\n"
            + " \n"
            + " (0)────┤ ⟨Z⟩ \n"
            + " (0.1)──┤     \n"
            + " (0.2)──┤     \n"
        )
        assert qml.draw(qnode, max_length=30)() == expected


def test_qubit_circuit_with_max_length_kwdarg():
    """Test that drawing a QNode with max_length=30 results in
    correct circuit drawing."""
    dev = qml.device("default.qubit", wires=3)

    @qml.qnode(dev)
    def qnode():
        for i in range(3):
            qml.Hadamard(wires=i)
            qml.RX(i * 0.1, wires=i)
            qml.RY(i * 0.1, wires=i)
            qml.RZ(i * 0.1, wires=i)
        return qml.expval(qml.PauliZ(0))

        expected = (
            " 0: ──H──RX(0)────RY(0)────RZ\n"
            + " 1: ──H──RX(0.1)──RY(0.1)──RZ\n"
            + " 2: ──H──RX(0.2)──RY(0.2)──RZ\n"
            + " \n"
            + " (0)────┤ ⟨Z⟩ \n"
            + " (0.1)──┤     \n"
            + " (0.2)──┤     \n"
        )
        assert qml.draw(qnode, max_length=30)() == expected


def test_qubit_circuit_length_under_max_length_kwdarg():
    """Test that a qubit circuit with a circuit length less than the max_length renders correctly."""
    dev = qml.device("default.qubit", wires=3)

    @qml.qnode(dev)
    def qnode():
        for i in range(3):
            qml.Hadamard(wires=i)
            qml.RX(i * 0.1, wires=i)
            qml.RY(i * 0.1, wires=i)
            qml.RZ(i * 0.1, wires=i)
        return qml.expval(qml.PauliZ(0))

        expected = (
            " 0: ──H──RX(0)────RY(0)────RZ(0)────┤ ⟨Z⟩\n"
            + " 1: ──H──RX(0.1)──RY(0.1)──RZ(0.1)──┤    \n"
            + " 2: ──H──RX(0.2)──RY(0.2)──RZ(0.2)──┤    \n"
        )
        assert qml.draw(qnode, max_length=60)() == expected


def test_matrix_parameter_template():
    """Assert draw method handles templates with matrix valued parameters."""
    dev = qml.device("default.qubit", wires=1)

    @qml.qnode(dev)
    def circuit():
        qml.AmplitudeEmbedding(np.array([0, 1]), wires=0)
        return qml.state()

    expected = " 0: ──AmplitudeEmbedding(M0)──┤ State \nM0 =\n[0.+0.j 1.+0.j]\n"
    assert qml.draw(circuit)() == expected


class TestWireOrdering:
    """Tests for wire ordering functionality"""

    def test_default_ordering(self):
        """Test that the default wire ordering matches the device"""

        dev = qml.device("default.qubit", wires=["a", -1, "q2"])

        @qml.qnode(dev)
        def circuit():
            qml.Hadamard(wires=-1)
            qml.CNOT(wires=["a", "q2"])
            qml.RX(0.2, wires="a")
            return qml.expval(qml.PauliX(wires="q2"))

        res = qml.draw(circuit)()
        expected = [
            "  a: ─────╭C──RX(0.2)──┤     ",
            " -1: ──H──│────────────┤     ",
            " q2: ─────╰X───────────┤ ⟨X⟩ \n",
        ]

        assert res == "\n".join(expected)

    def test_wire_reordering(self):
        """Test that wires are correctly reordered"""

        dev = qml.device("default.qubit", wires=["a", -1, "q2"])

        @qml.qnode(dev)
        def circuit():
            qml.Hadamard(wires=-1)
            qml.CNOT(wires=["a", "q2"])
            qml.RX(0.2, wires="a")
            return qml.expval(qml.PauliX(wires="q2"))

        res = qml.draw(circuit, wire_order=["q2", "a", -1])()
        expected = [
            " q2: ──╭X───────────┤ ⟨X⟩ ",
            "  a: ──╰C──RX(0.2)──┤     ",
            " -1: ───H───────────┤     \n",
        ]

        assert res == "\n".join(expected)

    def test_include_empty_wires(self):
        """Test that empty wires are correctly included"""

        dev = qml.device("default.qubit", wires=[-1, "a", "q2", 0])

        @qml.qnode(dev)
        def circuit():
            qml.Hadamard(wires=-1)
            qml.CNOT(wires=[-1, "q2"])
            return qml.expval(qml.PauliX(wires="q2"))

        res = qml.draw(circuit, show_all_wires=True)()
        expected = [
            " -1: ──H──╭C──┤     ",
            "  a: ─────│───┤     ",
            " q2: ─────╰X──┤ ⟨X⟩ ",
            "  0: ─────────┤     \n",
        ]

        assert res == "\n".join(expected)

    def test_show_all_wires_error(self):
        """Test that show_all_wires will raise an error if the provided wire
        order does not contain all wires on the device"""

        dev = qml.device("default.qubit", wires=[-1, "a", "q2", 0])

        @qml.qnode(dev)
        def circuit():
            qml.Hadamard(wires=-1)
            qml.CNOT(wires=[-1, "q2"])
            return qml.expval(qml.PauliX(wires="q2"))

        with pytest.raises(ValueError, match="must contain all wires"):
            qml.draw(circuit, show_all_wires=True, wire_order=[-1, "a"])()

    def test_missing_wire(self):
        """Test that wires not specifically mentioned in the wire
        reordering are appended at the bottom of the circuit drawing"""

        dev = qml.device("default.qubit", wires=["a", -1, "q2"])

        @qml.qnode(dev)
        def circuit():
            qml.Hadamard(wires=-1)
            qml.CNOT(wires=["a", "q2"])
            qml.RX(0.2, wires="a")
            return qml.expval(qml.PauliX(wires="q2"))

        # test one missing wire
        res = qml.draw(circuit, wire_order=["q2", "a"])()
        expected = [
            " q2: ──╭X───────────┤ ⟨X⟩ ",
            "  a: ──╰C──RX(0.2)──┤     ",
            " -1: ───H───────────┤     \n",
        ]

        assert res == "\n".join(expected)

        # test one missing wire
        res = qml.draw(circuit, wire_order=["q2", -1])()
        expected = [
            " q2: ─────╭X───────────┤ ⟨X⟩ ",
            " -1: ──H──│────────────┤     ",
            "  a: ─────╰C──RX(0.2)──┤     \n",
        ]

        assert res == "\n".join(expected)

        # test multiple missing wires
        res = qml.draw(circuit, wire_order=["q2"])()
        expected = [
            " q2: ─────╭X───────────┤ ⟨X⟩ ",
            " -1: ──H──│────────────┤     ",
            "  a: ─────╰C──RX(0.2)──┤     \n",
        ]

        assert res == "\n".join(expected)

    def test_invalid_wires(self):
        """Test that an exception is raised if a wire in the wire
        ordering does not exist on the device"""
        dev = qml.device("default.qubit", wires=["a", -1, "q2"])

        @qml.qnode(dev)
        def circuit():
            qml.Hadamard(wires=-1)
            qml.CNOT(wires=["a", "q2"])
            qml.RX(0.2, wires="a")
            return qml.expval(qml.PauliX(wires="q2"))

        with pytest.raises(ValueError, match="contains wires not contained on the device"):
            res = qml.draw(circuit, wire_order=["q2", 5])()

    def test_no_ops_draws(self):
        """Test that a QNode with no operations still draws correctly"""
        dev = qml.device("default.qubit", wires=3)

        @qml.qnode(dev)
        def qnode():
            return qml.expval(qml.PauliX(wires=[0]) @ qml.PauliX(wires=[1]) @ qml.PauliX(wires=[2]))

        res = qml.draw(qnode)()
        expected = [
            " 0: ──╭┤ ⟨X ⊗ X ⊗ X⟩ \n",
            " 1: ──├┤ ⟨X ⊗ X ⊗ X⟩ \n",
            " 2: ──╰┤ ⟨X ⊗ X ⊗ X⟩ \n",
        ]

        assert res == "".join(expected)


class TestOpsIntegration:
    """Integration tests for drawing specific operations and templates"""

    def test_approx_time_evolution(self):
        """Test that a QNode with the ApproxTimeEvolution template draws
        correctly when having the expansion strategy set."""
        H = qml.PauliX(0) + qml.PauliZ(1) + 0.5 * qml.PauliX(0) @ qml.PauliX(1)

        @qml.qnode(qml.device("default.qubit", wires=2))
        def circuit(t):
            qml.ApproxTimeEvolution(H, t, 2)
            return qml.probs(wires=0)

        res = qml.draw(circuit, expansion_strategy="device")(0.5)
        expected = [
            " 0: ──H────────RZ(0.5)──H──H──╭RZ(0.25)──H──H────────RZ(0.5)──H──H──╭RZ(0.25)──H──┤ Probs \n",
            " 1: ──RZ(0.5)──H──────────────╰RZ(0.25)──H──RZ(0.5)──H──────────────╰RZ(0.25)──H──┤       \n",
        ]

        assert res == "".join(expected)
=======
# Copyright 2018-2020 Xanadu Quantum Technologies Inc.

# Licensed under the Apache License, Version 2.0 (the "License");
# you may not use this file except in compliance with the License.
# You may obtain a copy of the License at

#     http://www.apache.org/licenses/LICENSE-2.0

# Unless required by applicable law or agreed to in writing, software
# distributed under the License is distributed on an "AS IS" BASIS,
# WITHOUT WARRANTIES OR CONDITIONS OF ANY KIND, either express or implied.
# See the License for the specific language governing permissions and
# limitations under the License.
"""
Integration tests for the draw transform
"""
import pytest
from functools import partial

import pennylane as qml
from pennylane import numpy as np

from pennylane.transforms import draw


@qml.qnode(qml.device("default.qubit", wires=(0, "a", 1.234)))
def circuit(x, y, z):
    qml.RX(x, wires=0)
    qml.RY(y, wires="a")
    qml.RZ(z, wires=1.234)
    return qml.expval(qml.PauliZ(0))


class TestLabelling:
    """Test the wire labels."""

    def test_any_wire_labels(self):
        """Test wire labels with different kinds of objects."""

        split_str = draw(circuit)(1.2, 2.3, 3.4).split("\n")
        assert split_str[0][0:6] == "    0:"
        assert split_str[1][0:6] == "    a:"
        assert split_str[2][0:6] == "1.234:"

    def test_wire_order(self):
        """Test wire_order keyword changes order of the wires."""

        split_str = draw(circuit, wire_order=[1.234, "a", 0, "b"])(1.2, 2.3, 3.4).split("\n")
        assert split_str[0][0:6] == "1.234:"
        assert split_str[1][0:6] == "    a:"
        assert split_str[2][0:6] == "    0:"

    def test_show_all_wires(self):
        """Test show_all_wires=True forces empty wires to display."""

        @qml.qnode(qml.device("default.qubit", wires=(0, 1)))
        def circuit():
            return qml.expval(qml.PauliZ(0))

        split_str = draw(circuit, show_all_wires=True)().split("\n")
        assert split_str[0][0:2] == "0:"
        assert split_str[1][0:2] == "1:"

    def test_show_all_wires_and_wire_order(self):
        """Test show_all_wires forces empty wires to display when empty wire is in wire order."""

        @qml.qnode(qml.device("default.qubit", wires=1))
        def circuit():
            return qml.expval(qml.PauliZ(0))

        split_str = draw(circuit, wire_order=[0, "a"], show_all_wires=True)().split("\n")
        assert split_str[0][0:2] == "0:"
        assert split_str[1][0:2] == "a:"


class TestDecimals:
    """Test the decimals keyword argument."""

    def test_decimals_None(self):
        """Test that when decimals is ``None``, parameters are omitted."""

        expected = "    0: ──RX─┤  <Z>\n    a: ──RY─┤     \n1.234: ──RZ─┤     "
        assert draw(circuit, decimals=None)(1.234, 2.345, 3.456) == expected

    def test_decimals(self):
        """Test decimals keyword makes the operation parameters included to given precision"""

        expected = "    0: ──RX(1.2)─┤  <Z>\n    a: ──RY(2.3)─┤     \n1.234: ──RZ(3.5)─┤     "
        assert draw(circuit, decimals=1)(1.234, 2.345, 3.456) == expected

    def test_decimals_higher_value(self):
        """Test all decimals places display when requested value is bigger than number precision."""

        out = "    0: ──RX(1.0000)─┤  <Z>\n    a: ──RY(2.0000)─┤     \n1.234: ──RZ(3.0000)─┤     "
        assert qml.draw(circuit, decimals=4)(1, 2, 3) == out

    def test_decimals_multiparameters(self):
        """Test decimals also displays parameters when the operation has multiple parameters."""

        @qml.qnode(qml.device("default.qubit", wires=(0)))
        def circuit(x):
            qml.Rot(*x, wires=0)
            return qml.expval(qml.PauliZ(0))

        expected = "0: ──Rot(1.2,2.3,3.5)─┤  <Z>"
        assert draw(circuit, decimals=1)([1.234, 2.345, 3.456]) == expected

    def test_decimals_0(self):
        """Test decimals=0 rounds to integers."""

        expected = "    0: ──RX(1)─┤  <Z>\n    a: ──RY(2)─┤     \n1.234: ──RZ(3)─┤     "
        assert draw(circuit, decimals=0)(1.234, 2.3456, 3.456) == expected

    def test_qml_numpy_parameters(self):
        """Test numpy parameters display as normal numbers."""

        expected = "    0: ──RX(1.00)─┤  <Z>\n    a: ──RY(2.00)─┤     \n1.234: ──RZ(3.00)─┤     "
        assert draw(circuit)(np.array(1), np.array(2), np.array(3)) == expected

    def test_torch_parameters(self):
        """Test torch parameters display as normal numbers."""

        torch = pytest.importorskip("torch")
        expected = "    0: ──RX(1.2)─┤  <Z>\n    a: ──RY(2.3)─┤     \n1.234: ──RZ(3.5)─┤     "
        out = draw(circuit, decimals=1)(torch.tensor(1.23), torch.tensor(2.34), torch.tensor(3.45))
        assert out == expected

    def test_tensorflow_parameters(self):
        """Test tensorflow parameters display as normal numbers."""
        tf = pytest.importorskip("tensorflow")

        expected = "    0: ──RX(1.2)─┤  <Z>\n    a: ──RY(2.3)─┤     \n1.234: ──RZ(3.5)─┤     "
        out = draw(circuit, decimals=1)(tf.Variable(1.234), tf.Variable(2.345), tf.Variable(3.456))
        assert out == expected

    def test_jax_parameters(self):
        """Test jax parameters in tape display as normal numbers."""
        jnp = pytest.importorskip("jax.numpy")

        expected = "    0: ──RX(1.2)─┤  <Z>\n    a: ──RY(2.3)─┤     \n1.234: ──RZ(3.5)─┤     "
        out = draw(circuit, decimals=1)(jnp.array(1.234), jnp.array(2.345), jnp.array(3.456))
        assert out == expected

    def test_string_decimals(self):
        """Test displays string valued parameters."""

        expected = "    0: ──RX(x)─┤  <Z>\n    a: ──RY(y)─┤     \n1.234: ──RZ(z)─┤     "
        assert draw(circuit)("x", "y", "z") == expected


class TestMaxLength:
    """Test the max_length keyword."""

    def test_max_length_default(self):
        """Test max length default to 100."""

        @qml.qnode(qml.device("default.qubit", wires=1))
        def long_circuit():
            for _ in range(100):
                qml.PauliX(0)
            return qml.expval(qml.PauliZ(0))

        out = draw(long_circuit)()
        assert 95 <= max(len(s) for s in out.split("\n")) <= 100

    @pytest.mark.parametrize("ml", [10, 15, 20])
    def test_setting_max_length(self, ml):
        @qml.qnode(qml.device("default.qubit", wires=1))
        def long_circuit():
            for _ in range(10):
                qml.PauliX(0)
            return [qml.expval(qml.PauliZ(0)) for _ in range(4)]

        out = draw(long_circuit, max_length=ml)()
        assert max(len(s) for s in out.split("\n")) <= ml


class TestLayering:
    """Test operations are placed in the correct locations."""

    def test_adjacent_ops(self):
        """Test non-blocking gates end up on same layer."""

        @qml.qnode(qml.device("default.qubit", wires=3))
        def circuit():
            [qml.PauliX(i) for i in range(3)]
            return [qml.expval(qml.PauliZ(i)) for i in range(3)]

        expected = "0: ──X─┤  <Z>\n1: ──X─┤  <Z>\n2: ──X─┤  <Z>"
        assert draw(circuit)() == expected

    def test_blocking_ops(self):
        """Test single qubits gates on the same wire block each other."""

        @qml.qnode(qml.device("default.qubit", wires=1))
        def circuit():
            [qml.PauliX(0) for i in range(3)]
            return qml.expval(qml.PauliZ(0))

        expected = "0: ──X──X──X─┤  <Z>"

    def test_blocking_multiwire_gate(self):
        """Test gate gets blocked by multi-wire gate."""

        @qml.qnode(qml.device("default.qubit", wires=3))
        def circuit():
            qml.PauliX(0)
            qml.IsingXX(1.234, wires=(0, 2))
            qml.PauliX(1)
            return qml.expval(qml.PauliZ(0))

        expect = (
            "0: ──X─╭IsingXX(1.23)────┤  <Z>\n"
            "1: ────│───────────────X─┤     \n"
            "2: ────╰IsingXX(1.23)────┤     "
        )
        assert draw(circuit)() == expect


@pytest.mark.parametrize(
    "transform",
    [qml.gradients.param_shift(shift=0.2), partial(qml.gradients.param_shift, shift=0.2)],
)
def test_draw_batch_transform(transform):
    """Test that drawing a batch transform works correctly."""

    @transform
    @qml.qnode(qml.device("default.qubit", wires=1))
    def circuit(x):
        qml.Hadamard(wires=0)
        qml.RX(x, wires=0)
        return qml.expval(qml.PauliZ(0))

    expected = "0: ──H──RX(0.8)─┤  <Z>\n\n0: ──H──RX(0.4)─┤  <Z>"
    assert draw(circuit, decimals=1)(np.array(0.6, requires_grad=True)) == expected


def test_nested_tapes():
    """Test nested tapes inside the qnode."""

    @qml.qnode(qml.device("default.qubit", wires=1))
    def circuit():
        with qml.tape.QuantumTape() as tape1:
            qml.PauliX(0)
            with qml.tape.QuantumTape() as tape2:
                qml.PauliY(0)
        with qml.tape.QuantumTape() as tape3:
            qml.PauliZ(0)
            with qml.tape.QuantumTape() as tape4:
                qml.PauliX(0)
        return qml.expval(qml.PauliZ(0))

    expected = (
        "0: ──Tape:0──Tape:1─┤  <Z>\n\n"
        "Tape:0\n0: ──X──Tape:2─┤  \n\n"
        "Tape:2\n0: ──Y─┤  \n\n"
        "Tape:1\n0: ──Z──Tape:3─┤  \n\n"
        "Tape:3\n0: ──X─┤  "
    )

    assert draw(circuit)() == expected


def test_expansion_strategy():
    """Test expansion strategy keyword modifies tape expansion."""

    H = qml.PauliX(0) + qml.PauliZ(1) + 0.5 * qml.PauliX(0) @ qml.PauliX(1)

    @qml.qnode(qml.device("default.qubit", wires=2))
    def circuit(t):
        qml.ApproxTimeEvolution(H, t, 2)
        return qml.probs(wires=0)

    expected_gradient = "0: ─╭ApproxTimeEvolution─┤  Probs\n1: ─╰ApproxTimeEvolution─┤       "
    assert draw(circuit, expansion_strategy="gradient", decimals=None)(0.5)

    expected_device = (
        "0: ──H────────MultiRZ──H──H─╭MultiRZ──H──H────────MultiRZ──H──H─╭MultiRZ──H─┤  Probs\n"
        "1: ──MultiRZ──H─────────────╰MultiRZ──H──MultiRZ──H─────────────╰MultiRZ──H─┤       "
    )
    assert draw(circuit, expansion_strategy="device", decimals=None)(0.5)
>>>>>>> acad5b26
<|MERGE_RESOLUTION|>--- conflicted
+++ resolved
@@ -1,880 +1,282 @@
-<<<<<<< HEAD
-# Copyright 2018-2020 Xanadu Quantum Technologies Inc.
-
-# Licensed under the Apache License, Version 2.0 (the "License");
-# you may not use this file except in compliance with the License.
-# You may obtain a copy of the License at
-
-#     http://www.apache.org/licenses/LICENSE-2.0
-
-# Unless required by applicable law or agreed to in writing, software
-# distributed under the License is distributed on an "AS IS" BASIS,
-# WITHOUT WARRANTIES OR CONDITIONS OF ANY KIND, either express or implied.
-# See the License for the specific language governing permissions and
-# limitations under the License.
-"""
-Unit tests for the draw transform.
-"""
-import functools
-import pytest
-
-import pennylane as qml
-from pennylane import numpy as np
-
-
-def test_drawing():
-    """Test circuit drawing"""
-
-    x = np.array(0.1, requires_grad=True)
-    y = np.array([0.2, 0.3], requires_grad=True)
-    z = np.array(0.4, requires_grad=True)
-
-    dev = qml.device("default.qubit", wires=2)
-
-    @qml.qnode(dev, interface="autograd")
-    def circuit(p1, p2=y, **kwargs):
-        qml.RX(p1, wires=0)
-        qml.RY(p2[0] * p2[1], wires=1)
-        qml.RX(kwargs["p3"], wires=0)
-        qml.CNOT(wires=[0, 1])
-        return qml.expval(qml.PauliZ(0) @ qml.PauliX(1))
-
-    result = qml.draw(circuit)(p1=x, p3=z)
-    expected = """\
- 0: ──RX(0.1)───RX(0.4)──╭C──╭┤ ⟨Z ⊗ X⟩ 
- 1: ──RY(0.06)───────────╰X──╰┤ ⟨Z ⊗ X⟩ 
-"""
-
-    assert result == expected
-
-
-def test_drawing_tf():
-    """Test circuit drawing when using TensorFlow"""
-    tf = pytest.importorskip("tensorflow")
-
-    x = tf.constant(0.1)
-    y = tf.constant([0.2, 0.3])
-    z = tf.Variable(0.4)
-
-    dev = qml.device("default.qubit", wires=2)
-
-    @qml.qnode(dev, interface="tf")
-    def circuit(p1, p2=y, **kwargs):
-        qml.RX(p1, wires=0)
-        qml.RY(p2[0] * p2[1], wires=1)
-        qml.RX(kwargs["p3"], wires=0)
-        qml.CNOT(wires=[0, 1])
-        return qml.expval(qml.PauliZ(0) @ qml.PauliX(1))
-
-    result = qml.draw(circuit)(p1=x, p3=z)
-    expected = """\
- 0: ──RX(0.1)───RX(0.4)──╭C──╭┤ ⟨Z ⊗ X⟩ 
- 1: ──RY(0.06)───────────╰X──╰┤ ⟨Z ⊗ X⟩ 
-"""
-
-    assert result == expected
-
-
-def test_drawing_torch():
-    """Test circuit drawing when using Torch"""
-    torch = pytest.importorskip("torch")
-
-    x = torch.tensor(0.1, requires_grad=True)
-    y = torch.tensor([0.2, 0.3], requires_grad=True)
-    z = torch.tensor(0.4, requires_grad=True)
-
-    dev = qml.device("default.qubit", wires=2)
-
-    @qml.qnode(dev, interface="torch")
-    def circuit(p1, p2=y, **kwargs):
-        qml.RX(p1, wires=0)
-        qml.RY(p2[0] * p2[1], wires=1)
-        qml.RX(kwargs["p3"], wires=0)
-        qml.CNOT(wires=[0, 1])
-        return qml.expval(qml.PauliZ(0) @ qml.PauliX(1))
-
-    result = qml.draw(circuit)(p1=x, p3=z)
-    expected = """\
- 0: ──RX(0.1)───RX(0.4)──╭C──╭┤ ⟨Z ⊗ X⟩ 
- 1: ──RY(0.06)───────────╰X──╰┤ ⟨Z ⊗ X⟩ 
-"""
-
-    assert result == expected
-
-
-def test_drawing_jax():
-    """Test circuit drawing when using JAX"""
-    jax = pytest.importorskip("jax")
-    jnp = jax.numpy
-
-    x = jnp.array(0.1)
-    y = jnp.array([0.2, 0.3])
-    z = jnp.array(0.4)
-
-    dev = qml.device("default.qubit", wires=2)
-
-    @qml.qnode(dev, interface="jax")
-    def circuit(p1, p2=y, **kwargs):
-        qml.RX(p1, wires=0)
-        qml.RY(p2[0] * p2[1], wires=1)
-        qml.RX(kwargs["p3"], wires=0)
-        qml.CNOT(wires=[0, 1])
-        return qml.expval(qml.PauliZ(0) @ qml.PauliX(1))
-
-    result = qml.draw(circuit)(p1=x, p3=z)
-    expected = """\
- 0: ──RX(0.1)───RX(0.4)──╭C──╭┤ ⟨Z ⊗ X⟩ 
- 1: ──RY(0.06)───────────╰X──╰┤ ⟨Z ⊗ X⟩ 
-"""
-
-    assert result == expected
-
-
-def test_drawing_ascii():
-    """Test circuit drawing when using ASCII characters"""
-    from pennylane import numpy as np
-
-    x = np.array(0.1, requires_grad=True)
-    y = np.array([0.2, 0.3], requires_grad=True)
-    z = np.array(0.4, requires_grad=True)
-
-    dev = qml.device("default.qubit", wires=2)
-
-    @qml.qnode(dev, interface="autograd")
-    def circuit(p1, p2=y, **kwargs):
-        qml.RX(p1, wires=0)
-        qml.RY(p2[0] * p2[1], wires=1)
-        qml.RX(kwargs["p3"], wires=0)
-        qml.CNOT(wires=[0, 1])
-        return qml.expval(qml.PauliZ(0) @ qml.PauliX(1))
-
-    result = qml.draw(circuit, charset="ascii")(p1=x, p3=z)
-    expected = """\
- 0: --RX(0.1)---RX(0.4)--+C--+| <Z @ X> 
- 1: --RY(0.06)-----------+X--+| <Z @ X> 
-"""
-
-    assert result == expected
-
-
-def test_show_all_wires_error():
-    """Test that show_all_wires will raise an error if the provided wire
-    order does not contain all wires on the device"""
-
-    dev = qml.device("default.qubit", wires=[-1, "a", "q2", 0])
-
-    @qml.qnode(dev)
-    def circuit():
-        qml.Hadamard(wires=-1)
-        qml.CNOT(wires=[-1, "q2"])
-        return qml.expval(qml.PauliX(wires="q2"))
-
-    with pytest.raises(ValueError, match="must contain all wires"):
-        qml.draw(circuit, show_all_wires=True, wire_order=[-1, "a"])()
-
-
-def test_missing_wire():
-    """Test that wires not specifically mentioned in the wire
-    reordering are appended at the bottom of the circuit drawing"""
-
-    dev = qml.device("default.qubit", wires=["a", -1, "q2"])
-
-    @qml.qnode(dev)
-    def circuit():
-        qml.Hadamard(wires=-1)
-        qml.CNOT(wires=["a", "q2"])
-        qml.RX(0.2, wires="a")
-        return qml.expval(qml.PauliX(wires="q2"))
-
-    # test one missing wire
-    res = qml.draw(circuit, wire_order=["q2", "a"])()
-    expected = [
-        " q2: ──╭X───────────┤ ⟨X⟩ ",
-        "  a: ──╰C──RX(0.2)──┤     ",
-        " -1: ───H───────────┤     \n",
-    ]
-
-    assert res == "\n".join(expected)
-
-    # test one missing wire
-    res = qml.draw(circuit, wire_order=["q2", -1])()
-    expected = [
-        " q2: ─────╭X───────────┤ ⟨X⟩ ",
-        " -1: ──H──│────────────┤     ",
-        "  a: ─────╰C──RX(0.2)──┤     \n",
-    ]
-
-    assert res == "\n".join(expected)
-
-    # test multiple missing wires
-    res = qml.draw(circuit, wire_order=["q2"])()
-    expected = [
-        " q2: ─────╭X───────────┤ ⟨X⟩ ",
-        " -1: ──H──│────────────┤     ",
-        "  a: ─────╰C──RX(0.2)──┤     \n",
-    ]
-
-    assert res == "\n".join(expected)
-
-
-def test_invalid_wires():
-    """Test that an exception is raised if a wire in the wire
-    ordering does not exist on the device"""
-    dev = qml.device("default.qubit", wires=["a", -1, "q2"])
-
-    @qml.qnode(dev)
-    def circuit():
-        qml.Hadamard(wires=-1)
-        qml.CNOT(wires=["a", "q2"])
-        qml.RX(0.2, wires="a")
-        return qml.expval(qml.PauliX(wires="q2"))
-
-    with pytest.raises(ValueError, match="contains wires not contained on the device"):
-        qml.draw(circuit, wire_order=["q2", 5])()
-
-
-@pytest.mark.parametrize(
-    "transform",
-    [
-        qml.gradients.param_shift(shifts=[(0.2,)]),
-        functools.partial(qml.gradients.param_shift, shifts=[(0.2,)]),
-    ],
-)
-def test_draw_batch_transform(transform):
-    """Test that drawing a batch transform works correctly"""
-    dev = qml.device("default.qubit", wires=1)
-
-    @transform
-    @qml.qnode(dev)
-    def circuit(x):
-        qml.Hadamard(wires=0)
-        qml.RX(x, wires=0)
-        return qml.expval(qml.PauliZ(wires=0))
-
-    # the parameter-shift transform will create two circuits; one with x+0.2
-    # and one with x-0.2.
-    res = qml.draw(circuit)(np.array(0.6, requires_grad=True))
-    expected = [" 0: ──H──RX(0.8)──┤ ⟨Z⟩ ", "", " 0: ──H──RX(0.4)──┤ ⟨Z⟩ ", ""]
-    assert res == "\n".join(expected)
-
-
-def test_direct_qnode_integration():
-    """Test that a QNode renders correctly."""
-    dev = qml.device("default.qubit", wires=2)
-
-    @qml.qnode(dev)
-    def qfunc(a, w):
-        qml.Hadamard(0)
-        qml.CRX(a, wires=[0, 1])
-        qml.Rot(w[0], w[1], w[2], wires=[1])
-        qml.CRX(-a, wires=[0, 1])
-
-        return qml.expval(qml.PauliZ(0) @ qml.PauliZ(1))
-
-    a, w = 2.3, [1.2, 3.2, 0.7]
-
-    assert qml.draw(qfunc)(a, w) == (
-        " 0: ──H──╭C────────────────────────────╭C─────────╭┤ ⟨Z ⊗ Z⟩ \n"
-        + " 1: ─────╰RX(2.3)──Rot(1.2, 3.2, 0.7)──╰RX(-2.3)──╰┤ ⟨Z ⊗ Z⟩ \n"
-    )
-
-    assert qml.draw(qfunc, charset="ascii")(a, w) == (
-        " 0: --H--+C----------------------------+C---------+| <Z @ Z> \n"
-        + " 1: -----+RX(2.3)--Rot(1.2, 3.2, 0.7)--+RX(-2.3)--+| <Z @ Z> \n"
-    )
-
-
-def test_same_wire_multiple_measurements():
-    """Test that drawing a QNode with multiple measurements on certain wires works correctly."""
-    dev = qml.device("default.qubit", wires=4)
-
-    @qml.qnode(dev)
-    def qnode(x, y):
-        qml.RY(x, wires=0)
-        qml.Hadamard(0)
-        qml.RZ(y, wires=0)
-        return [
-            qml.expval(qml.PauliX(wires=[0]) @ qml.PauliX(wires=[1]) @ qml.PauliX(wires=[2])),
-            qml.expval(qml.PauliX(wires=[0]) @ qml.PauliX(wires=[3])),
-        ]
-
-    expected = (
-        " 0: ──RY(1)──H──RZ(2)──╭┤ ⟨X ⊗ X ⊗ X⟩ ╭┤ ⟨X ⊗ X⟩ \n"
-        + " 1: ───────────────────├┤ ⟨X ⊗ X ⊗ X⟩ │┤         \n"
-        + " 2: ───────────────────╰┤ ⟨X ⊗ X ⊗ X⟩ │┤         \n"
-        + " 3: ────────────────────┤             ╰┤ ⟨X ⊗ X⟩ \n"
-    )
-    assert qml.draw(qnode)(1.0, 2.0) == expected
-
-
-def test_same_wire_multiple_measurements_many_obs():
-    """Test that drawing a QNode with multiple measurements on certain
-    wires works correctly when there are more observables than the number of
-    observables for any wire.
-    """
-    dev = qml.device("default.qubit", wires=4)
-
-    @qml.qnode(dev)
-    def qnode(x, y):
-        qml.RY(x, wires=0)
-        qml.Hadamard(0)
-        qml.RZ(y, wires=0)
-        return [
-            qml.expval(qml.PauliZ(0)),
-            qml.expval(qml.PauliZ(1)),
-            qml.expval(qml.PauliZ(0) @ qml.PauliZ(1)),
-        ]
-
-    expected = (
-        " 0: ──RY(0.3)──H──RZ(0.2)──┤ ⟨Z⟩ ┤     ╭┤ ⟨Z ⊗ Z⟩ \n"
-        + " 1: ───────────────────────┤     ┤ ⟨Z⟩ ╰┤ ⟨Z ⊗ Z⟩ \n"
-    )
-    assert qml.draw(qnode)(0.3, 0.2) == expected
-
-
-def test_qubit_circuit_with_max_length_kwdarg():
-    """Test that drawing a QNode with max_length=30 results in
-    correct circuit drawing."""
-    dev = qml.device("default.qubit", wires=3)
-
-    @qml.qnode(dev)
-    def qnode():
-        for i in range(3):
-            qml.Hadamard(wires=i)
-            qml.RX(i * 0.1, wires=i)
-            qml.RY(i * 0.1, wires=i)
-            qml.RZ(i * 0.1, wires=i)
-        return qml.expval(qml.PauliZ(0))
-
-        expected = (
-            " 0: ──H──RX(0)────RY(0)────RZ\n"
-            + " 1: ──H──RX(0.1)──RY(0.1)──RZ\n"
-            + " 2: ──H──RX(0.2)──RY(0.2)──RZ\n"
-            + " \n"
-            + " (0)────┤ ⟨Z⟩ \n"
-            + " (0.1)──┤     \n"
-            + " (0.2)──┤     \n"
-        )
-        assert qml.draw(qnode, max_length=30)() == expected
-
-
-def test_qubit_circuit_with_max_length_kwdarg():
-    """Test that drawing a QNode with max_length=30 results in
-    correct circuit drawing."""
-    dev = qml.device("default.qubit", wires=3)
-
-    @qml.qnode(dev)
-    def qnode():
-        for i in range(3):
-            qml.Hadamard(wires=i)
-            qml.RX(i * 0.1, wires=i)
-            qml.RY(i * 0.1, wires=i)
-            qml.RZ(i * 0.1, wires=i)
-        return qml.expval(qml.PauliZ(0))
-
-        expected = (
-            " 0: ──H──RX(0)────RY(0)────RZ\n"
-            + " 1: ──H──RX(0.1)──RY(0.1)──RZ\n"
-            + " 2: ──H──RX(0.2)──RY(0.2)──RZ\n"
-            + " \n"
-            + " (0)────┤ ⟨Z⟩ \n"
-            + " (0.1)──┤     \n"
-            + " (0.2)──┤     \n"
-        )
-        assert qml.draw(qnode, max_length=30)() == expected
-
-
-def test_qubit_circuit_length_under_max_length_kwdarg():
-    """Test that a qubit circuit with a circuit length less than the max_length renders correctly."""
-    dev = qml.device("default.qubit", wires=3)
-
-    @qml.qnode(dev)
-    def qnode():
-        for i in range(3):
-            qml.Hadamard(wires=i)
-            qml.RX(i * 0.1, wires=i)
-            qml.RY(i * 0.1, wires=i)
-            qml.RZ(i * 0.1, wires=i)
-        return qml.expval(qml.PauliZ(0))
-
-        expected = (
-            " 0: ──H──RX(0)────RY(0)────RZ(0)────┤ ⟨Z⟩\n"
-            + " 1: ──H──RX(0.1)──RY(0.1)──RZ(0.1)──┤    \n"
-            + " 2: ──H──RX(0.2)──RY(0.2)──RZ(0.2)──┤    \n"
-        )
-        assert qml.draw(qnode, max_length=60)() == expected
-
-
-def test_matrix_parameter_template():
-    """Assert draw method handles templates with matrix valued parameters."""
-    dev = qml.device("default.qubit", wires=1)
-
-    @qml.qnode(dev)
-    def circuit():
-        qml.AmplitudeEmbedding(np.array([0, 1]), wires=0)
-        return qml.state()
-
-    expected = " 0: ──AmplitudeEmbedding(M0)──┤ State \nM0 =\n[0.+0.j 1.+0.j]\n"
-    assert qml.draw(circuit)() == expected
-
-
-class TestWireOrdering:
-    """Tests for wire ordering functionality"""
-
-    def test_default_ordering(self):
-        """Test that the default wire ordering matches the device"""
-
-        dev = qml.device("default.qubit", wires=["a", -1, "q2"])
-
-        @qml.qnode(dev)
-        def circuit():
-            qml.Hadamard(wires=-1)
-            qml.CNOT(wires=["a", "q2"])
-            qml.RX(0.2, wires="a")
-            return qml.expval(qml.PauliX(wires="q2"))
-
-        res = qml.draw(circuit)()
-        expected = [
-            "  a: ─────╭C──RX(0.2)──┤     ",
-            " -1: ──H──│────────────┤     ",
-            " q2: ─────╰X───────────┤ ⟨X⟩ \n",
-        ]
-
-        assert res == "\n".join(expected)
-
-    def test_wire_reordering(self):
-        """Test that wires are correctly reordered"""
-
-        dev = qml.device("default.qubit", wires=["a", -1, "q2"])
-
-        @qml.qnode(dev)
-        def circuit():
-            qml.Hadamard(wires=-1)
-            qml.CNOT(wires=["a", "q2"])
-            qml.RX(0.2, wires="a")
-            return qml.expval(qml.PauliX(wires="q2"))
-
-        res = qml.draw(circuit, wire_order=["q2", "a", -1])()
-        expected = [
-            " q2: ──╭X───────────┤ ⟨X⟩ ",
-            "  a: ──╰C──RX(0.2)──┤     ",
-            " -1: ───H───────────┤     \n",
-        ]
-
-        assert res == "\n".join(expected)
-
-    def test_include_empty_wires(self):
-        """Test that empty wires are correctly included"""
-
-        dev = qml.device("default.qubit", wires=[-1, "a", "q2", 0])
-
-        @qml.qnode(dev)
-        def circuit():
-            qml.Hadamard(wires=-1)
-            qml.CNOT(wires=[-1, "q2"])
-            return qml.expval(qml.PauliX(wires="q2"))
-
-        res = qml.draw(circuit, show_all_wires=True)()
-        expected = [
-            " -1: ──H──╭C──┤     ",
-            "  a: ─────│───┤     ",
-            " q2: ─────╰X──┤ ⟨X⟩ ",
-            "  0: ─────────┤     \n",
-        ]
-
-        assert res == "\n".join(expected)
-
-    def test_show_all_wires_error(self):
-        """Test that show_all_wires will raise an error if the provided wire
-        order does not contain all wires on the device"""
-
-        dev = qml.device("default.qubit", wires=[-1, "a", "q2", 0])
-
-        @qml.qnode(dev)
-        def circuit():
-            qml.Hadamard(wires=-1)
-            qml.CNOT(wires=[-1, "q2"])
-            return qml.expval(qml.PauliX(wires="q2"))
-
-        with pytest.raises(ValueError, match="must contain all wires"):
-            qml.draw(circuit, show_all_wires=True, wire_order=[-1, "a"])()
-
-    def test_missing_wire(self):
-        """Test that wires not specifically mentioned in the wire
-        reordering are appended at the bottom of the circuit drawing"""
-
-        dev = qml.device("default.qubit", wires=["a", -1, "q2"])
-
-        @qml.qnode(dev)
-        def circuit():
-            qml.Hadamard(wires=-1)
-            qml.CNOT(wires=["a", "q2"])
-            qml.RX(0.2, wires="a")
-            return qml.expval(qml.PauliX(wires="q2"))
-
-        # test one missing wire
-        res = qml.draw(circuit, wire_order=["q2", "a"])()
-        expected = [
-            " q2: ──╭X───────────┤ ⟨X⟩ ",
-            "  a: ──╰C──RX(0.2)──┤     ",
-            " -1: ───H───────────┤     \n",
-        ]
-
-        assert res == "\n".join(expected)
-
-        # test one missing wire
-        res = qml.draw(circuit, wire_order=["q2", -1])()
-        expected = [
-            " q2: ─────╭X───────────┤ ⟨X⟩ ",
-            " -1: ──H──│────────────┤     ",
-            "  a: ─────╰C──RX(0.2)──┤     \n",
-        ]
-
-        assert res == "\n".join(expected)
-
-        # test multiple missing wires
-        res = qml.draw(circuit, wire_order=["q2"])()
-        expected = [
-            " q2: ─────╭X───────────┤ ⟨X⟩ ",
-            " -1: ──H──│────────────┤     ",
-            "  a: ─────╰C──RX(0.2)──┤     \n",
-        ]
-
-        assert res == "\n".join(expected)
-
-    def test_invalid_wires(self):
-        """Test that an exception is raised if a wire in the wire
-        ordering does not exist on the device"""
-        dev = qml.device("default.qubit", wires=["a", -1, "q2"])
-
-        @qml.qnode(dev)
-        def circuit():
-            qml.Hadamard(wires=-1)
-            qml.CNOT(wires=["a", "q2"])
-            qml.RX(0.2, wires="a")
-            return qml.expval(qml.PauliX(wires="q2"))
-
-        with pytest.raises(ValueError, match="contains wires not contained on the device"):
-            res = qml.draw(circuit, wire_order=["q2", 5])()
-
-    def test_no_ops_draws(self):
-        """Test that a QNode with no operations still draws correctly"""
-        dev = qml.device("default.qubit", wires=3)
-
-        @qml.qnode(dev)
-        def qnode():
-            return qml.expval(qml.PauliX(wires=[0]) @ qml.PauliX(wires=[1]) @ qml.PauliX(wires=[2]))
-
-        res = qml.draw(qnode)()
-        expected = [
-            " 0: ──╭┤ ⟨X ⊗ X ⊗ X⟩ \n",
-            " 1: ──├┤ ⟨X ⊗ X ⊗ X⟩ \n",
-            " 2: ──╰┤ ⟨X ⊗ X ⊗ X⟩ \n",
-        ]
-
-        assert res == "".join(expected)
-
-
-class TestOpsIntegration:
-    """Integration tests for drawing specific operations and templates"""
-
-    def test_approx_time_evolution(self):
-        """Test that a QNode with the ApproxTimeEvolution template draws
-        correctly when having the expansion strategy set."""
-        H = qml.PauliX(0) + qml.PauliZ(1) + 0.5 * qml.PauliX(0) @ qml.PauliX(1)
-
-        @qml.qnode(qml.device("default.qubit", wires=2))
-        def circuit(t):
-            qml.ApproxTimeEvolution(H, t, 2)
-            return qml.probs(wires=0)
-
-        res = qml.draw(circuit, expansion_strategy="device")(0.5)
-        expected = [
-            " 0: ──H────────RZ(0.5)──H──H──╭RZ(0.25)──H──H────────RZ(0.5)──H──H──╭RZ(0.25)──H──┤ Probs \n",
-            " 1: ──RZ(0.5)──H──────────────╰RZ(0.25)──H──RZ(0.5)──H──────────────╰RZ(0.25)──H──┤       \n",
-        ]
-
-        assert res == "".join(expected)
-=======
-# Copyright 2018-2020 Xanadu Quantum Technologies Inc.
-
-# Licensed under the Apache License, Version 2.0 (the "License");
-# you may not use this file except in compliance with the License.
-# You may obtain a copy of the License at
-
-#     http://www.apache.org/licenses/LICENSE-2.0
-
-# Unless required by applicable law or agreed to in writing, software
-# distributed under the License is distributed on an "AS IS" BASIS,
-# WITHOUT WARRANTIES OR CONDITIONS OF ANY KIND, either express or implied.
-# See the License for the specific language governing permissions and
-# limitations under the License.
-"""
-Integration tests for the draw transform
-"""
-import pytest
-from functools import partial
-
-import pennylane as qml
-from pennylane import numpy as np
-
-from pennylane.transforms import draw
-
-
-@qml.qnode(qml.device("default.qubit", wires=(0, "a", 1.234)))
-def circuit(x, y, z):
-    qml.RX(x, wires=0)
-    qml.RY(y, wires="a")
-    qml.RZ(z, wires=1.234)
-    return qml.expval(qml.PauliZ(0))
-
-
-class TestLabelling:
-    """Test the wire labels."""
-
-    def test_any_wire_labels(self):
-        """Test wire labels with different kinds of objects."""
-
-        split_str = draw(circuit)(1.2, 2.3, 3.4).split("\n")
-        assert split_str[0][0:6] == "    0:"
-        assert split_str[1][0:6] == "    a:"
-        assert split_str[2][0:6] == "1.234:"
-
-    def test_wire_order(self):
-        """Test wire_order keyword changes order of the wires."""
-
-        split_str = draw(circuit, wire_order=[1.234, "a", 0, "b"])(1.2, 2.3, 3.4).split("\n")
-        assert split_str[0][0:6] == "1.234:"
-        assert split_str[1][0:6] == "    a:"
-        assert split_str[2][0:6] == "    0:"
-
-    def test_show_all_wires(self):
-        """Test show_all_wires=True forces empty wires to display."""
-
-        @qml.qnode(qml.device("default.qubit", wires=(0, 1)))
-        def circuit():
-            return qml.expval(qml.PauliZ(0))
-
-        split_str = draw(circuit, show_all_wires=True)().split("\n")
-        assert split_str[0][0:2] == "0:"
-        assert split_str[1][0:2] == "1:"
-
-    def test_show_all_wires_and_wire_order(self):
-        """Test show_all_wires forces empty wires to display when empty wire is in wire order."""
-
-        @qml.qnode(qml.device("default.qubit", wires=1))
-        def circuit():
-            return qml.expval(qml.PauliZ(0))
-
-        split_str = draw(circuit, wire_order=[0, "a"], show_all_wires=True)().split("\n")
-        assert split_str[0][0:2] == "0:"
-        assert split_str[1][0:2] == "a:"
-
-
-class TestDecimals:
-    """Test the decimals keyword argument."""
-
-    def test_decimals_None(self):
-        """Test that when decimals is ``None``, parameters are omitted."""
-
-        expected = "    0: ──RX─┤  <Z>\n    a: ──RY─┤     \n1.234: ──RZ─┤     "
-        assert draw(circuit, decimals=None)(1.234, 2.345, 3.456) == expected
-
-    def test_decimals(self):
-        """Test decimals keyword makes the operation parameters included to given precision"""
-
-        expected = "    0: ──RX(1.2)─┤  <Z>\n    a: ──RY(2.3)─┤     \n1.234: ──RZ(3.5)─┤     "
-        assert draw(circuit, decimals=1)(1.234, 2.345, 3.456) == expected
-
-    def test_decimals_higher_value(self):
-        """Test all decimals places display when requested value is bigger than number precision."""
-
-        out = "    0: ──RX(1.0000)─┤  <Z>\n    a: ──RY(2.0000)─┤     \n1.234: ──RZ(3.0000)─┤     "
-        assert qml.draw(circuit, decimals=4)(1, 2, 3) == out
-
-    def test_decimals_multiparameters(self):
-        """Test decimals also displays parameters when the operation has multiple parameters."""
-
-        @qml.qnode(qml.device("default.qubit", wires=(0)))
-        def circuit(x):
-            qml.Rot(*x, wires=0)
-            return qml.expval(qml.PauliZ(0))
-
-        expected = "0: ──Rot(1.2,2.3,3.5)─┤  <Z>"
-        assert draw(circuit, decimals=1)([1.234, 2.345, 3.456]) == expected
-
-    def test_decimals_0(self):
-        """Test decimals=0 rounds to integers."""
-
-        expected = "    0: ──RX(1)─┤  <Z>\n    a: ──RY(2)─┤     \n1.234: ──RZ(3)─┤     "
-        assert draw(circuit, decimals=0)(1.234, 2.3456, 3.456) == expected
-
-    def test_qml_numpy_parameters(self):
-        """Test numpy parameters display as normal numbers."""
-
-        expected = "    0: ──RX(1.00)─┤  <Z>\n    a: ──RY(2.00)─┤     \n1.234: ──RZ(3.00)─┤     "
-        assert draw(circuit)(np.array(1), np.array(2), np.array(3)) == expected
-
-    def test_torch_parameters(self):
-        """Test torch parameters display as normal numbers."""
-
-        torch = pytest.importorskip("torch")
-        expected = "    0: ──RX(1.2)─┤  <Z>\n    a: ──RY(2.3)─┤     \n1.234: ──RZ(3.5)─┤     "
-        out = draw(circuit, decimals=1)(torch.tensor(1.23), torch.tensor(2.34), torch.tensor(3.45))
-        assert out == expected
-
-    def test_tensorflow_parameters(self):
-        """Test tensorflow parameters display as normal numbers."""
-        tf = pytest.importorskip("tensorflow")
-
-        expected = "    0: ──RX(1.2)─┤  <Z>\n    a: ──RY(2.3)─┤     \n1.234: ──RZ(3.5)─┤     "
-        out = draw(circuit, decimals=1)(tf.Variable(1.234), tf.Variable(2.345), tf.Variable(3.456))
-        assert out == expected
-
-    def test_jax_parameters(self):
-        """Test jax parameters in tape display as normal numbers."""
-        jnp = pytest.importorskip("jax.numpy")
-
-        expected = "    0: ──RX(1.2)─┤  <Z>\n    a: ──RY(2.3)─┤     \n1.234: ──RZ(3.5)─┤     "
-        out = draw(circuit, decimals=1)(jnp.array(1.234), jnp.array(2.345), jnp.array(3.456))
-        assert out == expected
-
-    def test_string_decimals(self):
-        """Test displays string valued parameters."""
-
-        expected = "    0: ──RX(x)─┤  <Z>\n    a: ──RY(y)─┤     \n1.234: ──RZ(z)─┤     "
-        assert draw(circuit)("x", "y", "z") == expected
-
-
-class TestMaxLength:
-    """Test the max_length keyword."""
-
-    def test_max_length_default(self):
-        """Test max length default to 100."""
-
-        @qml.qnode(qml.device("default.qubit", wires=1))
-        def long_circuit():
-            for _ in range(100):
-                qml.PauliX(0)
-            return qml.expval(qml.PauliZ(0))
-
-        out = draw(long_circuit)()
-        assert 95 <= max(len(s) for s in out.split("\n")) <= 100
-
-    @pytest.mark.parametrize("ml", [10, 15, 20])
-    def test_setting_max_length(self, ml):
-        @qml.qnode(qml.device("default.qubit", wires=1))
-        def long_circuit():
-            for _ in range(10):
-                qml.PauliX(0)
-            return [qml.expval(qml.PauliZ(0)) for _ in range(4)]
-
-        out = draw(long_circuit, max_length=ml)()
-        assert max(len(s) for s in out.split("\n")) <= ml
-
-
-class TestLayering:
-    """Test operations are placed in the correct locations."""
-
-    def test_adjacent_ops(self):
-        """Test non-blocking gates end up on same layer."""
-
-        @qml.qnode(qml.device("default.qubit", wires=3))
-        def circuit():
-            [qml.PauliX(i) for i in range(3)]
-            return [qml.expval(qml.PauliZ(i)) for i in range(3)]
-
-        expected = "0: ──X─┤  <Z>\n1: ──X─┤  <Z>\n2: ──X─┤  <Z>"
-        assert draw(circuit)() == expected
-
-    def test_blocking_ops(self):
-        """Test single qubits gates on the same wire block each other."""
-
-        @qml.qnode(qml.device("default.qubit", wires=1))
-        def circuit():
-            [qml.PauliX(0) for i in range(3)]
-            return qml.expval(qml.PauliZ(0))
-
-        expected = "0: ──X──X──X─┤  <Z>"
-
-    def test_blocking_multiwire_gate(self):
-        """Test gate gets blocked by multi-wire gate."""
-
-        @qml.qnode(qml.device("default.qubit", wires=3))
-        def circuit():
-            qml.PauliX(0)
-            qml.IsingXX(1.234, wires=(0, 2))
-            qml.PauliX(1)
-            return qml.expval(qml.PauliZ(0))
-
-        expect = (
-            "0: ──X─╭IsingXX(1.23)────┤  <Z>\n"
-            "1: ────│───────────────X─┤     \n"
-            "2: ────╰IsingXX(1.23)────┤     "
-        )
-        assert draw(circuit)() == expect
-
-
-@pytest.mark.parametrize(
-    "transform",
-    [qml.gradients.param_shift(shift=0.2), partial(qml.gradients.param_shift, shift=0.2)],
-)
-def test_draw_batch_transform(transform):
-    """Test that drawing a batch transform works correctly."""
-
-    @transform
-    @qml.qnode(qml.device("default.qubit", wires=1))
-    def circuit(x):
-        qml.Hadamard(wires=0)
-        qml.RX(x, wires=0)
-        return qml.expval(qml.PauliZ(0))
-
-    expected = "0: ──H──RX(0.8)─┤  <Z>\n\n0: ──H──RX(0.4)─┤  <Z>"
-    assert draw(circuit, decimals=1)(np.array(0.6, requires_grad=True)) == expected
-
-
-def test_nested_tapes():
-    """Test nested tapes inside the qnode."""
-
-    @qml.qnode(qml.device("default.qubit", wires=1))
-    def circuit():
-        with qml.tape.QuantumTape() as tape1:
-            qml.PauliX(0)
-            with qml.tape.QuantumTape() as tape2:
-                qml.PauliY(0)
-        with qml.tape.QuantumTape() as tape3:
-            qml.PauliZ(0)
-            with qml.tape.QuantumTape() as tape4:
-                qml.PauliX(0)
-        return qml.expval(qml.PauliZ(0))
-
-    expected = (
-        "0: ──Tape:0──Tape:1─┤  <Z>\n\n"
-        "Tape:0\n0: ──X──Tape:2─┤  \n\n"
-        "Tape:2\n0: ──Y─┤  \n\n"
-        "Tape:1\n0: ──Z──Tape:3─┤  \n\n"
-        "Tape:3\n0: ──X─┤  "
-    )
-
-    assert draw(circuit)() == expected
-
-
-def test_expansion_strategy():
-    """Test expansion strategy keyword modifies tape expansion."""
-
-    H = qml.PauliX(0) + qml.PauliZ(1) + 0.5 * qml.PauliX(0) @ qml.PauliX(1)
-
-    @qml.qnode(qml.device("default.qubit", wires=2))
-    def circuit(t):
-        qml.ApproxTimeEvolution(H, t, 2)
-        return qml.probs(wires=0)
-
-    expected_gradient = "0: ─╭ApproxTimeEvolution─┤  Probs\n1: ─╰ApproxTimeEvolution─┤       "
-    assert draw(circuit, expansion_strategy="gradient", decimals=None)(0.5)
-
-    expected_device = (
-        "0: ──H────────MultiRZ──H──H─╭MultiRZ──H──H────────MultiRZ──H──H─╭MultiRZ──H─┤  Probs\n"
-        "1: ──MultiRZ──H─────────────╰MultiRZ──H──MultiRZ──H─────────────╰MultiRZ──H─┤       "
-    )
-    assert draw(circuit, expansion_strategy="device", decimals=None)(0.5)
->>>>>>> acad5b26
+# Copyright 2018-2020 Xanadu Quantum Technologies Inc.
+
+# Licensed under the Apache License, Version 2.0 (the "License");
+# you may not use this file except in compliance with the License.
+# You may obtain a copy of the License at
+
+#     http://www.apache.org/licenses/LICENSE-2.0
+
+# Unless required by applicable law or agreed to in writing, software
+# distributed under the License is distributed on an "AS IS" BASIS,
+# WITHOUT WARRANTIES OR CONDITIONS OF ANY KIND, either express or implied.
+# See the License for the specific language governing permissions and
+# limitations under the License.
+"""
+Integration tests for the draw transform
+"""
+import pytest
+from functools import partial
+
+import pennylane as qml
+from pennylane import numpy as np
+
+from pennylane.transforms import draw
+
+
+@qml.qnode(qml.device("default.qubit", wires=(0, "a", 1.234)))
+def circuit(x, y, z):
+    qml.RX(x, wires=0)
+    qml.RY(y, wires="a")
+    qml.RZ(z, wires=1.234)
+    return qml.expval(qml.PauliZ(0))
+
+
+class TestLabelling:
+    """Test the wire labels."""
+
+    def test_any_wire_labels(self):
+        """Test wire labels with different kinds of objects."""
+
+        split_str = draw(circuit)(1.2, 2.3, 3.4).split("\n")
+        assert split_str[0][0:6] == "    0:"
+        assert split_str[1][0:6] == "    a:"
+        assert split_str[2][0:6] == "1.234:"
+
+    def test_wire_order(self):
+        """Test wire_order keyword changes order of the wires."""
+
+        split_str = draw(circuit, wire_order=[1.234, "a", 0, "b"])(1.2, 2.3, 3.4).split("\n")
+        assert split_str[0][0:6] == "1.234:"
+        assert split_str[1][0:6] == "    a:"
+        assert split_str[2][0:6] == "    0:"
+
+    def test_show_all_wires(self):
+        """Test show_all_wires=True forces empty wires to display."""
+
+        @qml.qnode(qml.device("default.qubit", wires=(0, 1)))
+        def circuit():
+            return qml.expval(qml.PauliZ(0))
+
+        split_str = draw(circuit, show_all_wires=True)().split("\n")
+        assert split_str[0][0:2] == "0:"
+        assert split_str[1][0:2] == "1:"
+
+    def test_show_all_wires_and_wire_order(self):
+        """Test show_all_wires forces empty wires to display when empty wire is in wire order."""
+
+        @qml.qnode(qml.device("default.qubit", wires=1))
+        def circuit():
+            return qml.expval(qml.PauliZ(0))
+
+        split_str = draw(circuit, wire_order=[0, "a"], show_all_wires=True)().split("\n")
+        assert split_str[0][0:2] == "0:"
+        assert split_str[1][0:2] == "a:"
+
+
+class TestDecimals:
+    """Test the decimals keyword argument."""
+
+    def test_decimals_None(self):
+        """Test that when decimals is ``None``, parameters are omitted."""
+
+        expected = "    0: ──RX─┤  <Z>\n    a: ──RY─┤     \n1.234: ──RZ─┤     "
+        assert draw(circuit, decimals=None)(1.234, 2.345, 3.456) == expected
+
+    def test_decimals(self):
+        """Test decimals keyword makes the operation parameters included to given precision"""
+
+        expected = "    0: ──RX(1.2)─┤  <Z>\n    a: ──RY(2.3)─┤     \n1.234: ──RZ(3.5)─┤     "
+        assert draw(circuit, decimals=1)(1.234, 2.345, 3.456) == expected
+
+    def test_decimals_higher_value(self):
+        """Test all decimals places display when requested value is bigger than number precision."""
+
+        out = "    0: ──RX(1.0000)─┤  <Z>\n    a: ──RY(2.0000)─┤     \n1.234: ──RZ(3.0000)─┤     "
+        assert qml.draw(circuit, decimals=4)(1, 2, 3) == out
+
+    def test_decimals_multiparameters(self):
+        """Test decimals also displays parameters when the operation has multiple parameters."""
+
+        @qml.qnode(qml.device("default.qubit", wires=(0)))
+        def circuit(x):
+            qml.Rot(*x, wires=0)
+            return qml.expval(qml.PauliZ(0))
+
+        expected = "0: ──Rot(1.2,2.3,3.5)─┤  <Z>"
+        assert draw(circuit, decimals=1)([1.234, 2.345, 3.456]) == expected
+
+    def test_decimals_0(self):
+        """Test decimals=0 rounds to integers."""
+
+        expected = "    0: ──RX(1)─┤  <Z>\n    a: ──RY(2)─┤     \n1.234: ──RZ(3)─┤     "
+        assert draw(circuit, decimals=0)(1.234, 2.3456, 3.456) == expected
+
+    def test_qml_numpy_parameters(self):
+        """Test numpy parameters display as normal numbers."""
+
+        expected = "    0: ──RX(1.00)─┤  <Z>\n    a: ──RY(2.00)─┤     \n1.234: ──RZ(3.00)─┤     "
+        assert draw(circuit)(np.array(1), np.array(2), np.array(3)) == expected
+
+    def test_torch_parameters(self):
+        """Test torch parameters display as normal numbers."""
+
+        torch = pytest.importorskip("torch")
+        expected = "    0: ──RX(1.2)─┤  <Z>\n    a: ──RY(2.3)─┤     \n1.234: ──RZ(3.5)─┤     "
+        out = draw(circuit, decimals=1)(torch.tensor(1.23), torch.tensor(2.34), torch.tensor(3.45))
+        assert out == expected
+
+    def test_tensorflow_parameters(self):
+        """Test tensorflow parameters display as normal numbers."""
+        tf = pytest.importorskip("tensorflow")
+
+        expected = "    0: ──RX(1.2)─┤  <Z>\n    a: ──RY(2.3)─┤     \n1.234: ──RZ(3.5)─┤     "
+        out = draw(circuit, decimals=1)(tf.Variable(1.234), tf.Variable(2.345), tf.Variable(3.456))
+        assert out == expected
+
+    def test_jax_parameters(self):
+        """Test jax parameters in tape display as normal numbers."""
+        jnp = pytest.importorskip("jax.numpy")
+
+        expected = "    0: ──RX(1.2)─┤  <Z>\n    a: ──RY(2.3)─┤     \n1.234: ──RZ(3.5)─┤     "
+        out = draw(circuit, decimals=1)(jnp.array(1.234), jnp.array(2.345), jnp.array(3.456))
+        assert out == expected
+
+    def test_string_decimals(self):
+        """Test displays string valued parameters."""
+
+        expected = "    0: ──RX(x)─┤  <Z>\n    a: ──RY(y)─┤     \n1.234: ──RZ(z)─┤     "
+        assert draw(circuit)("x", "y", "z") == expected
+
+
+class TestMaxLength:
+    """Test the max_length keyword."""
+
+    def test_max_length_default(self):
+        """Test max length default to 100."""
+
+        @qml.qnode(qml.device("default.qubit", wires=1))
+        def long_circuit():
+            for _ in range(100):
+                qml.PauliX(0)
+            return qml.expval(qml.PauliZ(0))
+
+        out = draw(long_circuit)()
+        assert 95 <= max(len(s) for s in out.split("\n")) <= 100
+
+    @pytest.mark.parametrize("ml", [10, 15, 20])
+    def test_setting_max_length(self, ml):
+        @qml.qnode(qml.device("default.qubit", wires=1))
+        def long_circuit():
+            for _ in range(10):
+                qml.PauliX(0)
+            return [qml.expval(qml.PauliZ(0)) for _ in range(4)]
+
+        out = draw(long_circuit, max_length=ml)()
+        assert max(len(s) for s in out.split("\n")) <= ml
+
+
+class TestLayering:
+    """Test operations are placed in the correct locations."""
+
+    def test_adjacent_ops(self):
+        """Test non-blocking gates end up on same layer."""
+
+        @qml.qnode(qml.device("default.qubit", wires=3))
+        def circuit():
+            [qml.PauliX(i) for i in range(3)]
+            return [qml.expval(qml.PauliZ(i)) for i in range(3)]
+
+        expected = "0: ──X─┤  <Z>\n1: ──X─┤  <Z>\n2: ──X─┤  <Z>"
+        assert draw(circuit)() == expected
+
+    def test_blocking_ops(self):
+        """Test single qubits gates on the same wire block each other."""
+
+        @qml.qnode(qml.device("default.qubit", wires=1))
+        def circuit():
+            [qml.PauliX(0) for i in range(3)]
+            return qml.expval(qml.PauliZ(0))
+
+        expected = "0: ──X──X──X─┤  <Z>"
+
+    def test_blocking_multiwire_gate(self):
+        """Test gate gets blocked by multi-wire gate."""
+
+        @qml.qnode(qml.device("default.qubit", wires=3))
+        def circuit():
+            qml.PauliX(0)
+            qml.IsingXX(1.234, wires=(0, 2))
+            qml.PauliX(1)
+            return qml.expval(qml.PauliZ(0))
+
+        expect = (
+            "0: ──X─╭IsingXX(1.23)────┤  <Z>\n"
+            "1: ────│───────────────X─┤     \n"
+            "2: ────╰IsingXX(1.23)────┤     "
+        )
+        assert draw(circuit)() == expect
+
+
+@pytest.mark.parametrize(
+    "transform",
+    [qml.gradients.param_shift(shift=0.2), partial(qml.gradients.param_shift, shift=0.2)],
+)
+def test_draw_batch_transform(transform):
+    """Test that drawing a batch transform works correctly."""
+
+    @transform
+    @qml.qnode(qml.device("default.qubit", wires=1))
+    def circuit(x):
+        qml.Hadamard(wires=0)
+        qml.RX(x, wires=0)
+        return qml.expval(qml.PauliZ(0))
+
+    expected = "0: ──H──RX(0.8)─┤  <Z>\n\n0: ──H──RX(0.4)─┤  <Z>"
+    assert draw(circuit, decimals=1)(np.array(0.6, requires_grad=True)) == expected
+
+
+def test_nested_tapes():
+    """Test nested tapes inside the qnode."""
+
+    @qml.qnode(qml.device("default.qubit", wires=1))
+    def circuit():
+        with qml.tape.QuantumTape() as tape1:
+            qml.PauliX(0)
+            with qml.tape.QuantumTape() as tape2:
+                qml.PauliY(0)
+        with qml.tape.QuantumTape() as tape3:
+            qml.PauliZ(0)
+            with qml.tape.QuantumTape() as tape4:
+                qml.PauliX(0)
+        return qml.expval(qml.PauliZ(0))
+
+    expected = (
+        "0: ──Tape:0──Tape:1─┤  <Z>\n\n"
+        "Tape:0\n0: ──X──Tape:2─┤  \n\n"
+        "Tape:2\n0: ──Y─┤  \n\n"
+        "Tape:1\n0: ──Z──Tape:3─┤  \n\n"
+        "Tape:3\n0: ──X─┤  "
+    )
+
+    assert draw(circuit)() == expected
+
+
+def test_expansion_strategy():
+    """Test expansion strategy keyword modifies tape expansion."""
+
+    H = qml.PauliX(0) + qml.PauliZ(1) + 0.5 * qml.PauliX(0) @ qml.PauliX(1)
+
+    @qml.qnode(qml.device("default.qubit", wires=2))
+    def circuit(t):
+        qml.ApproxTimeEvolution(H, t, 2)
+        return qml.probs(wires=0)
+
+    expected_gradient = "0: ─╭ApproxTimeEvolution─┤  Probs\n1: ─╰ApproxTimeEvolution─┤       "
+    assert draw(circuit, expansion_strategy="gradient", decimals=None)(0.5)
+
+    expected_device = (
+        "0: ──H────────MultiRZ──H──H─╭MultiRZ──H──H────────MultiRZ──H──H─╭MultiRZ──H─┤  Probs\n"
+        "1: ──MultiRZ──H─────────────╰MultiRZ──H──MultiRZ──H─────────────╰MultiRZ──H─┤       "
+    )
+    assert draw(circuit, expansion_strategy="device", decimals=None)(0.5)
+