--- conflicted
+++ resolved
@@ -1,4 +1,3 @@
-<<<<<<< HEAD
 # Copyright 2018-2020 Xanadu Quantum Technologies Inc.
 
 # Licensed under the Apache License, Version 2.0 (the "License");
@@ -23,7 +22,7 @@
 
 import pennylane as qml
 from pennylane import QNode, qnode
-from pennylane.tape import QuantumTape
+from pennylane.tape import QuantumScript
 
 qubit_device_and_diff_method = [
     ["default.qubit", "finite-diff", "backward"],
@@ -393,10 +392,11 @@
                 theta, phi, lam = self.data
                 wires = self.wires
 
-                with QuantumTape() as tape:
+                with qml.queuing.AnnotatedQueue() as q_tape:
                     qml.Rot(lam, theta, -lam, wires=wires)
                     qml.PhaseShift(phi + lam, wires=wires)
 
+                tape = QuantumScript.from_queue(q_tape)
                 return tape
 
         dev = qml.device(dev_name, wires=1)
@@ -463,15 +463,14 @@
 
         # execute with shots=100
         res = circuit(a, b, shots=100)
-        spy.assert_called()
+        spy.assert_called_once()
         assert spy.spy_return.shape == (100,)
 
         # device state has been unaffected
         assert dev.shots is None
-        spy = mocker.spy(dev, "sample")
         res = circuit(a, b)
         assert torch.allclose(res, -torch.cos(a) * torch.sin(b), atol=tol, rtol=0)
-        spy.assert_not_called()
+        spy.assert_called_once()  # only same call as above
 
     def test_gradient_integration(self, tol):
         """Test that temporarily setting the shots works
@@ -1072,8 +1071,9 @@
             grad_method = None
 
             def expand(self):
-                with qml.tape.QuantumTape() as tape:
+                with qml.queuing.AnnotatedQueue() as q:
                     qml.RY(3 * self.data[0], wires=self.wires)
+                tape = QuantumScript.from_queue(q)
                 return tape
 
         @qnode(dev, diff_method=diff_method, mode=mode, max_diff=2, interface="torch")
@@ -1126,8 +1126,9 @@
             grad_method = None
 
             def expand(self):
-                with qml.tape.QuantumTape() as tape:
+                with qml.queuing.AnnotatedQueue() as q:
                     qml.RY(3 * self.data[0], wires=self.wires)
+                tape = QuantumScript.from_queue(q)
                 return tape
 
         @qnode(dev, diff_method=diff_method, mode=mode, max_diff=max_diff, interface="torch")
@@ -1231,7 +1232,7 @@
             pytest.skip("The adjoint and backprop methods do not yet support sampling")
 
         dev = qml.device(dev_name, wires=3, shots=50000)
-        spy = mocker.spy(qml.transforms, "split_tape")
+        spy = mocker.spy(qml.transforms, "hamiltonian_expand")
         obs = [qml.PauliX(0), qml.PauliX(0) @ qml.PauliZ(1), qml.PauliZ(0) @ qml.PauliZ(1)]
 
         @qnode(dev, diff_method=diff_method, mode=mode, max_diff=max_diff, interface="torch")
@@ -1383,1393 +1384,4 @@
         # If all the dimensions are equal the result will end up to be a proper rectangular array
         assert isinstance(result, torch.Tensor)
         assert np.array_equal(result.shape, (3, n_sample))
-        assert result.dtype == torch.int64
-=======
-# Copyright 2018-2020 Xanadu Quantum Technologies Inc.
-
-# Licensed under the Apache License, Version 2.0 (the "License");
-# you may not use this file except in compliance with the License.
-# You may obtain a copy of the License at
-
-#     http://www.apache.org/licenses/LICENSE-2.0
-
-# Unless required by applicable law or agreed to in writing, software
-# distributed under the License is distributed on an "AS IS" BASIS,
-# WITHOUT WARRANTIES OR CONDITIONS OF ANY KIND, either express or implied.
-# See the License for the specific language governing permissions and
-# limitations under the License.
-"""Integration tests for using the Torch interface with a QNode"""
-import numpy as np
-import pytest
-
-pytestmark = pytest.mark.torch
-
-torch = pytest.importorskip("torch", minversion="1.3")
-from torch.autograd.functional import hessian, jacobian
-
-import pennylane as qml
-from pennylane import QNode, qnode
-from pennylane.tape import QuantumScript
-
-qubit_device_and_diff_method = [
-    ["default.qubit", "finite-diff", "backward"],
-    ["default.qubit", "parameter-shift", "backward"],
-    ["default.qubit", "backprop", "forward"],
-    ["default.qubit", "adjoint", "forward"],
-    ["default.qubit", "adjoint", "backward"],
-]
-
-interface_and_qubit_device_and_diff_method = [
-    ["auto"] + inner_list for inner_list in qubit_device_and_diff_method
-] + [["torch"] + inner_list for inner_list in qubit_device_and_diff_method]
-
-
-@pytest.mark.parametrize(
-    "interface, dev_name,diff_method,mode", interface_and_qubit_device_and_diff_method
-)
-class TestQNode:
-    """Test that using the QNode with Torch integrates with the PennyLane stack"""
-
-    def test_execution_with_interface(self, interface, dev_name, diff_method, mode):
-        """Test execution works with the interface"""
-        if diff_method == "backprop":
-            pytest.skip("Test does not support backprop")
-
-        dev = qml.device(dev_name, wires=1)
-
-        @qnode(dev, diff_method=diff_method, mode=mode, interface=interface)
-        def circuit(a):
-            qml.RY(a, wires=0)
-            qml.RX(0.2, wires=0)
-            return qml.expval(qml.PauliZ(0))
-
-        a = torch.tensor(0.1, requires_grad=True)
-        res = circuit(a)
-
-        assert circuit.interface == interface
-
-        # with the interface, the tape returns torch tensors
-
-        assert isinstance(res, torch.Tensor)
-        assert res.shape == tuple()
-
-        # the tape is able to deduce trainable parameters
-        assert circuit.qtape.trainable_params == [0]
-
-        # gradients should work
-        res.backward()
-        grad = a.grad
-        assert isinstance(grad, torch.Tensor)
-        assert grad.shape == tuple()
-
-    def test_interface_swap(self, interface, dev_name, diff_method, mode, tol):
-        """Test that the Torch interface can be applied to a QNode
-        with a pre-existing interface"""
-        dev = qml.device(dev_name, wires=1)
-
-        @qnode(dev, diff_method=diff_method, interface="autograd")
-        def circuit(a):
-            qml.RY(a, wires=0)
-            qml.RX(0.2, wires=0)
-            return qml.expval(qml.PauliZ(0))
-
-        from pennylane import numpy as anp
-
-        a = anp.array(0.1, requires_grad=True)
-
-        res1 = circuit(a)
-        grad_fn = qml.grad(circuit)
-        grad1 = grad_fn(a)
-
-        # switch to Torch interface
-        circuit.interface = interface
-
-        a = torch.tensor(0.1, dtype=torch.float64, requires_grad=True)
-
-        res2 = circuit(a)
-        res2.backward()
-        grad2 = a.grad
-        assert np.allclose(res1, res2.detach().numpy(), atol=tol, rtol=0)
-        assert np.allclose(grad1, grad2, atol=tol, rtol=0)
-
-    def test_drawing(self, interface, dev_name, diff_method, mode):
-        """Test circuit drawing when using the torch interface"""
-
-        x = torch.tensor(0.1, requires_grad=True)
-        y = torch.tensor([0.2, 0.3], requires_grad=True)
-        z = torch.tensor(0.4, requires_grad=True)
-
-        dev = qml.device(dev_name, wires=2)
-
-        @qnode(dev, interface=interface, diff_method=diff_method, mode=mode)
-        def circuit(p1, p2=y, **kwargs):
-            qml.RX(p1, wires=0)
-            qml.RY(p2[0] * p2[1], wires=1)
-            qml.RX(kwargs["p3"], wires=0)
-            qml.CNOT(wires=[0, 1])
-            return qml.expval(qml.PauliZ(0)), qml.expval(qml.PauliZ(1))
-
-        circuit(p1=x, p3=z)
-
-        result = qml.draw(circuit)(p1=x, p3=z)
-        expected = "0: ──RX(0.10)──RX(0.40)─╭●─┤  <Z>\n" "1: ──RY(0.06)───────────╰X─┤  <Z>"
-
-        assert result == expected
-
-    def test_jacobian(self, interface, dev_name, diff_method, mode, mocker, tol):
-        """Test jacobian calculation"""
-        if diff_method == "parameter-shift":
-            spy = mocker.spy(qml.gradients.param_shift, "transform_fn")
-        elif diff_method == "finite-diff":
-            spy = mocker.spy(qml.gradients.finite_diff, "transform_fn")
-
-        a_val = 0.1
-        b_val = 0.2
-
-        a = torch.tensor(a_val, dtype=torch.float64, requires_grad=True)
-        b = torch.tensor(b_val, dtype=torch.float64, requires_grad=True)
-
-        dev = qml.device(dev_name, wires=2)
-
-        @qnode(dev, diff_method=diff_method, mode=mode, interface=interface)
-        def circuit(a, b):
-            qml.RY(a, wires=0)
-            qml.RX(b, wires=1)
-            qml.CNOT(wires=[0, 1])
-            return [qml.expval(qml.PauliZ(0)), qml.expval(qml.PauliY(1))]
-
-        res = circuit(a, b)
-
-        assert circuit.qtape.trainable_params == [0, 1]
-
-        assert isinstance(res, torch.Tensor)
-        assert res.shape == (2,)
-
-        expected = [np.cos(a_val), -np.cos(a_val) * np.sin(b_val)]
-        assert np.allclose(res.detach().numpy(), expected, atol=tol, rtol=0)
-
-        loss = torch.sum(res)
-
-        loss.backward()
-        expected = [
-            -np.sin(a_val) + np.sin(a_val) * np.sin(b_val),
-            -np.cos(a_val) * np.cos(b_val),
-        ]
-        assert np.allclose(a.grad, expected[0], atol=tol, rtol=0)
-        assert np.allclose(b.grad, expected[1], atol=tol, rtol=0)
-
-        if diff_method in ("parameter-shift", "finite-diff"):
-            spy.assert_called()
-
-    @pytest.mark.xfail
-    def test_jacobian_dtype(self, interface, dev_name, diff_method, mode, tol):
-        """Test calculating the jacobian with a different datatype"""
-        if diff_method == "backprop":
-            pytest.skip("Test does not support backprop")
-
-        a = torch.tensor(0.1, dtype=torch.float32, requires_grad=True)
-        b = torch.tensor(0.2, dtype=torch.float32, requires_grad=True)
-
-        dev = qml.device(dev_name, wires=2)
-
-        @qnode(dev, interface=interface, diff_method=diff_method)
-        def circuit(a, b):
-            qml.RY(a, wires=0)
-            qml.RX(b, wires=1)
-            qml.CNOT(wires=[0, 1])
-            return [qml.expval(qml.PauliZ(0)), qml.expval(qml.PauliY(1))]
-
-        res = circuit(a, b)
-
-        assert circuit.interface == interface
-        assert circuit.qtape.trainable_params == [0, 1]
-
-        assert isinstance(res, torch.Tensor)
-        assert res.shape == (2,)
-        assert res.dtype is torch.float32
-
-        loss = torch.sum(res)
-        loss.backward()
-        assert a.grad.dtype is torch.float32
-        assert b.grad.dtype is torch.float32
-
-    def test_jacobian_options(self, interface, dev_name, diff_method, mode, mocker, tol):
-        """Test setting jacobian options"""
-        if diff_method != "finite-diff":
-            pytest.skip("Test only works with finite-diff")
-
-        spy = mocker.spy(qml.gradients.finite_diff, "transform_fn")
-
-        a = torch.tensor([0.1, 0.2], requires_grad=True)
-
-        dev = qml.device(dev_name, wires=1)
-
-        @qnode(dev, diff_method=diff_method, mode=mode, interface=interface, h=1e-8, approx_order=2)
-        def circuit(a):
-            qml.RY(a[0], wires=0)
-            qml.RX(a[1], wires=0)
-            return qml.expval(qml.PauliZ(0))
-
-        res = circuit(a)
-        res.backward()
-
-        for args in spy.call_args_list:
-            assert args[1]["approx_order"] == 2
-            assert args[1]["h"] == 1e-8
-
-    def test_changing_trainability(self, interface, dev_name, diff_method, mode, mocker, tol):
-        """Test that changing the trainability of parameters changes the
-        number of differentiation requests made"""
-        if diff_method != "parameter-shift":
-            pytest.skip("Test only supports parameter-shift")
-
-        a_val = 0.1
-        b_val = 0.2
-
-        a = torch.tensor(a_val, dtype=torch.float64, requires_grad=True)
-        b = torch.tensor(b_val, dtype=torch.float64, requires_grad=True)
-
-        dev = qml.device(dev_name, wires=2)
-
-        @qnode(dev, interface=interface, diff_method=diff_method)
-        def circuit(a, b):
-            qml.RY(a, wires=0)
-            qml.RX(b, wires=1)
-            qml.CNOT(wires=[0, 1])
-            return qml.expval(qml.PauliZ(0)), qml.expval(qml.PauliY(1))
-
-        res = circuit(a, b)
-
-        # the tape has reported both gate arguments as trainable
-        assert circuit.qtape.trainable_params == [0, 1]
-
-        expected = [np.cos(a_val), -np.cos(a_val) * np.sin(b_val)]
-        assert np.allclose(res.detach().numpy(), expected, atol=tol, rtol=0)
-
-        spy = mocker.spy(qml.gradients.param_shift, "transform_fn")
-
-        loss = torch.sum(res)
-        loss.backward()
-
-        expected = [
-            -np.sin(a_val) + np.sin(a_val) * np.sin(b_val),
-            -np.cos(a_val) * np.cos(b_val),
-        ]
-        assert np.allclose([a.grad, b.grad], expected, atol=tol, rtol=0)
-
-        # The parameter-shift rule has been called for each argument
-        assert len(spy.spy_return[0]) == 4
-
-        # make the second QNode argument a constant
-        a_val = 0.54
-        b_val = 0.8
-
-        a = torch.tensor(a_val, dtype=torch.float64, requires_grad=True)
-        b = torch.tensor(b_val, dtype=torch.float64, requires_grad=False)
-
-        res = circuit(a, b)
-
-        # the tape has reported only the first argument as trainable
-        assert circuit.qtape.trainable_params == [0]
-
-        expected = [np.cos(a_val), -np.cos(a_val) * np.sin(b_val)]
-        assert np.allclose(res.detach().numpy(), expected, atol=tol, rtol=0)
-
-        spy.call_args_list = []
-        loss = torch.sum(res)
-        loss.backward()
-        expected = -np.sin(a_val) + np.sin(a_val) * np.sin(b_val)
-        assert np.allclose(a.grad, expected, atol=tol, rtol=0)
-
-        # the gradient transform has only been called once
-        assert len(spy.call_args_list) == 1
-
-    def test_classical_processing(self, interface, dev_name, diff_method, mode, tol):
-        """Test classical processing within the quantum tape"""
-        a = torch.tensor(0.1, dtype=torch.float64, requires_grad=True)
-        b = torch.tensor(0.2, dtype=torch.float64, requires_grad=False)
-        c = torch.tensor(0.3, dtype=torch.float64, requires_grad=True)
-
-        dev = qml.device(dev_name, wires=1)
-
-        @qnode(dev, diff_method=diff_method, mode=mode, interface=interface)
-        def circuit(a, b, c):
-            qml.RY(a * c, wires=0)
-            qml.RZ(b, wires=0)
-            qml.RX(c + c**2 + torch.sin(a), wires=0)
-            return qml.expval(qml.PauliZ(0))
-
-        res = circuit(a, b, c)
-
-        if diff_method == "finite-diff":
-            assert circuit.qtape.trainable_params == [0, 2]
-            assert circuit.qtape.get_parameters() == [a * c, c + c**2 + torch.sin(a)]
-
-        res.backward()
-
-        assert isinstance(a.grad, torch.Tensor)
-        assert b.grad is None
-        assert isinstance(c.grad, torch.Tensor)
-
-    def test_no_trainable_parameters(self, interface, dev_name, diff_method, mode, tol):
-        """Test evaluation and Jacobian if there are no trainable parameters"""
-        dev = qml.device(dev_name, wires=2)
-
-        @qnode(dev, diff_method=diff_method, mode=mode, interface=interface)
-        def circuit(a, b):
-            qml.RY(a, wires=0)
-            qml.RX(b, wires=0)
-            qml.CNOT(wires=[0, 1])
-            return qml.expval(qml.PauliZ(0)), qml.expval(qml.PauliZ(1))
-
-        a = 0.1
-        b = torch.tensor(0.2, dtype=torch.float64, requires_grad=False)
-
-        res = circuit(a, b)
-
-        if diff_method == "finite-diff":
-            assert circuit.qtape.trainable_params == []
-
-        assert res.shape == (2,)
-        assert isinstance(res, torch.Tensor)
-
-        with pytest.raises(
-            RuntimeError,
-            match="element 0 of tensors does not require grad and does not have a grad_fn",
-        ):
-            res.backward()
-
-    @pytest.mark.parametrize(
-        "U",
-        [
-            torch.tensor([[0, 1], [1, 0]], requires_grad=False),
-            np.array([[0, 1], [1, 0]]),
-        ],
-    )
-    def test_matrix_parameter(self, interface, dev_name, diff_method, mode, U, tol):
-        """Test that the Torch interface works correctly
-        with a matrix parameter"""
-        a_val = 0.1
-        a = torch.tensor(a_val, dtype=torch.float64, requires_grad=True)
-
-        dev = qml.device(dev_name, wires=2)
-
-        @qnode(dev, diff_method=diff_method, mode=mode, interface=interface)
-        def circuit(U, a):
-            qml.QubitUnitary(U, wires=0)
-            qml.RY(a, wires=0)
-            return qml.expval(qml.PauliZ(0))
-
-        res = circuit(U, a)
-
-        if diff_method == "finite-diff":
-            assert circuit.qtape.trainable_params == [1]
-
-        assert np.allclose(res.detach(), -np.cos(a_val), atol=tol, rtol=0)
-
-        res.backward()
-        assert np.allclose(a.grad, np.sin(a_val), atol=tol, rtol=0)
-
-    def test_differentiable_expand(self, interface, dev_name, diff_method, mode, tol):
-        """Test that operation and nested tapes expansion
-        is differentiable"""
-
-        class U3(qml.U3):
-            def expand(self):
-                theta, phi, lam = self.data
-                wires = self.wires
-
-                with qml.queuing.AnnotatedQueue() as q_tape:
-                    qml.Rot(lam, theta, -lam, wires=wires)
-                    qml.PhaseShift(phi + lam, wires=wires)
-
-                tape = QuantumScript.from_queue(q_tape)
-                return tape
-
-        dev = qml.device(dev_name, wires=1)
-        a = np.array(0.1)
-        p_val = [0.1, 0.2, 0.3]
-        p = torch.tensor(p_val, dtype=torch.float64, requires_grad=True)
-
-        @qnode(dev, diff_method=diff_method, mode=mode, interface=interface)
-        def circuit(a, p):
-            qml.RX(a, wires=0)
-            U3(p[0], p[1], p[2], wires=0)
-            return qml.expval(qml.PauliX(0))
-
-        res = circuit(a, p)
-
-        assert circuit.qtape.trainable_params == [1, 2, 3]
-
-        expected = np.cos(a) * np.cos(p_val[1]) * np.sin(p_val[0]) + np.sin(a) * (
-            np.cos(p_val[2]) * np.sin(p_val[1])
-            + np.cos(p_val[0]) * np.cos(p_val[1]) * np.sin(p_val[2])
-        )
-        assert np.allclose(res.detach().numpy(), expected, atol=tol, rtol=0)
-
-        res.backward()
-        expected = np.array(
-            [
-                np.cos(p_val[1])
-                * (np.cos(a) * np.cos(p_val[0]) - np.sin(a) * np.sin(p_val[0]) * np.sin(p_val[2])),
-                np.cos(p_val[1]) * np.cos(p_val[2]) * np.sin(a)
-                - np.sin(p_val[1])
-                * (np.cos(a) * np.sin(p_val[0]) + np.cos(p_val[0]) * np.sin(a) * np.sin(p_val[2])),
-                np.sin(a)
-                * (
-                    np.cos(p_val[0]) * np.cos(p_val[1]) * np.cos(p_val[2])
-                    - np.sin(p_val[1]) * np.sin(p_val[2])
-                ),
-            ]
-        )
-        assert np.allclose(p.grad, expected, atol=tol, rtol=0)
-
-
-class TestShotsIntegration:
-    """Test that the QNode correctly changes shot value, and
-    differentiates it."""
-
-    def test_changing_shots(self, mocker, tol):
-        """Test that changing shots works on execution"""
-        dev = qml.device("default.qubit", wires=2, shots=None)
-        a, b = torch.tensor([0.543, -0.654], requires_grad=True, dtype=torch.float64)
-
-        @qnode(dev, interface="torch", diff_method=qml.gradients.param_shift)
-        def circuit(a, b):
-            qml.RY(a, wires=0)
-            qml.RX(b, wires=1)
-            qml.CNOT(wires=[0, 1])
-            return qml.expval(qml.PauliY(1))
-
-        spy = mocker.spy(dev, "sample")
-
-        # execute with device default shots (None)
-        res = circuit(a, b)
-        assert torch.allclose(res, -torch.cos(a) * torch.sin(b), atol=tol, rtol=0)
-        spy.assert_not_called()
-
-        # execute with shots=100
-        res = circuit(a, b, shots=100)
-        spy.assert_called_once()
-        assert spy.spy_return.shape == (100,)
-
-        # device state has been unaffected
-        assert dev.shots is None
-        res = circuit(a, b)
-        assert torch.allclose(res, -torch.cos(a) * torch.sin(b), atol=tol, rtol=0)
-        spy.assert_called_once()  # only same call as above
-
-    def test_gradient_integration(self, tol):
-        """Test that temporarily setting the shots works
-        for gradient computations"""
-        dev = qml.device("default.qubit", wires=2, shots=None)
-        a, b = torch.tensor([0.543, -0.654], requires_grad=True)
-
-        @qnode(dev, interface="torch", diff_method=qml.gradients.param_shift)
-        def cost_fn(a, b):
-            qml.RY(a, wires=0)
-            qml.RX(b, wires=1)
-            qml.CNOT(wires=[0, 1])
-            return qml.expval(qml.PauliY(1))
-
-        res = jacobian(lambda a, b: cost_fn(a, b, shots=[10000, 10000, 10000]), (a, b))
-        res = qml.math.transpose(torch.stack(res))
-        assert dev.shots is None
-        assert len(res) == 3
-
-        expected = torch.tensor([torch.sin(a) * torch.sin(b), -torch.cos(a) * torch.cos(b)])
-        assert torch.allclose(torch.mean(res, axis=0), expected, atol=0.1, rtol=0)
-
-    def test_multiple_gradient_integration(self, tol):
-        """Test that temporarily setting the shots works
-        for gradient computations, even if the QNode has been re-evaluated
-        with a different number of shots in the meantime."""
-        dev = qml.device("default.qubit", wires=2, shots=None)
-        weights = torch.tensor([0.543, -0.654], requires_grad=True)
-        a, b = weights
-
-        @qnode(dev, interface="torch", diff_method=qml.gradients.param_shift)
-        def circuit(a, b):
-            qml.RY(a, wires=0)
-            qml.RX(b, wires=1)
-            qml.CNOT(wires=[0, 1])
-            return qml.expval(qml.PauliY(1))
-
-        res1 = circuit(*weights)
-        assert qml.math.shape(res1) == tuple()
-
-        res2 = circuit(*weights, shots=[(1, 1000)])
-        assert qml.math.shape(res2) == (1000,)
-
-        res1.backward()
-
-        expected = torch.tensor([torch.sin(a) * torch.sin(b), -torch.cos(a) * torch.cos(b)])
-        assert torch.allclose(weights.grad, expected, atol=tol, rtol=0)
-
-    def test_update_diff_method(self, mocker, tol):
-        """Test that temporarily setting the shots updates the diff method"""
-        dev = qml.device("default.qubit", wires=2, shots=100)
-        a, b = torch.tensor([0.543, -0.654], requires_grad=True)
-
-        spy = mocker.spy(qml, "execute")
-
-        @qnode(dev, interface="torch")
-        def cost_fn(a, b):
-            qml.RY(a, wires=0)
-            qml.RX(b, wires=1)
-            qml.CNOT(wires=[0, 1])
-            return qml.expval(qml.PauliY(1))
-
-        # since we are using finite shots, parameter-shift will
-        # be chosen
-        assert cost_fn.gradient_fn is qml.gradients.param_shift
-
-        cost_fn(a, b)
-        assert spy.call_args[1]["gradient_fn"] is qml.gradients.param_shift
-
-        # if we set the shots to None, backprop can now be used
-        cost_fn(a, b, shots=None)
-        assert spy.call_args[1]["gradient_fn"] == "backprop"
-
-        # original QNode settings are unaffected
-        assert cost_fn.gradient_fn is qml.gradients.param_shift
-        cost_fn(a, b)
-        assert spy.call_args[1]["gradient_fn"] is qml.gradients.param_shift
-
-
-class TestAdjoint:
-    """Specific integration tests for the adjoint method"""
-
-    def test_reuse_state(self, mocker):
-        """Tests that the Torch interface reuses the device state for adjoint differentiation"""
-        dev = qml.device("default.qubit", wires=2)
-
-        @qnode(dev, diff_method="adjoint", interface="torch")
-        def circ(x):
-            qml.RX(x[0], wires=0)
-            qml.RY(x[1], wires=1)
-            qml.CNOT(wires=(0, 1))
-            return qml.expval(qml.PauliZ(0)), qml.expval(qml.PauliX(1))
-
-        expected_grad = lambda x: torch.tensor([-torch.sin(x[0]), torch.cos(x[1])])
-
-        spy = mocker.spy(dev, "adjoint_jacobian")
-
-        x1 = torch.tensor([0.1, 0.2], requires_grad=True)
-        res1 = circ(x1)
-        res1.backward(torch.Tensor([1, 1]))
-
-        assert np.allclose(x1.grad, expected_grad(x1))
-        assert circ.device.num_executions == 1
-        spy.assert_called_with(mocker.ANY, use_device_state=mocker.ANY)
-
-    def test_resuse_state_multiple_evals(self, mocker, tol):
-        """Tests that the Torch interface reuses the device state for adjoint differentiation,
-        even where there are intermediate evaluations."""
-        dev = qml.device("default.qubit", wires=2)
-
-        x_val = 0.543
-        y_val = -0.654
-        x = torch.tensor(x_val, requires_grad=True)
-        y = torch.tensor(y_val, requires_grad=True)
-
-        @qnode(dev, diff_method="adjoint", interface="torch")
-        def circuit(x, y):
-            qml.RX(x, wires=[0])
-            qml.RY(y, wires=[1])
-            qml.CNOT(wires=[0, 1])
-            return qml.expval(qml.PauliZ(0))
-
-        spy = mocker.spy(dev, "adjoint_jacobian")
-
-        res1 = circuit(x, y)
-        assert np.allclose(res1.detach(), np.cos(x_val), atol=tol, rtol=0)
-
-        # intermediate evaluation with different values
-        res2 = circuit(torch.tan(x), torch.cosh(y))
-
-        # the adjoint method will continue to compute the correct derivative
-        res1.backward()
-        assert np.allclose(x.grad.detach(), -np.sin(x_val), atol=tol, rtol=0)
-        assert dev.num_executions == 2
-        spy.assert_called_with(mocker.ANY, use_device_state=mocker.ANY)
-
-
-@pytest.mark.parametrize(
-    "interface,dev_name,diff_method,mode", interface_and_qubit_device_and_diff_method
-)
-class TestQubitIntegration:
-    """Tests that ensure various qubit circuits integrate correctly"""
-
-    def test_probability_differentiation(self, interface, dev_name, diff_method, mode, tol):
-        """Tests correct output shape and evaluation for a tape
-        with prob and expval outputs"""
-
-        if diff_method == "adjoint":
-            pytest.skip("The adjoint method does not currently support returning probabilities")
-
-        dev = qml.device(dev_name, wires=2)
-        x_val = 0.543
-        y_val = -0.654
-        x = torch.tensor(x_val, requires_grad=True, dtype=torch.float64)
-        y = torch.tensor(y_val, requires_grad=True, dtype=torch.float64)
-
-        @qnode(dev, diff_method=diff_method, mode=mode, interface=interface)
-        def circuit(x, y):
-            qml.RX(x, wires=[0])
-            qml.RY(y, wires=[1])
-            qml.CNOT(wires=[0, 1])
-            return qml.probs(wires=[0]), qml.probs(wires=[1])
-
-        res = circuit(x, y)
-
-        expected = np.array(
-            [
-                [np.cos(x_val / 2) ** 2, np.sin(x_val / 2) ** 2],
-                [
-                    (1 + np.cos(x_val) * np.cos(y_val)) / 2,
-                    (1 - np.cos(x_val) * np.cos(y_val)) / 2,
-                ],
-            ]
-        )
-
-        if diff_method == "backprop":
-            # TODO: check why this differs from other interfaces
-            # https://github.com/PennyLaneAI/pennylane/issues/1607
-            expected = expected.flatten()
-
-        assert np.allclose(res.detach().numpy(), expected, atol=tol, rtol=0)
-
-        loss = torch.sum(res)
-        loss.backward()
-        expected = np.array(
-            [
-                -np.sin(x_val) / 2
-                + np.sin(x_val) / 2
-                - np.sin(x_val) * np.cos(y_val) / 2
-                + np.cos(y_val) * np.sin(x_val) / 2,
-                -np.cos(x_val) * np.sin(y_val) / 2 + np.cos(x_val) * np.sin(y_val) / 2,
-            ]
-        )
-        assert np.allclose(x.grad, expected[0], atol=tol, rtol=0)
-        assert np.allclose(y.grad, expected[1], atol=tol, rtol=0)
-
-    def test_ragged_differentiation(self, interface, dev_name, diff_method, mode, monkeypatch, tol):
-        """Tests correct output shape and evaluation for a tape
-        with prob and expval outputs"""
-        if diff_method == "adjoint":
-            pytest.skip("The adjoint method does not currently support returning probabilities")
-
-        dev = qml.device(dev_name, wires=2)
-        x_val = 0.543
-        y_val = -0.654
-        x = torch.tensor(x_val, requires_grad=True, dtype=torch.float64)
-        y = torch.tensor(y_val, requires_grad=True, dtype=torch.float64)
-
-        @qnode(dev, diff_method=diff_method, mode=mode, interface=interface)
-        def circuit(x, y):
-            qml.RX(x, wires=[0])
-            qml.RY(y, wires=[1])
-            qml.CNOT(wires=[0, 1])
-            return [qml.expval(qml.PauliZ(0)), qml.probs(wires=[1])]
-
-        res = circuit(x, y)
-
-        expected = np.array(
-            [
-                np.cos(x_val),
-                (1 + np.cos(x_val) * np.cos(y_val)) / 2,
-                (1 - np.cos(x_val) * np.cos(y_val)) / 2,
-            ]
-        )
-        assert np.allclose(res.detach().numpy(), expected, atol=tol, rtol=0)
-
-        loss = torch.sum(res)
-        loss.backward()
-        expected = np.array(
-            [
-                -np.sin(x_val)
-                + -np.sin(x_val) * np.cos(y_val) / 2
-                + np.cos(y_val) * np.sin(x_val) / 2,
-                -np.cos(x_val) * np.sin(y_val) / 2 + np.cos(x_val) * np.sin(y_val) / 2,
-            ]
-        )
-        assert np.allclose(x.grad, expected[0], atol=tol, rtol=0)
-        assert np.allclose(y.grad, expected[1], atol=tol, rtol=0)
-
-    def test_chained_qnodes(self, interface, dev_name, diff_method, mode):
-        """Test that the gradient of chained QNodes works without error"""
-        dev = qml.device(dev_name, wires=2)
-
-        @qnode(dev, interface=interface, diff_method=diff_method, mode=mode)
-        def circuit1(weights):
-            qml.templates.StronglyEntanglingLayers(weights, wires=[0, 1])
-            return qml.expval(qml.PauliZ(0)), qml.expval(qml.PauliZ(1))
-
-        @qnode(dev, interface=interface, diff_method=diff_method, mode=mode)
-        def circuit2(data, weights):
-            qml.templates.AngleEmbedding(data, wires=[0, 1])
-            qml.templates.StronglyEntanglingLayers(weights, wires=[0, 1])
-            return qml.expval(qml.PauliX(0))
-
-        def cost(weights):
-            w1, w2 = weights
-            c1 = circuit1(w1)
-            c2 = circuit2(c1, w2)
-            return torch.sum(c2) ** 2
-
-        w1 = np.random.random(qml.templates.StronglyEntanglingLayers.shape(3, 2))
-        w2 = np.random.random(qml.templates.StronglyEntanglingLayers.shape(4, 2))
-
-        w1 = torch.tensor(w1, requires_grad=True)
-        w2 = torch.tensor(w2, requires_grad=True)
-
-        weights = [w1, w2]
-
-        loss = cost(weights)
-        loss.backward()
-
-    def test_hessian(self, interface, dev_name, diff_method, mode, tol):
-        """Test hessian calculation of a scalar valued QNode"""
-        if diff_method not in {"parameter-shift", "backprop"}:
-            pytest.skip("Test only supports parameter-shift or backprop")
-
-        dev = qml.device(dev_name, wires=1)
-
-        @qnode(dev, diff_method=diff_method, mode=mode, max_diff=2, interface=interface)
-        def circuit(x):
-            qml.RY(x[0], wires=0)
-            qml.RX(x[1], wires=0)
-            return qml.expval(qml.PauliZ(0))
-
-        x = torch.tensor([1.0, 2.0], requires_grad=True)
-        res = circuit(x)
-
-        res.backward()
-        g = x.grad
-
-        hess = hessian(circuit, x)
-        a, b = x.detach().numpy()
-
-        expected_res = np.cos(a) * np.cos(b)
-        assert np.allclose(res.detach(), expected_res, atol=tol, rtol=0)
-
-        expected_g = [-np.sin(a) * np.cos(b), -np.cos(a) * np.sin(b)]
-        assert np.allclose(g.detach(), expected_g, atol=tol, rtol=0)
-
-        expected_hess = [
-            [-np.cos(a) * np.cos(b), np.sin(a) * np.sin(b)],
-            [np.sin(a) * np.sin(b), -np.cos(a) * np.cos(b)],
-        ]
-        assert np.allclose(hess.detach(), expected_hess, atol=tol, rtol=0)
-
-    def test_hessian_vector_valued(self, interface, dev_name, diff_method, mode, tol):
-        """Test hessian calculation of a vector valued QNode"""
-        if diff_method not in {"parameter-shift", "backprop"}:
-            pytest.skip("Test only supports parameter-shift or backprop")
-
-        dev = qml.device(dev_name, wires=1)
-
-        @qnode(dev, diff_method=diff_method, mode=mode, max_diff=2, interface=interface)
-        def circuit(x):
-            qml.RY(x[0], wires=0)
-            qml.RX(x[1], wires=0)
-            return qml.probs(wires=0)
-
-        x = torch.tensor([1.0, 2.0], requires_grad=True)
-        res = circuit(x)
-        jac_fn = lambda x: jacobian(circuit, x, create_graph=True)
-
-        g = jac_fn(x)
-        hess = jacobian(jac_fn, x)
-        a, b = x.detach().numpy()
-
-        expected_res = [
-            0.5 + 0.5 * np.cos(a) * np.cos(b),
-            0.5 - 0.5 * np.cos(a) * np.cos(b),
-        ]
-        assert np.allclose(res.detach(), expected_res, atol=tol, rtol=0)
-
-        expected_g = [
-            [-0.5 * np.sin(a) * np.cos(b), -0.5 * np.cos(a) * np.sin(b)],
-            [0.5 * np.sin(a) * np.cos(b), 0.5 * np.cos(a) * np.sin(b)],
-        ]
-        assert np.allclose(g.detach(), expected_g, atol=tol, rtol=0)
-
-        expected_hess = [
-            [
-                [-0.5 * np.cos(a) * np.cos(b), 0.5 * np.sin(a) * np.sin(b)],
-                [0.5 * np.sin(a) * np.sin(b), -0.5 * np.cos(a) * np.cos(b)],
-            ],
-            [
-                [0.5 * np.cos(a) * np.cos(b), -0.5 * np.sin(a) * np.sin(b)],
-                [-0.5 * np.sin(a) * np.sin(b), 0.5 * np.cos(a) * np.cos(b)],
-            ],
-        ]
-        assert np.allclose(hess.detach(), expected_hess, atol=tol, rtol=0)
-
-    def test_hessian_ragged(self, interface, dev_name, diff_method, mode, tol):
-        """Test hessian calculation of a ragged QNode"""
-        if diff_method not in {"parameter-shift", "backprop"}:
-            pytest.skip("Test only supports parameter-shift or backprop")
-
-        dev = qml.device(dev_name, wires=2)
-
-        @qnode(dev, diff_method=diff_method, mode=mode, max_diff=2, interface=interface)
-        def circuit(x):
-            qml.RY(x[0], wires=0)
-            qml.RX(x[1], wires=0)
-            qml.RY(x[0], wires=1)
-            qml.RX(x[1], wires=1)
-            return qml.expval(qml.PauliZ(0)), qml.probs(wires=1)
-
-        x = torch.tensor([1.0, 2.0], requires_grad=True)
-        res = circuit(x)
-        jac_fn = lambda x: jacobian(circuit, x, create_graph=True)
-
-        g = jac_fn(x)
-        hess = jacobian(jac_fn, x)
-        a, b = x.detach().numpy()
-
-        expected_res = [
-            np.cos(a) * np.cos(b),
-            0.5 + 0.5 * np.cos(a) * np.cos(b),
-            0.5 - 0.5 * np.cos(a) * np.cos(b),
-        ]
-        assert np.allclose(res.detach(), expected_res, atol=tol, rtol=0)
-
-        expected_g = [
-            [-np.sin(a) * np.cos(b), -np.cos(a) * np.sin(b)],
-            [-0.5 * np.sin(a) * np.cos(b), -0.5 * np.cos(a) * np.sin(b)],
-            [0.5 * np.sin(a) * np.cos(b), 0.5 * np.cos(a) * np.sin(b)],
-        ]
-        assert np.allclose(g.detach(), expected_g, atol=tol, rtol=0)
-
-        expected_hess = [
-            [
-                [-np.cos(a) * np.cos(b), np.sin(a) * np.sin(b)],
-                [np.sin(a) * np.sin(b), -np.cos(a) * np.cos(b)],
-            ],
-            [
-                [-0.5 * np.cos(a) * np.cos(b), 0.5 * np.sin(a) * np.sin(b)],
-                [0.5 * np.sin(a) * np.sin(b), -0.5 * np.cos(a) * np.cos(b)],
-            ],
-            [
-                [0.5 * np.cos(a) * np.cos(b), -0.5 * np.sin(a) * np.sin(b)],
-                [-0.5 * np.sin(a) * np.sin(b), 0.5 * np.cos(a) * np.cos(b)],
-            ],
-        ]
-        assert np.allclose(hess.detach(), expected_hess, atol=tol, rtol=0)
-
-    def test_hessian_vector_valued_postprocessing(
-        self, interface, dev_name, diff_method, mode, tol
-    ):
-        """Test hessian calculation of a vector valued QNode with post-processing"""
-        if diff_method not in {"parameter-shift", "backprop"}:
-            pytest.skip("Test only supports parameter-shift or backprop")
-
-        dev = qml.device(dev_name, wires=1)
-
-        @qnode(dev, diff_method=diff_method, mode=mode, max_diff=2, interface=interface)
-        def circuit(x):
-            qml.RX(x[0], wires=0)
-            qml.RY(x[1], wires=0)
-            return [qml.expval(qml.PauliZ(0)), qml.expval(qml.PauliZ(0))]
-
-        x = torch.tensor([0.76, -0.87], requires_grad=True, dtype=torch.float64)
-
-        def cost_fn(x):
-            return x @ circuit(x)
-
-        a, b = x.detach().numpy()
-
-        res = cost_fn(x)
-        expected_res = np.array([a, b]) @ [np.cos(a) * np.cos(b), np.cos(a) * np.cos(b)]
-        assert np.allclose(res.detach(), expected_res, atol=tol, rtol=0)
-
-        res.backward()
-
-        g = x.grad
-        expected_g = [
-            np.cos(b) * (np.cos(a) - (a + b) * np.sin(a)),
-            np.cos(a) * (np.cos(b) - (a + b) * np.sin(b)),
-        ]
-        assert np.allclose(g.detach(), expected_g, atol=tol, rtol=0)
-
-        hess = hessian(cost_fn, x)
-        expected_hess = [
-            [
-                -(np.cos(b) * ((a + b) * np.cos(a) + 2 * np.sin(a))),
-                -(np.cos(b) * np.sin(a)) + (-np.cos(a) + (a + b) * np.sin(a)) * np.sin(b),
-            ],
-            [
-                -(np.cos(b) * np.sin(a)) + (-np.cos(a) + (a + b) * np.sin(a)) * np.sin(b),
-                -(np.cos(a) * ((a + b) * np.cos(b) + 2 * np.sin(b))),
-            ],
-        ]
-
-        assert np.allclose(hess.detach(), expected_hess, atol=tol, rtol=0)
-
-    def test_state(self, interface, dev_name, diff_method, mode, tol):
-        """Test that the state can be returned and differentiated"""
-        if diff_method == "adjoint":
-            pytest.skip("Adjoint does not support states")
-
-        dev = qml.device(dev_name, wires=2)
-
-        x = torch.tensor(0.543, requires_grad=True)
-        y = torch.tensor(-0.654, requires_grad=True)
-
-        @qnode(dev, diff_method=diff_method, interface=interface, mode=mode)
-        def circuit(x, y):
-            qml.RX(x, wires=[0])
-            qml.RY(y, wires=[1])
-            qml.CNOT(wires=[0, 1])
-            return qml.state()
-
-        def cost_fn(x, y):
-            res = circuit(x, y)
-            assert res.dtype is torch.complex128
-            probs = torch.abs(res) ** 2
-            return probs[0] + probs[2]
-
-        res = cost_fn(x, y)
-
-        if diff_method not in {"backprop"}:
-            pytest.skip("Test only supports backprop")
-
-        res.backward()
-        res = torch.tensor([x.grad, y.grad])
-        expected = torch.tensor(
-            [-torch.sin(x) * torch.cos(y) / 2, -torch.cos(x) * torch.sin(y) / 2]
-        )
-        assert torch.allclose(res, expected, atol=tol, rtol=0)
-
-    def test_projector(self, interface, dev_name, diff_method, mode, tol):
-        """Test that the variance of a projector is correctly returned"""
-        if diff_method == "adjoint":
-            pytest.skip("Adjoint does not support projectors")
-
-        dev = qml.device(dev_name, wires=2)
-        P = torch.tensor([1], requires_grad=False)
-
-        x, y = 0.765, -0.654
-        weights = torch.tensor([x, y], requires_grad=True, dtype=torch.float64)
-
-        @qnode(dev, diff_method=diff_method, interface=interface, mode=mode)
-        def circuit(x, y):
-            qml.RX(x, wires=0)
-            qml.RY(y, wires=1)
-            qml.CNOT(wires=[0, 1])
-            return qml.var(qml.Projector(P, wires=0) @ qml.PauliX(1))
-
-        res = circuit(*weights)
-        expected = 0.25 * np.sin(x / 2) ** 2 * (3 + np.cos(2 * y) + 2 * np.cos(x) * np.sin(y) ** 2)
-        assert np.allclose(res.detach(), expected, atol=tol, rtol=0)
-
-        res.backward()
-        expected = np.array(
-            [
-                [
-                    0.5 * np.sin(x) * (np.cos(x / 2) ** 2 + np.cos(2 * y) * np.sin(x / 2) ** 2),
-                    -2 * np.cos(y) * np.sin(x / 2) ** 4 * np.sin(y),
-                ]
-            ]
-        )
-        assert np.allclose(weights.grad.detach(), expected, atol=tol, rtol=0)
-
-
-@pytest.mark.parametrize(
-    "diff_method,kwargs",
-    [["finite-diff", {}], ("parameter-shift", {}), ("parameter-shift", {"force_order2": True})],
-)
-class TestCV:
-    """Tests for CV integration"""
-
-    def test_first_order_observable(self, diff_method, kwargs, tol):
-        """Test variance of a first order CV observable"""
-        dev = qml.device("default.gaussian", wires=1)
-
-        r = torch.tensor(0.543, dtype=torch.float64, requires_grad=True)
-        phi = torch.tensor(-0.654, dtype=torch.float64, requires_grad=True)
-
-        @qnode(dev, interface="torch", diff_method=diff_method, **kwargs)
-        def circuit(r, phi):
-            qml.Squeezing(r, 0, wires=0)
-            qml.Rotation(phi, wires=0)
-            return qml.var(qml.X(0))
-
-        res = circuit(r, phi)
-        expected = torch.exp(2 * r) * torch.sin(phi) ** 2 + torch.exp(-2 * r) * torch.cos(phi) ** 2
-        assert torch.allclose(res, expected, atol=tol, rtol=0)
-
-        # circuit jacobians
-        res.backward()
-        res = torch.tensor([r.grad, phi.grad])
-        expected = torch.tensor(
-            [
-                [
-                    2 * torch.exp(2 * r) * torch.sin(phi) ** 2
-                    - 2 * torch.exp(-2 * r) * torch.cos(phi) ** 2,
-                    2 * torch.sinh(2 * r) * torch.sin(2 * phi),
-                ]
-            ]
-        )
-        assert torch.allclose(res, expected, atol=tol, rtol=0)
-
-    def test_second_order_observable(self, diff_method, kwargs, tol):
-        """Test variance of a second order CV expectation value"""
-        dev = qml.device("default.gaussian", wires=1)
-
-        n = torch.tensor(0.12, dtype=torch.float64, requires_grad=True)
-        a = torch.tensor(0.765, dtype=torch.float64, requires_grad=True)
-
-        @qnode(dev, interface="torch", diff_method=diff_method, **kwargs)
-        def circuit(n, a):
-            qml.ThermalState(n, wires=0)
-            qml.Displacement(a, 0, wires=0)
-            return qml.var(qml.NumberOperator(0))
-
-        res = circuit(n, a)
-        expected = n**2 + n + torch.abs(a) ** 2 * (1 + 2 * n)
-        assert torch.allclose(res, expected, atol=tol, rtol=0)
-
-        # circuit jacobians
-        res.backward()
-        res = torch.tensor([n.grad, a.grad])
-        expected = torch.tensor([[2 * a**2 + 2 * n + 1, 2 * a * (2 * n + 1)]])
-        assert torch.allclose(res, expected, atol=tol, rtol=0)
-
-
-@pytest.mark.parametrize("dev_name,diff_method,mode", qubit_device_and_diff_method)
-class TestTapeExpansion:
-    """Test that tape expansion within the QNode integrates correctly
-    with the Torch interface"""
-
-    def test_gradient_expansion(self, dev_name, diff_method, mode, mocker):
-        """Test that a *supported* operation with no gradient recipe is
-        expanded for both parameter-shift and finite-differences, but not for execution."""
-        if diff_method not in ("parameter-shift", "finite-diff"):
-            pytest.skip("Only supports gradient transforms")
-
-        dev = qml.device(dev_name, wires=1)
-
-        class PhaseShift(qml.PhaseShift):
-            grad_method = None
-
-            def expand(self):
-                with qml.queuing.AnnotatedQueue() as q:
-                    qml.RY(3 * self.data[0], wires=self.wires)
-                tape = QuantumScript.from_queue(q)
-                return tape
-
-        @qnode(dev, diff_method=diff_method, mode=mode, max_diff=2, interface="torch")
-        def circuit(x):
-            qml.Hadamard(wires=0)
-            PhaseShift(x, wires=0)
-            return qml.expval(qml.PauliX(0))
-
-        spy = mocker.spy(circuit.device, "batch_execute")
-        x = torch.tensor(0.5, requires_grad=True, dtype=torch.float64)
-
-        loss = circuit(x)
-
-        tape = spy.call_args[0][0][0]
-
-        spy = mocker.spy(circuit.gradient_fn, "transform_fn")
-        loss.backward()
-        res = x.grad
-
-        input_tape = spy.call_args[0][0]
-        assert len(input_tape.operations) == 2
-        assert input_tape.operations[1].name == "RY"
-        assert input_tape.operations[1].data[0] == 3 * x
-
-        shifted_tape1, shifted_tape2 = spy.spy_return[0]
-
-        assert len(shifted_tape1.operations) == 2
-        assert shifted_tape1.operations[1].name == "RY"
-
-        assert len(shifted_tape2.operations) == 2
-        assert shifted_tape2.operations[1].name == "RY"
-
-        assert torch.allclose(res, -3 * torch.sin(3 * x))
-
-        if diff_method == "parameter-shift":
-            # test second order derivatives
-            res = torch.autograd.functional.hessian(circuit, x)
-            assert torch.allclose(res, -9 * torch.cos(3 * x))
-
-    @pytest.mark.parametrize("max_diff", [1, 2])
-    def test_gradient_expansion_trainable_only(self, dev_name, diff_method, mode, max_diff, mocker):
-        """Test that a *supported* operation with no gradient recipe is only
-        expanded for parameter-shift and finite-differences when it is trainable."""
-        if diff_method not in ("parameter-shift", "finite-diff"):
-            pytest.skip("Only supports gradient transforms")
-
-        dev = qml.device(dev_name, wires=1)
-
-        class PhaseShift(qml.PhaseShift):
-            grad_method = None
-
-            def expand(self):
-                with qml.queuing.AnnotatedQueue() as q:
-                    qml.RY(3 * self.data[0], wires=self.wires)
-                tape = QuantumScript.from_queue(q)
-                return tape
-
-        @qnode(dev, diff_method=diff_method, mode=mode, max_diff=max_diff, interface="torch")
-        def circuit(x, y):
-            qml.Hadamard(wires=0)
-            PhaseShift(x, wires=0)
-            PhaseShift(2 * y, wires=0)
-            return qml.expval(qml.PauliX(0))
-
-        spy = mocker.spy(circuit.device, "batch_execute")
-        x = torch.tensor(0.5, requires_grad=True)
-        y = torch.tensor(0.7, requires_grad=False)
-
-        loss = circuit(x, y)
-
-        spy = mocker.spy(circuit.gradient_fn, "transform_fn")
-        loss.backward()
-
-        input_tape = spy.call_args[0][0]
-        assert len(input_tape.operations) == 3
-        assert input_tape.operations[1].name == "RY"
-        assert input_tape.operations[1].data[0] == 3 * x
-        assert input_tape.operations[2].name == "PhaseShift"
-        assert input_tape.operations[2].grad_method is None
-
-    @pytest.mark.parametrize("max_diff", [1, 2])
-    def test_hamiltonian_expansion_analytic(self, dev_name, diff_method, mode, max_diff):
-        """Test that if there
-        are non-commuting groups and the number of shots is None
-        the first and second order gradients are correctly evaluated"""
-        if diff_method == "adjoint":
-            pytest.skip("The adjoint method does not yet support Hamiltonians")
-
-        dev = qml.device(dev_name, wires=3, shots=None)
-        obs = [qml.PauliX(0), qml.PauliX(0) @ qml.PauliZ(1), qml.PauliZ(0) @ qml.PauliZ(1)]
-
-        @qnode(dev, diff_method=diff_method, mode=mode, max_diff=max_diff, interface="torch")
-        def circuit(data, weights, coeffs):
-            weights = torch.reshape(weights, [1, -1])
-            qml.templates.AngleEmbedding(data, wires=[0, 1])
-            qml.templates.BasicEntanglerLayers(weights, wires=[0, 1])
-            return qml.expval(qml.Hamiltonian(coeffs, obs))
-
-        d = torch.tensor([0.1, 0.2], requires_grad=False, dtype=torch.float64)
-        w = torch.tensor([0.654, -0.734], requires_grad=True, dtype=torch.float64)
-        c = torch.tensor([-0.6543, 0.24, 0.54], requires_grad=True, dtype=torch.float64)
-
-        # test output
-        res = circuit(d, w, c)
-
-        expected = c[2] * torch.cos(d[1] + w[1]) - c[1] * torch.sin(d[0] + w[0]) * torch.sin(
-            d[1] + w[1]
-        )
-        assert torch.allclose(res, expected)
-
-        # test gradients
-        res.backward()
-        grad = (w.grad, c.grad)
-
-        expected_w = torch.tensor(
-            [
-                -c[1] * torch.cos(d[0] + w[0]) * torch.sin(d[1] + w[1]),
-                -c[1] * torch.cos(d[1] + w[1]) * torch.sin(d[0] + w[0])
-                - c[2] * torch.sin(d[1] + w[1]),
-            ]
-        )
-        expected_c = torch.tensor(
-            [0, -torch.sin(d[0] + w[0]) * torch.sin(d[1] + w[1]), torch.cos(d[1] + w[1])]
-        )
-        assert torch.allclose(grad[0], expected_w)
-        assert torch.allclose(grad[1], expected_c)
-
-        # test second-order derivatives
-        if diff_method in ("parameter-shift", "backprop") and max_diff == 2:
-            hessians = torch.autograd.functional.hessian(circuit, (d, w, c))
-
-            grad2_c = hessians[2][2]
-            assert torch.allclose(grad2_c, torch.zeros([3, 3], dtype=torch.float64))
-
-            grad2_w_c = hessians[1][2]
-            expected = torch.tensor(
-                [
-                    [0, -torch.cos(d[0] + w[0]) * torch.sin(d[1] + w[1]), 0],
-                    [
-                        0,
-                        -torch.cos(d[1] + w[1]) * torch.sin(d[0] + w[0]),
-                        -torch.sin(d[1] + w[1]),
-                    ],
-                ]
-            )
-            assert torch.allclose(grad2_w_c, expected)
-
-    @pytest.mark.parametrize("max_diff", [1, 2])
-    def test_hamiltonian_expansion_finite_shots(
-        self, dev_name, diff_method, mode, max_diff, mocker
-    ):
-        """Test that the Hamiltonian is expanded if there
-        are non-commuting groups and the number of shots is finite
-        and the first and second order gradients are correctly evaluated"""
-        if diff_method in ("adjoint", "backprop", "finite-diff"):
-            pytest.skip("The adjoint and backprop methods do not yet support sampling")
-
-        dev = qml.device(dev_name, wires=3, shots=50000)
-        spy = mocker.spy(qml.transforms, "hamiltonian_expand")
-        obs = [qml.PauliX(0), qml.PauliX(0) @ qml.PauliZ(1), qml.PauliZ(0) @ qml.PauliZ(1)]
-
-        @qnode(dev, diff_method=diff_method, mode=mode, max_diff=max_diff, interface="torch")
-        def circuit(data, weights, coeffs):
-            weights = torch.reshape(weights, [1, -1])
-            qml.templates.AngleEmbedding(data, wires=[0, 1])
-            qml.templates.BasicEntanglerLayers(weights, wires=[0, 1])
-            H = qml.Hamiltonian(coeffs, obs)
-            H.compute_grouping()
-            return qml.expval(H)
-
-        d = torch.tensor([0.1, 0.2], requires_grad=False, dtype=torch.float64)
-        w = torch.tensor([0.654, -0.734], requires_grad=True, dtype=torch.float64)
-        c = torch.tensor([-0.6543, 0.24, 0.54], requires_grad=True, dtype=torch.float64)
-
-        # test output
-        res = circuit(d, w, c)
-
-        expected = c[2] * torch.cos(d[1] + w[1]) - c[1] * torch.sin(d[0] + w[0]) * torch.sin(
-            d[1] + w[1]
-        )
-        assert torch.allclose(res, expected, atol=0.1)
-        spy.assert_called()
-
-        # test gradients
-        res.backward()
-        grad = (w.grad, c.grad)
-
-        expected_w = torch.tensor(
-            [
-                -c[1] * torch.cos(d[0] + w[0]) * torch.sin(d[1] + w[1]),
-                -c[1] * torch.cos(d[1] + w[1]) * torch.sin(d[0] + w[0])
-                - c[2] * torch.sin(d[1] + w[1]),
-            ]
-        )
-        expected_c = torch.tensor(
-            [0, -torch.sin(d[0] + w[0]) * torch.sin(d[1] + w[1]), torch.cos(d[1] + w[1])]
-        )
-        assert torch.allclose(grad[0], expected_w, atol=0.1)
-        assert torch.allclose(grad[1], expected_c, atol=0.1)
-
-        # test second-order derivatives
-        if diff_method == "parameter-shift" and max_diff == 2:
-            hessians = torch.autograd.functional.hessian(circuit, (d, w, c))
-
-            grad2_c = hessians[2][2]
-            assert torch.allclose(grad2_c, torch.zeros([3, 3], dtype=torch.float64), atol=0.1)
-
-            grad2_w_c = hessians[1][2]
-            expected = torch.tensor(
-                [
-                    [0, -torch.cos(d[0] + w[0]) * torch.sin(d[1] + w[1]), 0],
-                    [
-                        0,
-                        -torch.cos(d[1] + w[1]) * torch.sin(d[0] + w[0]),
-                        -torch.sin(d[1] + w[1]),
-                    ],
-                ]
-            )
-            assert torch.allclose(grad2_w_c, expected, atol=0.1)
-
-
-class TestSample:
-    """Tests for the sample integration"""
-
-    def test_sample_dimension(self):
-        """Test sampling works as expected"""
-        dev = qml.device("default.qubit", wires=2, shots=10)
-
-        @qnode(dev, diff_method="parameter-shift", interface="torch")
-        def circuit():
-            qml.Hadamard(wires=[0])
-            qml.CNOT(wires=[0, 1])
-            return [qml.sample(qml.PauliZ(0)), qml.sample(qml.PauliX(1))]
-
-        res = circuit()
-
-        assert res.shape == (2, 10)
-        assert isinstance(res, torch.Tensor)
-
-    def test_sampling_expval(self):
-        """Test sampling works as expected if combined with expectation values"""
-        dev = qml.device("default.qubit", wires=2, shots=10)
-
-        @qnode(dev, diff_method="parameter-shift", interface="torch")
-        def circuit():
-            qml.Hadamard(wires=[0])
-            qml.CNOT(wires=[0, 1])
-            return qml.sample(qml.PauliZ(0)), qml.expval(qml.PauliX(1))
-
-        res = circuit()
-
-        assert len(res) == 2
-        assert isinstance(res, tuple)
-        assert res[0].shape == (10,)
-        assert isinstance(res[0], torch.Tensor)
-        assert isinstance(res[1], torch.Tensor)
-
-    def test_sample_combination(self, tol):
-        """Test the output of combining expval, var and sample"""
-        n_sample = 10
-
-        dev = qml.device("default.qubit", wires=3, shots=n_sample)
-
-        @qnode(dev, diff_method="parameter-shift", interface="torch")
-        def circuit():
-            qml.RX(0.54, wires=0)
-
-            return qml.sample(qml.PauliZ(0)), qml.expval(qml.PauliX(1)), qml.var(qml.PauliY(2))
-
-        result = circuit()
-
-        assert len(result) == 3
-        assert np.array_equal(result[0].shape, (n_sample,))
-        assert isinstance(result[1], torch.Tensor)
-        assert isinstance(result[2], torch.Tensor)
-        assert result[0].dtype is torch.int64
-
-    def test_single_wire_sample(self, tol):
-        """Test the return type and shape of sampling a single wire"""
-        n_sample = 10
-
-        dev = qml.device("default.qubit", wires=1, shots=n_sample)
-
-        @qnode(dev, diff_method="parameter-shift", interface="torch")
-        def circuit():
-            qml.RX(0.54, wires=0)
-
-            return qml.sample(qml.PauliZ(0))
-
-        result = circuit()
-
-        assert isinstance(result, torch.Tensor)
-        assert np.array_equal(result.shape, (n_sample,))
-
-    def test_multi_wire_sample_regular_shape(self, tol):
-        """Test the return type and shape of sampling multiple wires
-        where a rectangular array is expected"""
-        n_sample = 10
-
-        dev = qml.device("default.qubit", wires=3, shots=n_sample)
-
-        @qnode(dev, diff_method="parameter-shift", interface="torch")
-        def circuit():
-            return qml.sample(qml.PauliZ(0)), qml.sample(qml.PauliZ(1)), qml.sample(qml.PauliZ(2))
-
-        result = circuit()
-
-        # If all the dimensions are equal the result will end up to be a proper rectangular array
-        assert isinstance(result, torch.Tensor)
-        assert np.array_equal(result.shape, (3, n_sample))
-        assert result.dtype == torch.int64
->>>>>>> 31487754
+        assert result.dtype == torch.int64