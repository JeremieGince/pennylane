--- conflicted
+++ resolved
@@ -21,16 +21,9 @@
 
 import pennylane as qml
 from pennylane.interfaces.jacobian_products import (
-<<<<<<< HEAD
-    DeviceJacobianProducts,
-    ExperimentalDeviceDerivatives,
-    JacobianProductCalculator,
-    LegacyDeviceDerivatives,
-    TransformDerivatives,
-=======
     JacobianProductCalculator,
     TransformJacobianProducts,
->>>>>>> 7aec029f
+    DeviceJacobians
 )
 
 dev = qml.devices.experimental.DefaultQubit2()
