# Copyright 2018-2020 Xanadu Quantum Technologies Inc.

# Licensed under the Apache License, Version 2.0 (the "License");
# you may not use this file except in compliance with the License.
# You may obtain a copy of the License at

#     http://www.apache.org/licenses/LICENSE-2.0

# Unless required by applicable law or agreed to in writing, software
# distributed under the License is distributed on an "AS IS" BASIS,
# WITHOUT WARRANTIES OR CONDITIONS OF ANY KIND, either express or implied.
# See the License for the specific language governing permissions and
# limitations under the License.
"""Unit tests for the counts module"""
import sys

import numpy as np
import pytest

import pennylane as qml
from pennylane.measurements import AllCounts, Counts
from pennylane.operation import Operator


<<<<<<< HEAD
=======
# TODO: Remove this when new CustomMP are the default
def custom_measurement_process(device, spy):
    assert len(spy.call_args_list) > 0  # make sure method is mocked properly

    samples = device._samples
    call_args_list = list(spy.call_args_list)
    for call_args in call_args_list:
        if not call_args.kwargs.get("counts", False):
            continue
        meas = call_args.args[1]
        shot_range, bin_size = (call_args.kwargs["shot_range"], call_args.kwargs["bin_size"])
        if isinstance(meas, Operator):
            all_outcomes = meas.return_type is AllCounts
            meas = qml.counts(op=meas, all_outcomes=all_outcomes)
        old_res = device.sample(call_args.args[1], **call_args.kwargs)
        new_res = meas.process_samples(
            samples=samples, wire_order=device.wires, shot_range=shot_range, bin_size=bin_size
        )
        if isinstance(old_res, dict):
            old_res = [old_res]
            new_res = [new_res]
        for old, new in zip(old_res, new_res):
            assert old.keys() == new.keys()
            assert qml.math.allequal(list(old.values()), list(new.values()))


>>>>>>> adeaad52
# pylint: disable=attribute-defined-outside-init
class TestCounts:
    """Tests for the counts function"""

    # TODO: Remove this when new CustomMP are the default
    def teardown_method(self):
        """Method called at the end of every test. It loops over all the calls to
        QubitDevice.sample and compares its output with the new _Sample.process method."""
        if not getattr(self, "spy", False):
            return

        if sys.version_info[1] <= 7:
            return  # skip tests for python@3.7 because call_args.kwargs is a tuple instead of a dict

        assert len(self.spy.call_args_list) > 0  # make sure method is mocked properly

        samples = self.dev._samples
        for call_args in self.spy.call_args_list:
            if not call_args.kwargs.get("counts", False):
                continue
            meas = call_args.args[1]
            shot_range, bin_size = (call_args.kwargs["shot_range"], call_args.kwargs["bin_size"])
            if isinstance(meas, Operator):
                all_outcomes = meas.return_type is AllCounts
                meas = qml.counts(op=meas, all_outcomes=all_outcomes)
            old_res = self.dev.sample(call_args.args[1], **call_args.kwargs)
            new_res = meas.process_samples(
                samples=samples, shot_range=shot_range, bin_size=bin_size
            )
            if isinstance(old_res, dict):
                old_res = [old_res]
                new_res = [new_res]
            for old, new in zip(old_res, new_res):
                assert old.keys() == new.keys()
                assert qml.math.allequal(list(old.values()), list(new.values()))

    def test_providing_observable_and_wires(self):
        """Test that a ValueError is raised if both an observable is provided and wires are
        specified"""
        dev = qml.device("default.qubit", wires=2)

        @qml.qnode(dev)
        def circuit():
            qml.Hadamard(wires=0)
            return qml.counts(qml.PauliZ(0), wires=[0, 1])

        with pytest.raises(
            ValueError,
            match="Cannot specify the wires to sample if an observable is provided."
            " The wires to sample will be determined directly from the observable.",
        ):
            _ = circuit()

    def test_not_an_observable(self, mocker):
        """Test that a UserWarning is raised if the provided
        argument might not be hermitian."""
<<<<<<< HEAD
        self.dev = qml.device("default.qubit", wires=2, shots=10)
        self.spy = mocker.spy(qml.QubitDevice, "sample")
=======
        dev = qml.device("default.qubit", wires=2, shots=10)
        spy = mocker.spy(qml.QubitDevice, "sample")
>>>>>>> adeaad52

        @qml.qnode(self.dev)
        def circuit():
            qml.RX(0.52, wires=0)
            return qml.counts(qml.prod(qml.PauliX(0), qml.PauliZ(0)))

        with pytest.warns(UserWarning, match="Prod might not be hermitian."):
            _ = circuit()

<<<<<<< HEAD
=======
        custom_measurement_process(dev, spy)

>>>>>>> adeaad52
    def test_counts_dimension(self, mocker):
        """Test that the counts function outputs counts of the right size"""
        n_sample = 10

<<<<<<< HEAD
        self.dev = qml.device("default.qubit", wires=2, shots=n_sample)
        self.spy = mocker.spy(qml.QubitDevice, "sample")
=======
        dev = qml.device("default.qubit", wires=2, shots=n_sample)
        spy = mocker.spy(qml.QubitDevice, "sample")
>>>>>>> adeaad52

        @qml.qnode(self.dev)
        def circuit():
            qml.RX(0.54, wires=0)
            return qml.counts(qml.PauliZ(0)), qml.counts(qml.PauliX(1))

        sample = circuit()

        assert len(sample) == 2
        assert np.all([sum(s.values()) == n_sample for s in sample])

<<<<<<< HEAD
=======
        custom_measurement_process(dev, spy)

>>>>>>> adeaad52
    def test_counts_combination(self, mocker):
        """Test the output of combining expval, var and counts"""
        n_sample = 10

<<<<<<< HEAD
        self.dev = qml.device("default.qubit", wires=3, shots=n_sample)
        self.spy = mocker.spy(qml.QubitDevice, "sample")
=======
        dev = qml.device("default.qubit", wires=3, shots=n_sample)
        spy = mocker.spy(qml.QubitDevice, "sample")
>>>>>>> adeaad52

        @qml.qnode(self.dev, diff_method="parameter-shift")
        def circuit():
            qml.RX(0.54, wires=0)

            return (
                qml.counts(qml.PauliZ(0)),
                qml.expval(qml.PauliX(1)),
                qml.var(qml.PauliY(2)),
            )

        result = circuit()

        assert len(result) == 3
        assert sum(result[0].values()) == n_sample

<<<<<<< HEAD
=======
        custom_measurement_process(dev, spy)

>>>>>>> adeaad52
    def test_single_wire_counts(self, mocker):
        """Test the return type and shape of sampling counts from a single wire"""
        n_sample = 10

<<<<<<< HEAD
        self.dev = qml.device("default.qubit", wires=1, shots=n_sample)
        self.spy = mocker.spy(qml.QubitDevice, "sample")
=======
        dev = qml.device("default.qubit", wires=1, shots=n_sample)
        spy = mocker.spy(qml.QubitDevice, "sample")
>>>>>>> adeaad52

        @qml.qnode(self.dev)
        def circuit():
            qml.RX(0.54, wires=0)

            return qml.counts(qml.PauliZ(0))

        result = circuit()

        assert isinstance(result, dict)
        assert sum(result.values()) == n_sample

<<<<<<< HEAD
=======
        custom_measurement_process(dev, spy)

>>>>>>> adeaad52
    def test_multi_wire_counts_regular_shape(self, mocker):
        """Test the return type and shape of sampling multiple wires
        where a rectangular array is expected"""
        n_sample = 10

<<<<<<< HEAD
        self.dev = qml.device("default.qubit", wires=3, shots=n_sample)
        self.spy = mocker.spy(qml.QubitDevice, "sample")
=======
        dev = qml.device("default.qubit", wires=3, shots=n_sample)
        spy = mocker.spy(qml.QubitDevice, "sample")
>>>>>>> adeaad52

        @qml.qnode(self.dev)
        def circuit():
            return (
                qml.counts(qml.PauliZ(0)),
                qml.counts(qml.PauliZ(1)),
                qml.counts(qml.PauliZ(2)),
            )

        result = circuit()

        # If all the dimensions are equal the result will end up to be a proper rectangular array
        assert isinstance(result, tuple)
        assert len(result) == 3
        assert all(sum(r.values()) == n_sample for r in result)
        assert all(all(v.dtype == np.dtype("int") for v in r.values()) for r in result)

<<<<<<< HEAD
    def test_observable_return_type_is_counts(self, mocker):
        """Test that the return type of the observable is :attr:`ObservableReturnTypes.Counts`"""
        n_shots = 10
        self.dev = qml.device("default.qubit", wires=1, shots=n_shots)
        self.spy = mocker.spy(qml.QubitDevice, "sample")
=======
        custom_measurement_process(dev, spy)

    def test_observable_return_type_is_counts(self, mocker):
        """Test that the return type of the observable is :attr:`ObservableReturnTypes.Counts`"""
        n_shots = 10
        dev = qml.device("default.qubit", wires=1, shots=n_shots)
        spy = mocker.spy(qml.QubitDevice, "sample")
>>>>>>> adeaad52

        @qml.qnode(self.dev)
        def circuit():
            res = qml.counts(qml.PauliZ(0))
            return res

        circuit()
        assert circuit._qfunc_output.return_type is Counts  # pylint: disable=protected-access

    def test_providing_no_observable_and_no_wires_counts(self, mocker):
        """Test that we can provide no observable and no wires to sample function"""
<<<<<<< HEAD
        self.dev = qml.device("default.qubit", wires=2, shots=1000)
        self.spy = mocker.spy(qml.QubitDevice, "sample")
=======
        dev = qml.device("default.qubit", wires=2, shots=1000)
        spy = mocker.spy(qml.QubitDevice, "sample")
>>>>>>> adeaad52

        @qml.qnode(self.dev)
        def circuit():
            qml.Hadamard(wires=0)
            res = qml.counts()
            assert res.obs is None
            assert res.wires == qml.wires.Wires([])
            return res

        circuit()

<<<<<<< HEAD
=======
        custom_measurement_process(dev, spy)

>>>>>>> adeaad52
    def test_providing_no_observable_and_wires_counts(self, mocker):
        """Test that we can provide no observable but specify wires to the sample function"""
        wires = [0, 2]
        wires_obj = qml.wires.Wires(wires)
<<<<<<< HEAD
        self.dev = qml.device("default.qubit", wires=3, shots=1000)
        self.spy = mocker.spy(qml.QubitDevice, "sample")
=======
        dev = qml.device("default.qubit", wires=3, shots=1000)
        spy = mocker.spy(qml.QubitDevice, "sample")
>>>>>>> adeaad52

        @qml.qnode(self.dev)
        def circuit():
            qml.Hadamard(wires=0)
            res = qml.counts(wires=wires)

            assert res.obs is None
            assert res.wires == wires_obj
            return res

        circuit()

        custom_measurement_process(dev, spy)

    @pytest.mark.all_interfaces
    @pytest.mark.parametrize("wires, basis_state", [(None, "010"), ([2, 1], "01")])
    @pytest.mark.parametrize("interface", ["autograd", "jax", "tensorflow", "torch"])
    def test_counts_no_op_finite_shots(self, interface, wires, basis_state, mocker):
        """Check all interfaces with computational basis state counts and
        finite shot"""
        n_shots = 10
<<<<<<< HEAD
        self.dev = qml.device("default.qubit", wires=3, shots=n_shots)
        self.spy = mocker.spy(qml.QubitDevice, "sample")
=======
        dev = qml.device("default.qubit", wires=3, shots=n_shots)
        spy = mocker.spy(qml.QubitDevice, "sample")
>>>>>>> adeaad52

        @qml.qnode(self.dev, interface=interface)
        def circuit():
            qml.PauliX(1)
            return qml.counts(wires=wires)

        res = circuit()
        assert res == {basis_state: n_shots}

        custom_measurement_process(dev, spy)

    @pytest.mark.all_interfaces
    @pytest.mark.parametrize("interface", ["autograd", "jax", "tensorflow", "torch"])
    def test_counts_operator_finite_shots(self, interface, mocker):
        """Check all interfaces with observable measurement counts and finite
        shot"""
        n_shots = 10
<<<<<<< HEAD
        self.dev = qml.device("default.qubit", wires=3, shots=n_shots)
        self.spy = mocker.spy(qml.QubitDevice, "sample")
=======
        dev = qml.device("default.qubit", wires=3, shots=n_shots)
        spy = mocker.spy(qml.QubitDevice, "sample")
>>>>>>> adeaad52

        @qml.qnode(self.dev, interface=interface)
        def circuit():
            return qml.counts(qml.PauliZ(0))

        res = circuit()
        assert res == {1: n_shots}

        custom_measurement_process(dev, spy)

    @pytest.mark.all_interfaces
    @pytest.mark.parametrize("shot_vec", [(1, 10, 10), (1, 10, 1000)])
    @pytest.mark.parametrize("wires, basis_state", [(None, "010"), ([2, 1], "01")])
    @pytest.mark.parametrize("interface", ["autograd", "jax", "tensorflow", "torch"])
    def test_counts_binned(self, shot_vec, interface, wires, basis_state, mocker):
        """Check all interfaces with computational basis state counts and
        different shot vectors"""
<<<<<<< HEAD
        self.dev = qml.device("default.qubit", wires=3, shots=shot_vec)
        self.spy = mocker.spy(qml.QubitDevice, "sample")
=======
        dev = qml.device("default.qubit", wires=3, shots=shot_vec)
        spy = mocker.spy(qml.QubitDevice, "sample")
>>>>>>> adeaad52

        @qml.qnode(self.dev, interface=interface)
        def circuit():
            qml.PauliX(1)
            return qml.counts(wires=wires)

        res = circuit()

        assert isinstance(res, tuple)
        assert res[0] == {basis_state: shot_vec[0]}
        assert res[1] == {basis_state: shot_vec[1]}
        assert res[2] == {basis_state: shot_vec[2]}
        assert len(res) == len(shot_vec)
        assert sum(sum(res_bin.values()) for res_bin in res) == sum(shot_vec)

        custom_measurement_process(dev, spy)

    @pytest.mark.all_interfaces
    @pytest.mark.parametrize("shot_vec", [(1, 10, 10), (1, 10, 1000)])
    @pytest.mark.parametrize("interface", ["autograd", "jax", "tensorflow", "torch"])
    def test_counts_operator_binned(self, shot_vec, interface, mocker):
        """Check all interfaces with observable measurement counts and different
        shot vectors"""
<<<<<<< HEAD
        self.dev = qml.device("default.qubit", wires=3, shots=shot_vec)
        self.spy = mocker.spy(qml.QubitDevice, "sample")
=======
        dev = qml.device("default.qubit", wires=3, shots=shot_vec)
        spy = mocker.spy(qml.QubitDevice, "sample")
>>>>>>> adeaad52

        @qml.qnode(self.dev, interface=interface)
        def circuit():
            return qml.counts(qml.PauliZ(0))

        res = circuit()

        assert isinstance(res, tuple)
        assert res[0] == {1: shot_vec[0]}
        assert res[1] == {1: shot_vec[1]}
        assert res[2] == {1: shot_vec[2]}
        assert len(res) == len(shot_vec)
        assert sum(sum(res_bin.values()) for res_bin in res) == sum(shot_vec)

        custom_measurement_process(dev, spy)

    @pytest.mark.parametrize("shot_vec", [(1, 10, 10), (1, 10, 1000)])
    def test_counts_binned_4_wires(self, shot_vec, mocker):
        """Check the autograd interface with computational basis state counts and
        different shot vectors on a device with 4 wires"""
<<<<<<< HEAD
        self.dev = qml.device("default.qubit", wires=4, shots=shot_vec)
        self.spy = mocker.spy(qml.QubitDevice, "sample")
=======
        dev = qml.device("default.qubit", wires=4, shots=shot_vec)
        spy = mocker.spy(qml.QubitDevice, "sample")
>>>>>>> adeaad52

        @qml.qnode(self.dev, interface="autograd")
        def circuit():
            qml.PauliX(1)
            qml.PauliX(2)
            qml.PauliX(3)
            return qml.counts()

        res = circuit()
        basis_state = "0111"

        assert isinstance(res, tuple)
        assert res[0][basis_state] == shot_vec[0]
        assert res[1][basis_state] == shot_vec[1]
        assert res[2][basis_state] == shot_vec[2]
        assert len(res) == len(shot_vec)
        assert sum(sum(res_bin.values()) for res_bin in res) == sum(shot_vec)

        custom_measurement_process(dev, spy)

    @pytest.mark.parametrize("shot_vec", [(1, 10, 10), (1, 10, 1000)])
    def test_counts_operator_binned_4_wires(self, shot_vec, mocker):
        """Check the autograd interface with observable samples to obtain
        counts from and different shot vectors on a device with 4 wires"""
<<<<<<< HEAD
        self.dev = qml.device("default.qubit", wires=4, shots=shot_vec)
        self.spy = mocker.spy(qml.QubitDevice, "sample")
=======
        dev = qml.device("default.qubit", wires=4, shots=shot_vec)
        spy = mocker.spy(qml.QubitDevice, "sample")
>>>>>>> adeaad52

        @qml.qnode(self.dev, interface="autograd")
        def circuit():
            qml.PauliX(1)
            qml.PauliX(2)
            qml.PauliX(3)
            return qml.counts(qml.PauliZ(0))

        res = circuit()
        sample = 1

        assert isinstance(res, tuple)
        assert res[0][sample] == shot_vec[0]
        assert res[1][sample] == shot_vec[1]
        assert res[2][sample] == shot_vec[2]
        assert len(res) == len(shot_vec)
        assert sum(sum(res_bin.values()) for res_bin in res) == sum(shot_vec)

        custom_measurement_process(dev, spy)

    meas2 = [
        qml.expval(qml.PauliZ(0)),
        qml.var(qml.PauliZ(0)),
        qml.probs(wires=[1, 0]),
        qml.sample(wires=1),
    ]

    @pytest.mark.all_interfaces
    @pytest.mark.parametrize("interface", ["autograd", "jax", "tensorflow", "torch"])
    @pytest.mark.parametrize("meas2", meas2)
    @pytest.mark.parametrize("shots", [1000, (1, 10)])
    @pytest.mark.filterwarnings("ignore:Creating an ndarray from ragged nested sequences")
    def test_counts_observable_finite_shots(self, interface, meas2, shots, mocker):
        """Check all interfaces with observable measurement counts and finite
        shot"""

        if interface == "jax" and meas2.return_type in (
            qml.measurements.Probability,
            qml.measurements.Sample,
        ):
            reason = "Using the JAX interface, sample and probability measurements cannot be mixed with other measurement types."
            pytest.skip(reason)

<<<<<<< HEAD
        self.dev = qml.device("default.qubit", wires=3, shots=shots)
        self.spy = mocker.spy(qml.QubitDevice, "sample")

        @qml.qnode(self.dev, interface=interface)
=======
        dev = qml.device("default.qubit", wires=3, shots=shots)
        spy = mocker.spy(qml.QubitDevice, "sample")

        @qml.qnode(dev, interface=interface)
>>>>>>> adeaad52
        def circuit():
            qml.PauliX(0)
            return qml.counts(wires=0), qml.apply(meas2)

        res = circuit()
        assert isinstance(res, tuple)

        num_shot_bins = 1 if isinstance(shots, int) else len(shots)
        counts_term_indices = [i * 2 for i in range(num_shot_bins)]
        for ind in counts_term_indices:
            assert isinstance(res[ind], dict)

<<<<<<< HEAD
=======
        custom_measurement_process(dev, spy)

>>>>>>> adeaad52
    def test_all_outcomes_kwarg_providing_observable(self, mocker):
        """Test that the dictionary keys *all* eigenvalues of the observable,
        including 0 count values, if observable is given and all_outcomes=True"""

        n_shots = 10
<<<<<<< HEAD
        self.dev = qml.device("default.qubit", wires=1, shots=n_shots)
        self.spy = mocker.spy(qml.QubitDevice, "sample")
=======
        dev = qml.device("default.qubit", wires=1, shots=n_shots)
        spy = mocker.spy(qml.QubitDevice, "sample")
>>>>>>> adeaad52

        @qml.qnode(self.dev)
        def circuit():
            res = qml.counts(qml.PauliZ(0), all_outcomes=True)
            return res

        res = circuit()

        assert res == {1: n_shots, -1: 0}

<<<<<<< HEAD
=======
        custom_measurement_process(dev, spy)

>>>>>>> adeaad52
    def test_all_outcomes_kwarg_no_observable_no_wires(self, mocker):
        """Test that the dictionary keys are *all* the possible combinations
        of basis states for the device, including 0 count values, if no wire
        count and no observable are given and all_outcomes=True"""

        n_shots = 10
<<<<<<< HEAD
        self.dev = qml.device("default.qubit", wires=2, shots=n_shots)
        self.spy = mocker.spy(qml.QubitDevice, "sample")
=======
        dev = qml.device("default.qubit", wires=2, shots=n_shots)
        spy = mocker.spy(qml.QubitDevice, "sample")
>>>>>>> adeaad52

        @qml.qnode(self.dev)
        def circuit():
            return qml.counts(all_outcomes=True)

        res = circuit()

        assert res == {"00": n_shots, "01": 0, "10": 0, "11": 0}

<<<<<<< HEAD
=======
        custom_measurement_process(dev, spy)

>>>>>>> adeaad52
    def test_all_outcomes_kwarg_providing_wires_and_no_observable(self, mocker):
        """Test that the dictionary keys are *all* possible combinations
        of basis states for the specified wires, including 0 count values,
        if wire count is given and all_outcomes=True"""

        n_shots = 10
<<<<<<< HEAD
        self.dev = qml.device("default.qubit", wires=4, shots=n_shots)
        self.spy = mocker.spy(qml.QubitDevice, "sample")
=======
        dev = qml.device("default.qubit", wires=4, shots=n_shots)
        spy = mocker.spy(qml.QubitDevice, "sample")
>>>>>>> adeaad52

        @qml.qnode(self.dev)
        def circuit():
            return qml.counts(wires=[0, 2], all_outcomes=True)

        res = circuit()

        assert res == {"00": n_shots, "01": 0, "10": 0, "11": 0}

<<<<<<< HEAD
=======
        custom_measurement_process(dev, spy)

>>>>>>> adeaad52
    def test_all_outcomes_hermitian(self, mocker):
        """Tests that the all_outcomes=True option for counts works with the
        qml.Hermitian observable"""

        n_shots = 10
<<<<<<< HEAD
        self.dev = qml.device("default.qubit", wires=2, shots=n_shots)
        self.spy = mocker.spy(qml.QubitDevice, "sample")
=======
        dev = qml.device("default.qubit", wires=2, shots=n_shots)
        spy = mocker.spy(qml.QubitDevice, "sample")
>>>>>>> adeaad52

        A = np.array([[1, 0], [0, -1]])

        @qml.qnode(self.dev)
        def circuit(x):
            return qml.counts(qml.Hermitian(x, wires=0), all_outcomes=True)

        res = circuit(A)

        assert res == {-1.0: 0, 1.0: n_shots}

<<<<<<< HEAD
=======
        custom_measurement_process(dev, spy)

>>>>>>> adeaad52
    def test_all_outcomes_multiple_measurements(self, mocker):
        """Tests that the all_outcomes=True option for counts works when
        multiple measurements are performed"""

<<<<<<< HEAD
        self.dev = qml.device("default.qubit", wires=2, shots=10)
        self.spy = mocker.spy(qml.QubitDevice, "sample")
=======
        dev = qml.device("default.qubit", wires=2, shots=10)
        spy = mocker.spy(qml.QubitDevice, "sample")
>>>>>>> adeaad52

        @qml.qnode(self.dev)
        def circuit():
            return qml.sample(qml.PauliZ(0)), qml.counts(), qml.counts(all_outcomes=True)

        res = circuit()

        assert len(res[0]) == 10
        assert res[1] == {"00": 10}
        assert res[2] == {"00": 10, "01": 0, "10": 0, "11": 0}

        custom_measurement_process(dev, spy)<|MERGE_RESOLUTION|>--- conflicted
+++ resolved
@@ -12,8 +12,6 @@
 # See the License for the specific language governing permissions and
 # limitations under the License.
 """Unit tests for the counts module"""
-import sys
-
 import numpy as np
 import pytest
 
@@ -22,8 +20,6 @@
 from pennylane.operation import Operator
 
 
-<<<<<<< HEAD
-=======
 # TODO: Remove this when new CustomMP are the default
 def custom_measurement_process(device, spy):
     assert len(spy.call_args_list) > 0  # make sure method is mocked properly
@@ -50,42 +46,9 @@
             assert qml.math.allequal(list(old.values()), list(new.values()))
 
 
->>>>>>> adeaad52
 # pylint: disable=attribute-defined-outside-init
 class TestCounts:
     """Tests for the counts function"""
-
-    # TODO: Remove this when new CustomMP are the default
-    def teardown_method(self):
-        """Method called at the end of every test. It loops over all the calls to
-        QubitDevice.sample and compares its output with the new _Sample.process method."""
-        if not getattr(self, "spy", False):
-            return
-
-        if sys.version_info[1] <= 7:
-            return  # skip tests for python@3.7 because call_args.kwargs is a tuple instead of a dict
-
-        assert len(self.spy.call_args_list) > 0  # make sure method is mocked properly
-
-        samples = self.dev._samples
-        for call_args in self.spy.call_args_list:
-            if not call_args.kwargs.get("counts", False):
-                continue
-            meas = call_args.args[1]
-            shot_range, bin_size = (call_args.kwargs["shot_range"], call_args.kwargs["bin_size"])
-            if isinstance(meas, Operator):
-                all_outcomes = meas.return_type is AllCounts
-                meas = qml.counts(op=meas, all_outcomes=all_outcomes)
-            old_res = self.dev.sample(call_args.args[1], **call_args.kwargs)
-            new_res = meas.process_samples(
-                samples=samples, shot_range=shot_range, bin_size=bin_size
-            )
-            if isinstance(old_res, dict):
-                old_res = [old_res]
-                new_res = [new_res]
-            for old, new in zip(old_res, new_res):
-                assert old.keys() == new.keys()
-                assert qml.math.allequal(list(old.values()), list(new.values()))
 
     def test_providing_observable_and_wires(self):
         """Test that a ValueError is raised if both an observable is provided and wires are
@@ -107,15 +70,10 @@
     def test_not_an_observable(self, mocker):
         """Test that a UserWarning is raised if the provided
         argument might not be hermitian."""
-<<<<<<< HEAD
-        self.dev = qml.device("default.qubit", wires=2, shots=10)
-        self.spy = mocker.spy(qml.QubitDevice, "sample")
-=======
         dev = qml.device("default.qubit", wires=2, shots=10)
         spy = mocker.spy(qml.QubitDevice, "sample")
->>>>>>> adeaad52
-
-        @qml.qnode(self.dev)
+
+        @qml.qnode(dev)
         def circuit():
             qml.RX(0.52, wires=0)
             return qml.counts(qml.prod(qml.PauliX(0), qml.PauliZ(0)))
@@ -123,24 +81,16 @@
         with pytest.warns(UserWarning, match="Prod might not be hermitian."):
             _ = circuit()
 
-<<<<<<< HEAD
-=======
-        custom_measurement_process(dev, spy)
-
->>>>>>> adeaad52
+        custom_measurement_process(dev, spy)
+
     def test_counts_dimension(self, mocker):
         """Test that the counts function outputs counts of the right size"""
         n_sample = 10
 
-<<<<<<< HEAD
-        self.dev = qml.device("default.qubit", wires=2, shots=n_sample)
-        self.spy = mocker.spy(qml.QubitDevice, "sample")
-=======
         dev = qml.device("default.qubit", wires=2, shots=n_sample)
         spy = mocker.spy(qml.QubitDevice, "sample")
->>>>>>> adeaad52
-
-        @qml.qnode(self.dev)
+
+        @qml.qnode(dev)
         def circuit():
             qml.RX(0.54, wires=0)
             return qml.counts(qml.PauliZ(0)), qml.counts(qml.PauliX(1))
@@ -150,24 +100,16 @@
         assert len(sample) == 2
         assert np.all([sum(s.values()) == n_sample for s in sample])
 
-<<<<<<< HEAD
-=======
-        custom_measurement_process(dev, spy)
-
->>>>>>> adeaad52
+        custom_measurement_process(dev, spy)
+
     def test_counts_combination(self, mocker):
         """Test the output of combining expval, var and counts"""
         n_sample = 10
 
-<<<<<<< HEAD
-        self.dev = qml.device("default.qubit", wires=3, shots=n_sample)
-        self.spy = mocker.spy(qml.QubitDevice, "sample")
-=======
         dev = qml.device("default.qubit", wires=3, shots=n_sample)
         spy = mocker.spy(qml.QubitDevice, "sample")
->>>>>>> adeaad52
-
-        @qml.qnode(self.dev, diff_method="parameter-shift")
+
+        @qml.qnode(dev, diff_method="parameter-shift")
         def circuit():
             qml.RX(0.54, wires=0)
 
@@ -182,24 +124,16 @@
         assert len(result) == 3
         assert sum(result[0].values()) == n_sample
 
-<<<<<<< HEAD
-=======
-        custom_measurement_process(dev, spy)
-
->>>>>>> adeaad52
+        custom_measurement_process(dev, spy)
+
     def test_single_wire_counts(self, mocker):
         """Test the return type and shape of sampling counts from a single wire"""
         n_sample = 10
 
-<<<<<<< HEAD
-        self.dev = qml.device("default.qubit", wires=1, shots=n_sample)
-        self.spy = mocker.spy(qml.QubitDevice, "sample")
-=======
         dev = qml.device("default.qubit", wires=1, shots=n_sample)
         spy = mocker.spy(qml.QubitDevice, "sample")
->>>>>>> adeaad52
-
-        @qml.qnode(self.dev)
+
+        @qml.qnode(dev)
         def circuit():
             qml.RX(0.54, wires=0)
 
@@ -210,25 +144,17 @@
         assert isinstance(result, dict)
         assert sum(result.values()) == n_sample
 
-<<<<<<< HEAD
-=======
-        custom_measurement_process(dev, spy)
-
->>>>>>> adeaad52
+        custom_measurement_process(dev, spy)
+
     def test_multi_wire_counts_regular_shape(self, mocker):
         """Test the return type and shape of sampling multiple wires
         where a rectangular array is expected"""
         n_sample = 10
 
-<<<<<<< HEAD
-        self.dev = qml.device("default.qubit", wires=3, shots=n_sample)
-        self.spy = mocker.spy(qml.QubitDevice, "sample")
-=======
         dev = qml.device("default.qubit", wires=3, shots=n_sample)
         spy = mocker.spy(qml.QubitDevice, "sample")
->>>>>>> adeaad52
-
-        @qml.qnode(self.dev)
+
+        @qml.qnode(dev)
         def circuit():
             return (
                 qml.counts(qml.PauliZ(0)),
@@ -244,23 +170,15 @@
         assert all(sum(r.values()) == n_sample for r in result)
         assert all(all(v.dtype == np.dtype("int") for v in r.values()) for r in result)
 
-<<<<<<< HEAD
+        custom_measurement_process(dev, spy)
+
     def test_observable_return_type_is_counts(self, mocker):
         """Test that the return type of the observable is :attr:`ObservableReturnTypes.Counts`"""
         n_shots = 10
-        self.dev = qml.device("default.qubit", wires=1, shots=n_shots)
-        self.spy = mocker.spy(qml.QubitDevice, "sample")
-=======
-        custom_measurement_process(dev, spy)
-
-    def test_observable_return_type_is_counts(self, mocker):
-        """Test that the return type of the observable is :attr:`ObservableReturnTypes.Counts`"""
-        n_shots = 10
         dev = qml.device("default.qubit", wires=1, shots=n_shots)
         spy = mocker.spy(qml.QubitDevice, "sample")
->>>>>>> adeaad52
-
-        @qml.qnode(self.dev)
+
+        @qml.qnode(dev)
         def circuit():
             res = qml.counts(qml.PauliZ(0))
             return res
@@ -270,15 +188,10 @@
 
     def test_providing_no_observable_and_no_wires_counts(self, mocker):
         """Test that we can provide no observable and no wires to sample function"""
-<<<<<<< HEAD
-        self.dev = qml.device("default.qubit", wires=2, shots=1000)
-        self.spy = mocker.spy(qml.QubitDevice, "sample")
-=======
         dev = qml.device("default.qubit", wires=2, shots=1000)
         spy = mocker.spy(qml.QubitDevice, "sample")
->>>>>>> adeaad52
-
-        @qml.qnode(self.dev)
+
+        @qml.qnode(dev)
         def circuit():
             qml.Hadamard(wires=0)
             res = qml.counts()
@@ -288,24 +201,16 @@
 
         circuit()
 
-<<<<<<< HEAD
-=======
-        custom_measurement_process(dev, spy)
-
->>>>>>> adeaad52
+        custom_measurement_process(dev, spy)
+
     def test_providing_no_observable_and_wires_counts(self, mocker):
         """Test that we can provide no observable but specify wires to the sample function"""
         wires = [0, 2]
         wires_obj = qml.wires.Wires(wires)
-<<<<<<< HEAD
-        self.dev = qml.device("default.qubit", wires=3, shots=1000)
-        self.spy = mocker.spy(qml.QubitDevice, "sample")
-=======
         dev = qml.device("default.qubit", wires=3, shots=1000)
         spy = mocker.spy(qml.QubitDevice, "sample")
->>>>>>> adeaad52
-
-        @qml.qnode(self.dev)
+
+        @qml.qnode(dev)
         def circuit():
             qml.Hadamard(wires=0)
             res = qml.counts(wires=wires)
@@ -325,15 +230,10 @@
         """Check all interfaces with computational basis state counts and
         finite shot"""
         n_shots = 10
-<<<<<<< HEAD
-        self.dev = qml.device("default.qubit", wires=3, shots=n_shots)
-        self.spy = mocker.spy(qml.QubitDevice, "sample")
-=======
         dev = qml.device("default.qubit", wires=3, shots=n_shots)
         spy = mocker.spy(qml.QubitDevice, "sample")
->>>>>>> adeaad52
-
-        @qml.qnode(self.dev, interface=interface)
+
+        @qml.qnode(dev, interface=interface)
         def circuit():
             qml.PauliX(1)
             return qml.counts(wires=wires)
@@ -349,15 +249,10 @@
         """Check all interfaces with observable measurement counts and finite
         shot"""
         n_shots = 10
-<<<<<<< HEAD
-        self.dev = qml.device("default.qubit", wires=3, shots=n_shots)
-        self.spy = mocker.spy(qml.QubitDevice, "sample")
-=======
         dev = qml.device("default.qubit", wires=3, shots=n_shots)
         spy = mocker.spy(qml.QubitDevice, "sample")
->>>>>>> adeaad52
-
-        @qml.qnode(self.dev, interface=interface)
+
+        @qml.qnode(dev, interface=interface)
         def circuit():
             return qml.counts(qml.PauliZ(0))
 
@@ -373,15 +268,10 @@
     def test_counts_binned(self, shot_vec, interface, wires, basis_state, mocker):
         """Check all interfaces with computational basis state counts and
         different shot vectors"""
-<<<<<<< HEAD
-        self.dev = qml.device("default.qubit", wires=3, shots=shot_vec)
-        self.spy = mocker.spy(qml.QubitDevice, "sample")
-=======
         dev = qml.device("default.qubit", wires=3, shots=shot_vec)
         spy = mocker.spy(qml.QubitDevice, "sample")
->>>>>>> adeaad52
-
-        @qml.qnode(self.dev, interface=interface)
+
+        @qml.qnode(dev, interface=interface)
         def circuit():
             qml.PauliX(1)
             return qml.counts(wires=wires)
@@ -403,15 +293,10 @@
     def test_counts_operator_binned(self, shot_vec, interface, mocker):
         """Check all interfaces with observable measurement counts and different
         shot vectors"""
-<<<<<<< HEAD
-        self.dev = qml.device("default.qubit", wires=3, shots=shot_vec)
-        self.spy = mocker.spy(qml.QubitDevice, "sample")
-=======
         dev = qml.device("default.qubit", wires=3, shots=shot_vec)
         spy = mocker.spy(qml.QubitDevice, "sample")
->>>>>>> adeaad52
-
-        @qml.qnode(self.dev, interface=interface)
+
+        @qml.qnode(dev, interface=interface)
         def circuit():
             return qml.counts(qml.PauliZ(0))
 
@@ -430,15 +315,10 @@
     def test_counts_binned_4_wires(self, shot_vec, mocker):
         """Check the autograd interface with computational basis state counts and
         different shot vectors on a device with 4 wires"""
-<<<<<<< HEAD
-        self.dev = qml.device("default.qubit", wires=4, shots=shot_vec)
-        self.spy = mocker.spy(qml.QubitDevice, "sample")
-=======
         dev = qml.device("default.qubit", wires=4, shots=shot_vec)
         spy = mocker.spy(qml.QubitDevice, "sample")
->>>>>>> adeaad52
-
-        @qml.qnode(self.dev, interface="autograd")
+
+        @qml.qnode(dev, interface="autograd")
         def circuit():
             qml.PauliX(1)
             qml.PauliX(2)
@@ -461,15 +341,10 @@
     def test_counts_operator_binned_4_wires(self, shot_vec, mocker):
         """Check the autograd interface with observable samples to obtain
         counts from and different shot vectors on a device with 4 wires"""
-<<<<<<< HEAD
-        self.dev = qml.device("default.qubit", wires=4, shots=shot_vec)
-        self.spy = mocker.spy(qml.QubitDevice, "sample")
-=======
         dev = qml.device("default.qubit", wires=4, shots=shot_vec)
         spy = mocker.spy(qml.QubitDevice, "sample")
->>>>>>> adeaad52
-
-        @qml.qnode(self.dev, interface="autograd")
+
+        @qml.qnode(dev, interface="autograd")
         def circuit():
             qml.PauliX(1)
             qml.PauliX(2)
@@ -511,17 +386,10 @@
             reason = "Using the JAX interface, sample and probability measurements cannot be mixed with other measurement types."
             pytest.skip(reason)
 
-<<<<<<< HEAD
-        self.dev = qml.device("default.qubit", wires=3, shots=shots)
-        self.spy = mocker.spy(qml.QubitDevice, "sample")
-
-        @qml.qnode(self.dev, interface=interface)
-=======
         dev = qml.device("default.qubit", wires=3, shots=shots)
         spy = mocker.spy(qml.QubitDevice, "sample")
 
         @qml.qnode(dev, interface=interface)
->>>>>>> adeaad52
         def circuit():
             qml.PauliX(0)
             return qml.counts(wires=0), qml.apply(meas2)
@@ -534,25 +402,17 @@
         for ind in counts_term_indices:
             assert isinstance(res[ind], dict)
 
-<<<<<<< HEAD
-=======
-        custom_measurement_process(dev, spy)
-
->>>>>>> adeaad52
+        custom_measurement_process(dev, spy)
+
     def test_all_outcomes_kwarg_providing_observable(self, mocker):
         """Test that the dictionary keys *all* eigenvalues of the observable,
         including 0 count values, if observable is given and all_outcomes=True"""
 
         n_shots = 10
-<<<<<<< HEAD
-        self.dev = qml.device("default.qubit", wires=1, shots=n_shots)
-        self.spy = mocker.spy(qml.QubitDevice, "sample")
-=======
         dev = qml.device("default.qubit", wires=1, shots=n_shots)
         spy = mocker.spy(qml.QubitDevice, "sample")
->>>>>>> adeaad52
-
-        @qml.qnode(self.dev)
+
+        @qml.qnode(dev)
         def circuit():
             res = qml.counts(qml.PauliZ(0), all_outcomes=True)
             return res
@@ -561,26 +421,18 @@
 
         assert res == {1: n_shots, -1: 0}
 
-<<<<<<< HEAD
-=======
-        custom_measurement_process(dev, spy)
-
->>>>>>> adeaad52
+        custom_measurement_process(dev, spy)
+
     def test_all_outcomes_kwarg_no_observable_no_wires(self, mocker):
         """Test that the dictionary keys are *all* the possible combinations
         of basis states for the device, including 0 count values, if no wire
         count and no observable are given and all_outcomes=True"""
 
         n_shots = 10
-<<<<<<< HEAD
-        self.dev = qml.device("default.qubit", wires=2, shots=n_shots)
-        self.spy = mocker.spy(qml.QubitDevice, "sample")
-=======
         dev = qml.device("default.qubit", wires=2, shots=n_shots)
         spy = mocker.spy(qml.QubitDevice, "sample")
->>>>>>> adeaad52
-
-        @qml.qnode(self.dev)
+
+        @qml.qnode(dev)
         def circuit():
             return qml.counts(all_outcomes=True)
 
@@ -588,26 +440,18 @@
 
         assert res == {"00": n_shots, "01": 0, "10": 0, "11": 0}
 
-<<<<<<< HEAD
-=======
-        custom_measurement_process(dev, spy)
-
->>>>>>> adeaad52
+        custom_measurement_process(dev, spy)
+
     def test_all_outcomes_kwarg_providing_wires_and_no_observable(self, mocker):
         """Test that the dictionary keys are *all* possible combinations
         of basis states for the specified wires, including 0 count values,
         if wire count is given and all_outcomes=True"""
 
         n_shots = 10
-<<<<<<< HEAD
-        self.dev = qml.device("default.qubit", wires=4, shots=n_shots)
-        self.spy = mocker.spy(qml.QubitDevice, "sample")
-=======
         dev = qml.device("default.qubit", wires=4, shots=n_shots)
         spy = mocker.spy(qml.QubitDevice, "sample")
->>>>>>> adeaad52
-
-        @qml.qnode(self.dev)
+
+        @qml.qnode(dev)
         def circuit():
             return qml.counts(wires=[0, 2], all_outcomes=True)
 
@@ -615,27 +459,19 @@
 
         assert res == {"00": n_shots, "01": 0, "10": 0, "11": 0}
 
-<<<<<<< HEAD
-=======
-        custom_measurement_process(dev, spy)
-
->>>>>>> adeaad52
+        custom_measurement_process(dev, spy)
+
     def test_all_outcomes_hermitian(self, mocker):
         """Tests that the all_outcomes=True option for counts works with the
         qml.Hermitian observable"""
 
         n_shots = 10
-<<<<<<< HEAD
-        self.dev = qml.device("default.qubit", wires=2, shots=n_shots)
-        self.spy = mocker.spy(qml.QubitDevice, "sample")
-=======
         dev = qml.device("default.qubit", wires=2, shots=n_shots)
         spy = mocker.spy(qml.QubitDevice, "sample")
->>>>>>> adeaad52
 
         A = np.array([[1, 0], [0, -1]])
 
-        @qml.qnode(self.dev)
+        @qml.qnode(dev)
         def circuit(x):
             return qml.counts(qml.Hermitian(x, wires=0), all_outcomes=True)
 
@@ -643,24 +479,16 @@
 
         assert res == {-1.0: 0, 1.0: n_shots}
 
-<<<<<<< HEAD
-=======
-        custom_measurement_process(dev, spy)
-
->>>>>>> adeaad52
+        custom_measurement_process(dev, spy)
+
     def test_all_outcomes_multiple_measurements(self, mocker):
         """Tests that the all_outcomes=True option for counts works when
         multiple measurements are performed"""
 
-<<<<<<< HEAD
-        self.dev = qml.device("default.qubit", wires=2, shots=10)
-        self.spy = mocker.spy(qml.QubitDevice, "sample")
-=======
         dev = qml.device("default.qubit", wires=2, shots=10)
         spy = mocker.spy(qml.QubitDevice, "sample")
->>>>>>> adeaad52
-
-        @qml.qnode(self.dev)
+
+        @qml.qnode(dev)
         def circuit():
             return qml.sample(qml.PauliZ(0)), qml.counts(), qml.counts(all_outcomes=True)
 
