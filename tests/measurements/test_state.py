# Copyright 2018-2020 Xanadu Quantum Technologies Inc.

# Licensed under the Apache License, Version 2.0 (the "License");
# you may not use this file except in compliance with the License.
# You may obtain a copy of the License at

#     http://www.apache.org/licenses/LICENSE-2.0

# Unless required by applicable law or agreed to in writing, software
# distributed under the License is distributed on an "AS IS" BASIS,
# WITHOUT WARRANTIES OR CONDITIONS OF ANY KIND, either express or implied.
# See the License for the specific language governing permissions and
# limitations under the License.
"""Unit tests for the state module"""
import numpy as np
import pytest

import pennylane as qml
from pennylane import numpy as pnp
from pennylane.devices import DefaultQubit
from pennylane.measurements import State, density_matrix, expval, state


class TestState:
    """Tests for the state function"""

    @pytest.mark.parametrize("wires", range(2, 5))
    def test_state_shape_and_dtype(self, wires):
        """Test that the state is of correct size and dtype for a trivial circuit"""

        dev = qml.device("default.qubit", wires=wires)

        @qml.qnode(dev)
        def func():
            return state()

        state_val = func()
        assert state_val.shape == (2**wires,)
        assert state_val.dtype == np.complex128

    def test_return_type_is_state(self):
        """Test that the return type of the observable is State"""

        dev = qml.device("default.qubit", wires=1)

        @qml.qnode(dev)
        def func():
            qml.Hadamard(0)
            return state()

        func()
        obs = func.qtape.observables
        assert len(obs) == 1
        assert obs[0].return_type is State

    @pytest.mark.parametrize("wires", range(2, 5))
    def test_state_correct_ghz(self, wires):
        """Test that the correct state is returned when the circuit prepares a GHZ state"""

        dev = qml.device("default.qubit", wires=wires)

        @qml.qnode(dev)
        def func():
            qml.Hadamard(wires=0)
            for i in range(wires - 1):
                qml.CNOT(wires=[i, i + 1])
            return state()

        state_val = func()
        assert np.allclose(np.sum(np.abs(state_val) ** 2), 1)
        assert np.allclose(state_val[0], 1 / np.sqrt(2))
        assert np.allclose(state_val[-1], 1 / np.sqrt(2))

<<<<<<< HEAD
        assert np.allclose(
            state().process_state(state=dev.state, device_wires=dev.wires), state_val
        )
=======
        assert np.allclose(state().process_state(state=dev.state, wires=dev.wires), state_val)
>>>>>>> 896dd280

    def test_return_with_other_types(self):
        """Test that an exception is raised when a state is returned along with another return
        type"""

        dev = qml.device("default.qubit", wires=2)

        @qml.qnode(dev)
        def func():
            qml.Hadamard(wires=0)
            return state(), expval(qml.PauliZ(1))

        with pytest.raises(
            qml.QuantumFunctionError,
            match="The state or density matrix cannot be returned in combination with other return types",
        ):
            func()

    @pytest.mark.parametrize("wires", range(2, 5))
    def test_state_equal_to_dev_state(self, wires):
        """Test that the returned state is equal to the one stored in dev.state for a template
        circuit"""

        dev = qml.device("default.qubit", wires=wires)

        weights = np.random.random(
            qml.templates.StronglyEntanglingLayers.shape(n_layers=3, n_wires=wires)
        )

        @qml.qnode(dev)
        def func():
            qml.templates.StronglyEntanglingLayers(weights, wires=range(wires))
            return state()

        state_val = func()
        assert np.allclose(state_val, func.device.state)

    @pytest.mark.tf
    def test_interface_tf(self):
        """Test that the state correctly outputs in the tensorflow interface"""
        import tensorflow as tf

        dev = qml.device("default.qubit", wires=4)

        @qml.qnode(dev, interface="tf")
        def func():
            for i in range(4):
                qml.Hadamard(i)
            return state()

        state_expected = 0.25 * tf.ones(16)
        state_val = func()

        assert isinstance(state_val, tf.Tensor)
        assert state_val.dtype == tf.complex128
        assert np.allclose(state_expected, state_val.numpy())
        assert state_val.shape == (16,)

    @pytest.mark.torch
    def test_interface_torch(self):
        """Test that the state correctly outputs in the torch interface"""
        import torch

        dev = qml.device("default.qubit", wires=4)

        @qml.qnode(dev, interface="torch")
        def func():
            for i in range(4):
                qml.Hadamard(i)
            return state()

        state_expected = 0.25 * torch.ones(16, dtype=torch.complex128)
        state_val = func()

        assert isinstance(state_val, torch.Tensor)
        assert state_val.dtype == torch.complex128
        assert torch.allclose(state_expected, state_val)
        assert state_val.shape == (16,)

    @pytest.mark.autograd
    def test_jacobian_not_supported(self):
        """Test if an error is raised if the jacobian method is called via qml.grad"""
        dev = qml.device("default.qubit", wires=4)

        @qml.qnode(dev, diff_method="parameter-shift")
        def func(x):
            for i in range(4):
                qml.RX(x, wires=i)
            return state()

        d_func = qml.jacobian(func)

        with pytest.raises(
            ValueError,
            match="Computing the gradient of circuits that return the state is not supported",
        ):
            d_func(pnp.array(0.1, requires_grad=True))

    def test_no_state_capability(self, monkeypatch):
        """Test if an error is raised for devices that are not capable of returning the state.
        This is tested by changing the capability of default.qubit"""
        dev = qml.device("default.qubit", wires=1)
        capabilities = dev.capabilities().copy()
        capabilities["returns_state"] = False

        @qml.qnode(dev)
        def func():
            return state()

        with monkeypatch.context() as m:
            m.setattr(DefaultQubit, "capabilities", lambda *args, **kwargs: capabilities)
            with pytest.raises(qml.QuantumFunctionError, match="The current device is not capable"):
                func()

    def test_state_not_supported(self):
        """Test if an error is raised for devices inheriting from the base Device class,
        which do not currently support returning the state"""
        dev = qml.device("default.gaussian", wires=1)

        @qml.qnode(dev)
        def func():
            return state()

        with pytest.raises(qml.QuantumFunctionError, match="Returning the state is not supported"):
            func()

    @pytest.mark.parametrize("diff_method", ["best", "finite-diff", "parameter-shift"])
    def test_default_qubit(self, diff_method):
        """Test that the returned state is equal to the expected returned state for all of
        PennyLane's built in statevector devices"""

        dev = qml.device("default.qubit", wires=4)

        @qml.qnode(dev, diff_method=diff_method)
        def func():
            for i in range(4):
                qml.Hadamard(i)
            return state()

        state_val = func()
        state_expected = 0.25 * np.ones(16)

        assert np.allclose(state_val, state_expected)
        assert np.allclose(state_val, dev.state)

    @pytest.mark.tf
    @pytest.mark.parametrize("diff_method", ["best", "finite-diff", "parameter-shift"])
    def test_default_qubit_tf(self, diff_method):
        """Test that the returned state is equal to the expected returned state for all of
        PennyLane's built in statevector devices"""

        dev = qml.device("default.qubit.tf", wires=4)

        @qml.qnode(dev, diff_method=diff_method)
        def func():
            for i in range(4):
                qml.Hadamard(i)
            return state()

        state_val = func()
        state_expected = 0.25 * np.ones(16)

        assert np.allclose(state_val, state_expected)
        assert np.allclose(state_val, dev.state)

    @pytest.mark.autograd
    @pytest.mark.parametrize("diff_method", ["best", "finite-diff", "parameter-shift"])
    def test_default_qubit_autograd(self, diff_method):
        """Test that the returned state is equal to the expected returned state for all of
        PennyLane's built in statevector devices"""

        dev = qml.device("default.qubit.autograd", wires=4)

        @qml.qnode(dev, diff_method=diff_method)
        def func():
            for i in range(4):
                qml.Hadamard(i)
            return state()

        state_val = func()
        state_expected = 0.25 * np.ones(16)

        assert np.allclose(state_val, state_expected)
        assert np.allclose(state_val, dev.state)

    @pytest.mark.tf
    def test_gradient_with_passthru_tf(self):
        """Test that the gradient of the state is accessible when using default.qubit.tf with the
        backprop diff_method."""
        import tensorflow as tf

        dev = qml.device("default.qubit.tf", wires=1)

        @qml.qnode(dev, interface="tf", diff_method="backprop")
        def func(x):
            qml.RY(x, wires=0)
            return state()

        x = tf.Variable(0.1, dtype=tf.float64)

        with tf.GradientTape() as tape:
            result = func(x)

        grad = tape.jacobian(result, x)
        expected = tf.stack([-0.5 * tf.sin(x / 2), 0.5 * tf.cos(x / 2)])
        assert np.allclose(grad, expected)

    @pytest.mark.autograd
    def test_gradient_with_passthru_autograd(self):
        """Test that the gradient of the state is accessible when using default.qubit.autograd
        with the backprop diff_method."""
        from pennylane import numpy as anp

        dev = qml.device("default.qubit.autograd", wires=1)

        @qml.qnode(dev, interface="autograd", diff_method="backprop")
        def func(x):
            qml.RY(x, wires=0)
            return state()

        x = anp.array(0.1, requires_grad=True)

        def loss_fn(x):
            res = func(x)
            return anp.real(res)  # This errors without the real. Likely an issue with complex
            # numbers in autograd

        d_loss_fn = qml.jacobian(loss_fn)

        grad = d_loss_fn(x)
        expected = np.array([-0.5 * np.sin(x / 2), 0.5 * np.cos(x / 2)])
        assert np.allclose(grad, expected)

    @pytest.mark.parametrize("wires", [[0, 2, 3, 1], ["a", -1, "b", 1000]])
    def test_custom_wire_labels(self, wires):
        """Test the state when custom wire labels are used"""
        dev = qml.device("default.qubit", wires=wires)

        @qml.qnode(dev, diff_method="parameter-shift")
        def func():
            for i in range(4):
                qml.Hadamard(wires[i])
            return state()

        state_expected = 0.25 * np.ones(16)
        state_val = func()

        assert np.allclose(state_expected, state_val)

    @pytest.mark.parametrize("shots", [None, 1, 10])
    def test_shape(self, shots):
        """Test that the shape is correct for qml.state."""
        dev = qml.device("default.qubit", wires=3, shots=shots)
        res = qml.state()
        assert res.shape(dev) == (1, 2**3)

    @pytest.mark.parametrize("s_vec", [(3, 2, 1), (1, 5, 10), (3, 1, 20)])
    def test_shape_shot_vector(self, s_vec):
        """Test that the shape is correct for qml.state with the shot vector too."""
        dev = qml.device("default.qubit", wires=3, shots=s_vec)
        res = qml.state()
        assert res.shape(dev) == (3, 2**3)

    def test_numeric_type(self):
        """Test that the numeric type of state measurements."""
        assert qml.state().numeric_type == complex
        assert qml.density_matrix(wires=[0, 1]).numeric_type == complex


class TestDensityMatrix:
    """Tests for the density matrix function"""

    @pytest.mark.parametrize("wires", range(2, 5))
    @pytest.mark.parametrize("dev_name", ["default.qubit", "default.mixed"])
    def test_density_matrix_shape_and_dtype(self, dev_name, wires):
        """Test that the density matrix is of correct size and dtype for a
        trivial circuit"""

        dev = qml.device(dev_name, wires=wires)

        @qml.qnode(dev)
        def circuit():
            return density_matrix([0])

        state_val = circuit()

        assert state_val.shape == (2, 2)
        assert state_val.dtype == np.complex128

    @pytest.mark.parametrize("dev_name", ["default.qubit", "default.mixed"])
    def test_return_type_is_state(self, dev_name):
        """Test that the return type of the observable is State"""

        dev = qml.device(dev_name, wires=2)

        @qml.qnode(dev)
        def func():
            qml.Hadamard(0)
            return density_matrix(0)

        func()
        obs = func.qtape.observables
        assert len(obs) == 1
        assert obs[0].return_type is State

    @pytest.mark.torch
    @pytest.mark.parametrize("dev_name", ["default.qubit", "default.mixed"])
    @pytest.mark.parametrize("diff_method", [None, "backprop"])
    def test_correct_density_matrix_torch(self, dev_name, diff_method):
        """Test that the correct density matrix is returned using torch interface."""
        dev = qml.device(dev_name, wires=2)

        @qml.qnode(dev, interface="torch", diff_method=diff_method)
        def func():
            qml.Hadamard(wires=0)
            return qml.density_matrix(wires=0)

        density_mat = func()
        expected = np.array([[0.5 + 0.0j, 0.5 + 0.0j], [0.5 + 0.0j, 0.5 + 0.0j]])
        assert np.allclose(expected, density_mat)

        dev = func.device

        assert np.allclose(
            expected,
<<<<<<< HEAD
            qml.density_matrix(wires=0).process_state(state=dev.state, device_wires=dev.wires),
=======
            qml.density_matrix(wires=0).process_state(state=dev.state, wires=dev.wires),
>>>>>>> 896dd280
        )

    @pytest.mark.jax
    @pytest.mark.parametrize("dev_name", ["default.qubit", "default.mixed"])
    @pytest.mark.parametrize("diff_method", [None, "backprop"])
    def test_correct_density_matrix_jax(self, dev_name, diff_method):
        """Test that the correct density matrix is returned using JAX interface."""
        dev = qml.device(dev_name, wires=2)

        @qml.qnode(dev, interface="jax", diff_method=diff_method)
        def func():
            qml.Hadamard(wires=0)
            return qml.density_matrix(wires=0)

        density_mat = func()
        expected = np.array([[0.5 + 0.0j, 0.5 + 0.0j], [0.5 + 0.0j, 0.5 + 0.0j]])

        assert np.allclose(expected, density_mat)

        assert np.allclose(
            expected,
<<<<<<< HEAD
            qml.density_matrix(wires=0).process_state(state=dev.state, device_wires=dev.wires),
=======
            qml.density_matrix(wires=0).process_state(state=dev.state, wires=dev.wires),
>>>>>>> 896dd280
        )

    @pytest.mark.tf
    @pytest.mark.parametrize("dev_name", ["default.qubit", "default.mixed"])
    @pytest.mark.parametrize("diff_method", [None, "backprop"])
    def test_correct_density_matrix_tf(self, dev_name, diff_method):
        """Test that the correct density matrix is returned using the TensorFlow interface."""
        dev = qml.device(dev_name, wires=2)

        @qml.qnode(dev, interface="tf", diff_method=diff_method)
        def func():
            qml.Hadamard(wires=0)
            return qml.density_matrix(wires=0)

        density_mat = func()
        expected = np.array([[0.5 + 0.0j, 0.5 + 0.0j], [0.5 + 0.0j, 0.5 + 0.0j]])

        assert np.allclose(expected, density_mat)

        assert np.allclose(
            expected,
<<<<<<< HEAD
            qml.density_matrix(wires=0).process_state(state=dev.state, device_wires=dev.wires),
=======
            qml.density_matrix(wires=0).process_state(state=dev.state, wires=dev.wires),
>>>>>>> 896dd280
        )

    @pytest.mark.parametrize("dev_name", ["default.qubit", "default.mixed"])
    def test_correct_density_matrix_product_state_first(self, dev_name):
        """Test that the correct density matrix is returned when
        tracing out a product state"""

        dev = qml.device(dev_name, wires=2)

        @qml.qnode(dev)
        def func():
            qml.Hadamard(wires=1)
            qml.PauliY(wires=0)
            return density_matrix(0)

        density_first = func()
        expected = np.array([[0.0 + 0.0j, 0.0 + 0.0j], [0.0 + 0.0j, 1.0 + 0.0j]])

        assert np.allclose(expected, density_first)

        assert np.allclose(
            expected,
<<<<<<< HEAD
            qml.density_matrix(wires=0).process_state(state=dev.state, device_wires=dev.wires),
=======
            qml.density_matrix(wires=0).process_state(state=dev.state, wires=dev.wires),
>>>>>>> 896dd280
        )

    @pytest.mark.parametrize("dev_name", ["default.qubit", "default.mixed"])
    def test_correct_density_matrix_product_state_second(self, dev_name):
        """Test that the correct density matrix is returned when
        tracing out a product state"""

        dev = qml.device(dev_name, wires=2)

        @qml.qnode(dev)
        def func():
            qml.Hadamard(wires=1)
            qml.PauliY(wires=0)
            return density_matrix(1)

        density_second = func()
        expected = np.array([[0.5 + 0.0j, 0.5 + 0.0j], [0.5 + 0.0j, 0.5 + 0.0j]])
        assert np.allclose(expected, density_second)

        assert np.allclose(
            expected,
<<<<<<< HEAD
            qml.density_matrix(wires=1).process_state(state=dev.state, device_wires=dev.wires),
=======
            qml.density_matrix(wires=1).process_state(state=dev.state, wires=dev.wires),
>>>>>>> 896dd280
        )

    @pytest.mark.parametrize("dev_name", ["default.qubit", "default.mixed"])
    def test_correct_density_matrix_three_wires_first(self, dev_name):
        """Test that the correct density matrix for an example with three wires"""

        dev = qml.device(dev_name, wires=3)

        @qml.qnode(dev)
        def func():
            qml.Hadamard(wires=1)
            qml.PauliY(wires=0)
            return density_matrix([0, 1])

        density_full = func()
        expected = np.array(
            [
                [0.0 + 0.0j, 0.0 + 0.0j, 0.0 + 0.0j, 0.0 + 0.0j],
                [0.0 + 0.0j, 0.0 + 0.0j, 0.0 + 0.0j, 0.0 + 0.0j],
                [0.0 + 0.0j, 0.0 + 0.0j, 0.5 + 0.0j, 0.5 + 0.0j],
                [0.0 + 0.0j, 0.0 + 0.0j, 0.5 + 0.0j, 0.5 + 0.0j],
            ]
        )
        assert np.allclose(expected, density_full)
        assert np.allclose(
            expected,
<<<<<<< HEAD
            qml.density_matrix(wires=[0, 1]).process_state(state=dev.state, device_wires=dev.wires),
=======
            qml.density_matrix(wires=[0, 1]).process_state(state=dev.state, wires=dev.wires),
>>>>>>> 896dd280
        )

    @pytest.mark.parametrize("dev_name", ["default.qubit", "default.mixed"])
    def test_correct_density_matrix_three_wires_second(self, dev_name):
        """Test that the correct density matrix for an example with three wires"""

        dev = qml.device(dev_name, wires=3)

        @qml.qnode(dev)
        def func():
            qml.Hadamard(0)
            qml.Hadamard(1)
            qml.CNOT(wires=[1, 2])
            return qml.density_matrix(wires=[1, 2])

        density = func()
        expected = np.array(
            [
                [
                    [0.5 + 0.0j, 0.0 + 0.0j, 0.0 + 0.0j, 0.5 + 0.0j],
                    [0.0 + 0.0j, 0.0 + 0.0j, 0.0 + 0.0j, 0.0 + 0.0j],
                    [0.0 + 0.0j, 0.0 + 0.0j, 0.0 + 0.0j, 0.0 + 0.0j],
                    [0.5 + 0.0j, 0.0 + 0.0j, 0.0 + 0.0j, 0.5 + 0.0j],
                ]
            ]
        )

        assert np.allclose(expected, density)
        assert np.allclose(
            expected,
<<<<<<< HEAD
            qml.density_matrix(wires=[1, 2]).process_state(state=dev.state, device_wires=dev.wires),
=======
            qml.density_matrix(wires=[1, 2]).process_state(state=dev.state, wires=dev.wires),
>>>>>>> 896dd280
        )

    @pytest.mark.parametrize("dev_name", ["default.qubit", "default.mixed"])
    def test_correct_density_matrix_mixed_state(self, dev_name):
        """Test that the correct density matrix for an example with a mixed state"""

        dev = qml.device(dev_name, wires=2)

        @qml.qnode(dev)
        def func():
            qml.Hadamard(0)
            qml.CNOT(wires=[0, 1])
            return qml.density_matrix(wires=[1])

        density = func()

        assert np.allclose(np.array([[0.5 + 0.0j, 0.0 + 0.0j], [0.0 + 0.0j, 0.5 + 0.0j]]), density)

    @pytest.mark.parametrize("dev_name", ["default.qubit", "default.mixed"])
    def test_correct_density_matrix_all_wires(self, dev_name):
        """Test that the correct density matrix is returned when all wires are given"""

        dev = qml.device(dev_name, wires=2)

        @qml.qnode(dev)
        def func():
            qml.Hadamard(0)
            qml.CNOT(wires=[0, 1])
            return qml.density_matrix(wires=[0, 1])

        density = func()
        expected = np.array(
            [
                [0.5 + 0.0j, 0.0 + 0.0j, 0.0 + 0.0j, 0.5 + 0.0j],
                [0.0 + 0.0j, 0.0 + 0.0j, 0.0 + 0.0j, 0.0 + 0.0j],
                [0.0 + 0.0j, 0.0 + 0.0j, 0.0 + 0.0j, 0.0 + 0.0j],
                [0.5 + 0.0j, 0.0 + 0.0j, 0.0 + 0.0j, 0.5 + 0.0j],
            ]
        )

        assert np.allclose(expected, density)
        assert np.allclose(
            expected,
<<<<<<< HEAD
            qml.density_matrix(wires=[0, 1]).process_state(state=dev.state, device_wires=dev.wires),
=======
            qml.density_matrix(wires=[0, 1]).process_state(state=dev.state, wires=dev.wires),
>>>>>>> 896dd280
        )

    @pytest.mark.parametrize("dev_name", ["default.qubit", "default.mixed"])
    def test_return_with_other_types(self, dev_name):
        """Test that an exception is raised when a state is returned along with another return
        type"""

        dev = qml.device(dev_name, wires=2)

        @qml.qnode(dev)
        def func():
            qml.Hadamard(wires=0)
            return density_matrix(0), expval(qml.PauliZ(1))

        with pytest.raises(
            qml.QuantumFunctionError,
            match="The state or density matrix"
            " cannot be returned in combination"
            " with other return types",
        ):
            func()

    def test_no_state_capability(self, monkeypatch):
        """Test if an error is raised for devices that are not capable of returning
        the density matrix. This is tested by changing the capability of default.qubit"""
        dev = qml.device("default.qubit", wires=2)
        capabilities = dev.capabilities().copy()
        capabilities["returns_state"] = False

        @qml.qnode(dev)
        def func():
            return density_matrix(0)

        with monkeypatch.context() as m:
            m.setattr(DefaultQubit, "capabilities", lambda *args, **kwargs: capabilities)
            with pytest.raises(
                qml.QuantumFunctionError,
                match="The current device is not capable" " of returning the state",
            ):
                func()

    def test_density_matrix_not_supported(self):
        """Test if an error is raised for devices inheriting from the base Device class,
        which do not currently support returning the state"""
        dev = qml.device("default.gaussian", wires=2)

        @qml.qnode(dev)
        def func():
            return density_matrix(0)

        with pytest.raises(qml.QuantumFunctionError, match="Returning the state is not supported"):
            func()

    @pytest.mark.parametrize("wires", [[0, 2], ["a", -1]])
    @pytest.mark.parametrize("dev_name", ["default.qubit", "default.mixed"])
    def test_custom_wire_labels(self, wires, dev_name):
        """Test that the correct density matrix for an example with a mixed
        state when using custom wires"""

        dev = qml.device(dev_name, wires=wires)

        @qml.qnode(dev)
        def func():
            qml.Hadamard(wires[0])
            qml.CNOT(wires=[wires[0], wires[1]])
            return qml.density_matrix(wires=wires[1])

        density = func()

        assert np.allclose(np.array([[0.5 + 0.0j, 0.0 + 0.0j], [0.0 + 0.0j, 0.5 + 0.0j]]), density)

    @pytest.mark.parametrize("wires", [[3, 1], ["b", 1000]])
    @pytest.mark.parametrize("dev_name", ["default.qubit", "default.mixed"])
    def test_custom_wire_labels_all_wires(self, wires, dev_name):
        """Test that the correct density matrix for an example with a mixed
        state when using custom wires"""
        dev = qml.device(dev_name, wires=wires)

        @qml.qnode(dev)
        def func():
            qml.Hadamard(wires[0])
            qml.CNOT(wires=[wires[0], wires[1]])
            return qml.density_matrix(wires=[wires[0], wires[1]])

        density = func()

        assert np.allclose(
            np.array(
                [
                    [0.5 + 0.0j, 0.0 + 0.0j, 0.0 + 0.0j, 0.5 + 0.0j],
                    [0.0 + 0.0j, 0.0 + 0.0j, 0.0 + 0.0j, 0.0 + 0.0j],
                    [0.0 + 0.0j, 0.0 + 0.0j, 0.0 + 0.0j, 0.0 + 0.0j],
                    [0.5 + 0.0j, 0.0 + 0.0j, 0.0 + 0.0j, 0.5 + 0.0j],
                ]
            ),
            density,
        )

    @pytest.mark.parametrize("shots", [None, 1, 10])
    def test_shape(self, shots):
        """Test that the shape is correct for qml.density_matrix."""
        dev = qml.device("default.qubit", wires=3, shots=shots)
        res = qml.density_matrix(wires=[0, 1])
        assert res.shape(dev) == (1, 2**2, 2**2)

    @pytest.mark.parametrize("s_vec", [(3, 2, 1), (1, 5, 10), (3, 1, 20)])
    def test_shape_shot_vector(self, s_vec):
        """Test that the shape is correct for qml.density_matrix with the shot vector too."""
        dev = qml.device("default.qubit", wires=3, shots=s_vec)
        res = qml.density_matrix(wires=[0, 1])
        assert res.shape(dev) == (3, 2**2, 2**2)<|MERGE_RESOLUTION|>--- conflicted
+++ resolved
@@ -71,13 +71,7 @@
         assert np.allclose(state_val[0], 1 / np.sqrt(2))
         assert np.allclose(state_val[-1], 1 / np.sqrt(2))
 
-<<<<<<< HEAD
-        assert np.allclose(
-            state().process_state(state=dev.state, device_wires=dev.wires), state_val
-        )
-=======
         assert np.allclose(state().process_state(state=dev.state, wires=dev.wires), state_val)
->>>>>>> 896dd280
 
     def test_return_with_other_types(self):
         """Test that an exception is raised when a state is returned along with another return
@@ -403,11 +397,7 @@
 
         assert np.allclose(
             expected,
-<<<<<<< HEAD
-            qml.density_matrix(wires=0).process_state(state=dev.state, device_wires=dev.wires),
-=======
             qml.density_matrix(wires=0).process_state(state=dev.state, wires=dev.wires),
->>>>>>> 896dd280
         )
 
     @pytest.mark.jax
@@ -429,11 +419,7 @@
 
         assert np.allclose(
             expected,
-<<<<<<< HEAD
-            qml.density_matrix(wires=0).process_state(state=dev.state, device_wires=dev.wires),
-=======
             qml.density_matrix(wires=0).process_state(state=dev.state, wires=dev.wires),
->>>>>>> 896dd280
         )
 
     @pytest.mark.tf
@@ -455,11 +441,7 @@
 
         assert np.allclose(
             expected,
-<<<<<<< HEAD
-            qml.density_matrix(wires=0).process_state(state=dev.state, device_wires=dev.wires),
-=======
             qml.density_matrix(wires=0).process_state(state=dev.state, wires=dev.wires),
->>>>>>> 896dd280
         )
 
     @pytest.mark.parametrize("dev_name", ["default.qubit", "default.mixed"])
@@ -482,11 +464,7 @@
 
         assert np.allclose(
             expected,
-<<<<<<< HEAD
-            qml.density_matrix(wires=0).process_state(state=dev.state, device_wires=dev.wires),
-=======
             qml.density_matrix(wires=0).process_state(state=dev.state, wires=dev.wires),
->>>>>>> 896dd280
         )
 
     @pytest.mark.parametrize("dev_name", ["default.qubit", "default.mixed"])
@@ -508,11 +486,7 @@
 
         assert np.allclose(
             expected,
-<<<<<<< HEAD
-            qml.density_matrix(wires=1).process_state(state=dev.state, device_wires=dev.wires),
-=======
             qml.density_matrix(wires=1).process_state(state=dev.state, wires=dev.wires),
->>>>>>> 896dd280
         )
 
     @pytest.mark.parametrize("dev_name", ["default.qubit", "default.mixed"])
@@ -539,11 +513,7 @@
         assert np.allclose(expected, density_full)
         assert np.allclose(
             expected,
-<<<<<<< HEAD
-            qml.density_matrix(wires=[0, 1]).process_state(state=dev.state, device_wires=dev.wires),
-=======
             qml.density_matrix(wires=[0, 1]).process_state(state=dev.state, wires=dev.wires),
->>>>>>> 896dd280
         )
 
     @pytest.mark.parametrize("dev_name", ["default.qubit", "default.mixed"])
@@ -574,11 +544,7 @@
         assert np.allclose(expected, density)
         assert np.allclose(
             expected,
-<<<<<<< HEAD
-            qml.density_matrix(wires=[1, 2]).process_state(state=dev.state, device_wires=dev.wires),
-=======
             qml.density_matrix(wires=[1, 2]).process_state(state=dev.state, wires=dev.wires),
->>>>>>> 896dd280
         )
 
     @pytest.mark.parametrize("dev_name", ["default.qubit", "default.mixed"])
@@ -622,11 +588,7 @@
         assert np.allclose(expected, density)
         assert np.allclose(
             expected,
-<<<<<<< HEAD
-            qml.density_matrix(wires=[0, 1]).process_state(state=dev.state, device_wires=dev.wires),
-=======
             qml.density_matrix(wires=[0, 1]).process_state(state=dev.state, wires=dev.wires),
->>>>>>> 896dd280
         )
 
     @pytest.mark.parametrize("dev_name", ["default.qubit", "default.mixed"])
