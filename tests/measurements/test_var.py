--- conflicted
+++ resolved
@@ -12,8 +12,6 @@
 # See the License for the specific language governing permissions and
 # limitations under the License.
 """Unit tests for the var module"""
-import sys
-
 import numpy as np
 import pytest
 
@@ -21,8 +19,6 @@
 from pennylane.measurements import Variance
 
 
-<<<<<<< HEAD
-=======
 # TODO: Remove this when new CustomMP are the default
 def custom_measurement_process(device, spy):
     assert len(spy.call_args_list) > 0  # make sure method is mocked properly
@@ -47,58 +43,19 @@
         assert qml.math.allequal(old_res, new_res)
 
 
->>>>>>> 4d25d4b8
 # pylint: disable=attribute-defined-outside-init
 class TestVar:
     """Tests for the var function"""
 
-<<<<<<< HEAD
-    # TODO: Remove this when new CustomMP are the default
-    def teardown_method(self):
-        """Method called at the end of every test. It loops over all the calls to
-        QubitDevice.sample and compares its output with the new _Sample.process method."""
-        if not getattr(self, "spy", False):
-            return
-        if sys.version_info[1] <= 7:
-            return  # skip tests for python@3.7 because call_args.kwargs is a tuple instead of a dict
-
-        assert len(self.spy.call_args_list) > 0  # make sure method is mocked properly
-
-        samples = self.dev._samples
-        state = self.dev._state
-        for call_args in self.spy.call_args_list:
-            obs = call_args.args[1]
-            shot_range, bin_size = (
-                call_args.kwargs["shot_range"],
-                call_args.kwargs["bin_size"],
-            )
-            meas = qml.var(op=obs)
-            old_res = self.dev.var(obs, shot_range, bin_size)
-            if samples is not None:
-                new_res = meas.process_samples(
-                    samples=samples, shot_range=shot_range, bin_size=bin_size
-                )
-            else:
-                new_res = meas.process_state(state=state, wires=self.dev.wires)
-            assert qml.math.allequal(old_res, new_res)
-
-=======
->>>>>>> 4d25d4b8
     @pytest.mark.parametrize("shots", [None, 1000, [1000, 10000]])
     @pytest.mark.parametrize("r_dtype", [np.float32, np.float64])
     def test_value(self, tol, r_dtype, mocker, shots):
         """Test that the var function works"""
-<<<<<<< HEAD
-        self.dev = qml.device("default.qubit", wires=2, shots=shots)
-        self.spy = mocker.spy(qml.QubitDevice, "var")
-        self.dev.R_DTYPE = r_dtype
-=======
         dev = qml.device("default.qubit", wires=2, shots=shots)
         spy = mocker.spy(qml.QubitDevice, "var")
         dev.R_DTYPE = r_dtype
->>>>>>> 4d25d4b8
 
-        @qml.qnode(self.dev, diff_method="parameter-shift")
+        @qml.qnode(dev, diff_method="parameter-shift")
         def circuit(x):
             qml.RX(x, wires=0)
             return qml.var(qml.PauliZ(0))
@@ -110,13 +67,6 @@
         assert np.allclose(res, expected, atol=0.05, rtol=0.05)
         assert res.dtype == r_dtype
 
-<<<<<<< HEAD
-    def test_not_an_observable(self, mocker):
-        """Test that a UserWarning is raised if the provided
-        argument might not be hermitian."""
-        self.dev = qml.device("default.qubit", wires=2)
-        self.spy = mocker.spy(qml.QubitDevice, "var")
-=======
         custom_measurement_process(dev, spy)
 
     def test_not_an_observable(self, mocker):
@@ -124,9 +74,8 @@
         argument might not be hermitian."""
         dev = qml.device("default.qubit", wires=2)
         spy = mocker.spy(qml.QubitDevice, "var")
->>>>>>> 4d25d4b8
 
-        @qml.qnode(self.dev)
+        @qml.qnode(dev)
         def circuit():
             qml.RX(0.52, wires=0)
             return qml.var(qml.prod(qml.PauliX(0), qml.PauliZ(0)))
@@ -134,21 +83,14 @@
         with pytest.warns(UserWarning, match="Prod might not be hermitian."):
             _ = circuit()
 
-<<<<<<< HEAD
-    def test_observable_return_type_is_variance(self, mocker):
-        """Test that the return type of the observable is :attr:`ObservableReturnTypes.Variance`"""
-        self.dev = qml.device("default.qubit", wires=2)
-        self.spy = mocker.spy(qml.QubitDevice, "var")
-=======
         custom_measurement_process(dev, spy)
 
     def test_observable_return_type_is_variance(self, mocker):
         """Test that the return type of the observable is :attr:`ObservableReturnTypes.Variance`"""
         dev = qml.device("default.qubit", wires=2)
         spy = mocker.spy(qml.QubitDevice, "var")
->>>>>>> 4d25d4b8
 
-        @qml.qnode(self.dev)
+        @qml.qnode(dev)
         def circuit():
             res = qml.var(qml.PauliZ(0))
             assert res.return_type is Variance
@@ -191,21 +133,12 @@
     @pytest.mark.parametrize("shots", [None, 1000, [1000, 10000]])
     def test_projector_var(self, shots, mocker):
         """Tests that the variance of a ``Projector`` object is computed correctly."""
-<<<<<<< HEAD
-        self.dev = qml.device("default.qubit", wires=3, shots=shots)
-        self.spy = mocker.spy(qml.QubitDevice, "var")
-
-        basis_state = np.array([0, 0, 0])
-
-        @qml.qnode(self.dev)
-=======
         dev = qml.device("default.qubit", wires=3, shots=shots)
         spy = mocker.spy(qml.QubitDevice, "var")
 
         basis_state = np.array([0, 0, 0])
 
         @qml.qnode(dev)
->>>>>>> 4d25d4b8
         def circuit():
             qml.Hadamard(0)
             return qml.var(qml.Projector(basis_state, wires=range(3)))
@@ -213,10 +146,6 @@
         res = circuit()
         expected = [0.25, 0.25] if isinstance(shots, list) else 0.25
 
-<<<<<<< HEAD
-        assert np.allclose(res, expected, atol=0.02, rtol=0.02)
-=======
         assert np.allclose(res, expected, atol=0.02, rtol=0.02)
 
-        custom_measurement_process(dev, spy)
->>>>>>> 4d25d4b8
+        custom_measurement_process(dev, spy)