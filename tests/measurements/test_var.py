--- conflicted
+++ resolved
@@ -12,6 +12,7 @@
 # See the License for the specific language governing permissions and
 # limitations under the License.
 """Unit tests for the var module"""
+from flaky import flaky
 import numpy as np
 import pytest
 
@@ -92,6 +93,7 @@
         expected = np.sin(phi / 2) ** 2 - np.sin(phi / 2) ** 4
         assert np.allclose(np.array(res), expected, atol=atol, rtol=0)
 
+    @flaky(max_runs=5)
     @pytest.mark.parametrize("shots", [None, 10000, [10000, 10000]])
     @pytest.mark.parametrize("phi", np.arange(0, 2 * np.pi, np.pi / 3))
     def test_observable_is_composite_measurement_value(
@@ -101,10 +103,6 @@
         are correct for a composite measurement value."""
         dev = qml.device("default.qubit")
 
-<<<<<<< HEAD
-=======
-        @qml.defer_measurements
->>>>>>> 12e761b5
         @qml.qnode(dev)
         def circuit(phi):
             qml.RX(phi, 0)
