# Copyright 2018-2020 Xanadu Quantum Technologies Inc.

# Licensed under the Apache License, Version 2.0 (the "License");
# you may not use this file except in compliance with the License.
# You may obtain a copy of the License at

#     http://www.apache.org/licenses/LICENSE-2.0

# Unless required by applicable law or agreed to in writing, software
# distributed under the License is distributed on an "AS IS" BASIS,
# WITHOUT WARRANTIES OR CONDITIONS OF ANY KIND, either express or implied.
# See the License for the specific language governing permissions and
# limitations under the License.
"""Unit tests for the measurements module"""
import numpy as np
import pytest

import pennylane as qml
from pennylane.measurements import (
    ClassicalShadow,
    Counts,
    Expectation,
    MeasurementProcess,
    MeasurementTransform,
    MidMeasure,
    Probability,
    Sample,
    SampleMeasurement,
    State,
    StateMeasurement,
    Variance,
    _Counts,
    _Expectation,
    _MutualInfo,
    _Probability,
    _Sample,
    _ShadowExpval,
    _State,
    _Variance,
    _VnEntropy,
    expval,
    sample,
    var,
)
from pennylane.operation import DecompositionUndefinedError
from pennylane.queuing import AnnotatedQueue


class NotValidMeasurement(MeasurementProcess):
    @property
    def return_type(self):
        return "NotValidReturnType"


@pytest.mark.parametrize(
    "return_type, value",
    [
        (Expectation, "expval"),
        (Sample, "sample"),
        (Counts, "counts"),
        (Variance, "var"),
        (Probability, "probs"),
        (State, "state"),
        (MidMeasure, "measure"),
    ],
)
def test_ObservableReturnTypes(return_type, value):
    """Test the ObservableReturnTypes enum value, repr, and enum membership."""

    assert return_type.value == value
    assert isinstance(return_type, qml.measurements.ObservableReturnTypes)
    assert repr(return_type) == value


def test_no_measure():
    """Test that failing to specify a measurement
    raises an exception"""
    dev = qml.device("default.qubit", wires=2)

    @qml.qnode(dev)
    def circuit(x):
        qml.RX(x, wires=0)
        return qml.PauliY(0)

    with pytest.raises(qml.QuantumFunctionError, match="must return either a single measurement"):
        _ = circuit(0.65)


def test_numeric_type_unrecognized_error():
    """Test that querying the numeric type of a measurement process with an
    unrecognized return type raises an error."""

    mp = NotValidMeasurement()
    with pytest.raises(
        qml.QuantumFunctionError,
        match="The numeric type of the measurement NotValidMeasurement is not defined",
    ):
        mp.numeric_type()


def test_shape_unrecognized_error():
    """Test that querying the shape of a measurement process with an
    unrecognized return type raises an error."""
    dev = qml.device("default.qubit", wires=2)
    mp = NotValidMeasurement()
<<<<<<< HEAD
    with pytest.raises(
        qml.QuantumFunctionError,
        match="The shape of the measurement NotValidMeasurement is not defined",
    ):
        mp.shape(dev)
=======
    with pytest.raises(qml.QuantumFunctionError, match="Cannot deduce the shape"):
        mp.shape()
>>>>>>> aa2c5568


@pytest.mark.parametrize(
    "stat_func,return_type", [(expval, Expectation), (var, Variance), (sample, Sample)]
)
class TestStatisticsQueuing:
    """Tests for annotating the return types of the statistics functions"""

    @pytest.mark.parametrize(
        "op",
        [qml.PauliX, qml.PauliY, qml.PauliZ, qml.Hadamard, qml.Identity],
    )
    def test_annotating_obs_return_type(self, stat_func, return_type, op):
        """Test that the return_type related info is updated for a
        measurement"""
        with AnnotatedQueue() as q:
            A = op(0)
            stat_func(A)

        assert q.queue[:-1] == [A]
        meas_proc = q.queue[-1]
        assert isinstance(meas_proc, MeasurementProcess)
        assert meas_proc.return_type == return_type

        assert q.get_info(A) == {"owner": meas_proc}
        assert q.get_info(meas_proc) == {"owns": (A)}

    def test_annotating_tensor_hermitian(self, stat_func, return_type):
        """Test that the return_type related info is updated for a measurement
        when called for an Hermitian observable"""

        mx = np.array([[1, 0], [0, 1]])

        with AnnotatedQueue() as q:
            Herm = qml.Hermitian(mx, wires=[1])
            stat_func(Herm)

        assert q.queue[:-1] == [Herm]
        meas_proc = q.queue[-1]
        assert isinstance(meas_proc, MeasurementProcess)
        assert meas_proc.return_type == return_type

        assert q.get_info(Herm) == {"owner": meas_proc}
        assert q.get_info(meas_proc) == {"owns": (Herm)}

    @pytest.mark.parametrize(
        "op1,op2",
        [
            (qml.PauliY, qml.PauliX),
            (qml.Hadamard, qml.Hadamard),
            (qml.PauliY, qml.Identity),
            (qml.Identity, qml.Identity),
        ],
    )
    def test_annotating_tensor_return_type(self, op1, op2, stat_func, return_type):
        """Test that the return_type related info is updated for a measurement
        when called for an Tensor observable"""
        with AnnotatedQueue() as q:
            A = op1(0)
            B = op2(1)
            tensor_op = A @ B
            stat_func(tensor_op)

        assert q.queue[:-1] == [A, B, tensor_op]
        meas_proc = q.queue[-1]
        assert isinstance(meas_proc, MeasurementProcess)
        assert meas_proc.return_type == return_type

        assert q.get_info(A) == {"owner": tensor_op}
        assert q.get_info(B) == {"owner": tensor_op}
        assert q.get_info(tensor_op) == {"owns": (A, B), "owner": meas_proc}

    @pytest.mark.parametrize(
        "op1,op2",
        [
            (qml.PauliY, qml.PauliX),
            (qml.Hadamard, qml.Hadamard),
            (qml.PauliY, qml.Identity),
            (qml.Identity, qml.Identity),
        ],
    )
    def test_queueing_tensor_observable(self, op1, op2, stat_func, return_type):
        """Test that if the constituent components of a tensor operation are not
        found in the queue for annotation, they are not queued or annotated."""
        A = op1(0)
        B = op2(1)

        with AnnotatedQueue() as q:
            tensor_op = A @ B
            stat_func(tensor_op)

        assert len(q) == 2

        assert q.queue[0] is tensor_op
        meas_proc = q.queue[-1]
        assert isinstance(meas_proc, MeasurementProcess)
        assert meas_proc.return_type == return_type

        assert q.get_info(tensor_op) == {"owns": (A, B), "owner": meas_proc}

    def test_not_an_observable(self, stat_func, return_type):
        """Test that a UserWarning is raised if the provided
        argument might not be hermitian."""
        if stat_func is sample:
            pytest.skip("Sampling is not yet supported with symbolic operators.")

        dev = qml.device("default.qubit", wires=2)

        @qml.qnode(dev)
        def circuit():
            qml.RX(0.52, wires=0)
            return stat_func(qml.prod(qml.PauliX(0), qml.PauliZ(0)))

        with pytest.warns(UserWarning, match="Prod might not be hermitian."):
            _ = circuit()


class TestProperties:
    """Test for the properties"""

    def test_return_type(self):
        """Test MeasurementProcess ``return_type`` property is None."""
        assert MeasurementProcess().return_type is None

    def test_wires_match_observable(self):
        """Test that the wires of the measurement process
        match an internal observable"""
        obs = qml.Hermitian(np.diag([1, 2, 3, 4]), wires=["a", "b"])
        m = qml.expval(op=obs)

        assert np.all(m.wires == obs.wires)

    def test_eigvals_match_observable(self):
        """Test that the eigenvalues of the measurement process
        match an internal observable"""
        obs = qml.Hermitian(np.diag([1, 2, 3, 4]), wires=[0, 1])
        m = qml.expval(op=obs)

        assert np.all(m.eigvals() == np.array([1, 2, 3, 4]))

        # changing the observable data should be reflected
        obs.data = [np.diag([5, 6, 7, 8])]
        assert np.all(m.eigvals() == np.array([5, 6, 7, 8]))

    def test_error_obs_and_eigvals(self):
        """Test that providing both eigenvalues and an observable
        results in an error"""
        obs = qml.Hermitian(np.diag([1, 2, 3, 4]), wires=[0, 1])

        with pytest.raises(ValueError, match="Cannot set the eigenvalues"):
            _Expectation(obs=obs, eigvals=[0, 1])

    def test_error_obs_and_wires(self):
        """Test that providing both wires and an observable
        results in an error"""
        obs = qml.Hermitian(np.diag([1, 2, 3, 4]), wires=[0, 1])

        with pytest.raises(ValueError, match="Cannot set the wires"):
            _Expectation(obs=obs, wires=qml.wires.Wires([0, 1]))

    def test_observable_with_no_eigvals(self):
        """An observable with no eigenvalues defined should cause
        the eigvals method to return a NotImplementedError"""
        obs = qml.NumberOperator(wires=0)
        m = qml.expval(op=obs)
        assert m.eigvals() is None

    def test_repr(self):
        """Test the string representation of a MeasurementProcess."""
        m = qml.expval(op=qml.PauliZ(wires="a") @ qml.PauliZ(wires="b"))
        expected = "expval(PauliZ(wires=['a']) @ PauliZ(wires=['b']))"
        assert str(m) == expected

        m = qml.probs(op=qml.PauliZ(wires="a"))
        expected = "probs(PauliZ(wires=['a']))"
        assert str(m) == expected


class TestExpansion:
    """Test for measurement expansion"""

    def test_expand_pauli(self):
        """Test the expansion of a Pauli observable"""
        obs = qml.PauliX(0) @ qml.PauliY(1)
        m = qml.expval(op=obs)
        tape = m.expand()

        assert len(tape.operations) == 4

        assert tape.operations[0].name == "Hadamard"
        assert tape.operations[0].wires.tolist() == [0]

        assert tape.operations[1].name == "PauliZ"
        assert tape.operations[1].wires.tolist() == [1]
        assert tape.operations[2].name == "S"
        assert tape.operations[2].wires.tolist() == [1]
        assert tape.operations[3].name == "Hadamard"
        assert tape.operations[3].wires.tolist() == [1]

        assert len(tape.measurements) == 1
        assert tape.measurements[0].return_type is Expectation
        assert tape.measurements[0].wires.tolist() == [0, 1]
        assert np.all(tape.measurements[0].eigvals() == np.array([1, -1, -1, 1]))

    def test_expand_hermitian(self, tol):
        """Test the expansion of an hermitian observable"""
        H = np.array([[1, 2], [2, 4]])
        obs = qml.Hermitian(H, wires=["a"])

        m = qml.expval(op=obs)
        tape = m.expand()

        assert len(tape.operations) == 1

        assert tape.operations[0].name == "QubitUnitary"
        assert tape.operations[0].wires.tolist() == ["a"]
        assert np.allclose(
            tape.operations[0].parameters[0],
            np.array([[-2, 1], [1, 2]]) / np.sqrt(5),
            atol=tol,
            rtol=0,
        )

        assert len(tape.measurements) == 1
        assert tape.measurements[0].return_type is Expectation
        assert tape.measurements[0].wires.tolist() == ["a"]
        assert np.all(tape.measurements[0].eigvals() == np.array([0, 5]))

    def test_expand_no_observable(self):
        """Check that an exception is raised if the measurement to
        be expanded has no observable"""
        with pytest.raises(DecompositionUndefinedError):
            _Probability(wires=qml.wires.Wires([0, 1])).expand()

    @pytest.mark.parametrize(
        "m",
        [
            _Expectation(obs=qml.PauliX(0) @ qml.PauliY(1)),
            _Variance(obs=qml.PauliX(0) @ qml.PauliY(1)),
            _Probability(obs=qml.PauliX(0) @ qml.PauliY(1)),
            _Expectation(obs=qml.PauliX(5)),
            _Variance(obs=qml.PauliZ(0) @ qml.Identity(3)),
            _Probability(obs=qml.PauliZ(0) @ qml.Identity(3)),
        ],
    )
    def test_has_decomposition_true_pauli(self, m):
        """Test that measurements of Paulis report to have a decomposition."""
        assert m.has_decomposition is True

    def test_has_decomposition_true_hermitian(self):
        """Test that measurements of Hermitians report to have a decomposition."""
        H = np.array([[1, 2], [2, 4]])
        obs = qml.Hermitian(H, wires=["a"])
        m = qml.expval(op=obs)
        assert m.has_decomposition is True

    def test_has_decomposition_false_hermitian_wo_diaggates(self):
        """Test that measurements of Hermitians report to have a decomposition."""

        class HermitianNoDiagGates(qml.Hermitian):
            @property
            def has_diagonalizing_gates(self):
                return False

        H = np.array([[1, 2], [2, 4]])
        obs = HermitianNoDiagGates(H, wires=["a"])
        m = _Expectation(obs=obs)
        assert m.has_decomposition is False

    def test_has_decomposition_false_no_observable(self):
        """Check a MeasurementProcess without observable to report not having a decomposition"""
        m = _Probability(wires=qml.wires.Wires([0, 1]))
        assert m.has_decomposition is False

        m = _Expectation(wires=qml.wires.Wires([0, 1]), eigvals=np.ones(4))
        assert m.has_decomposition is False

    @pytest.mark.parametrize(
        "m",
        [
            _Sample(),
            _Sample(wires=["a", 1]),
            _Counts(all_outcomes=True),
            _Counts(wires=["a", 1], all_outcomes=True),
            _Counts(),
            _Counts(wires=["a", 1]),
        ],
    )
    def test_samples_computational_basis_true(self, m):
        """Test that measurements of Paulis report to have a decomposition."""
        assert m.samples_computational_basis is True

    @pytest.mark.parametrize(
        "m",
        [
            _Expectation(obs=qml.PauliX(2)),
            _Variance(obs=qml.PauliX("a")),
            _Probability(obs=qml.PauliX("b")),
            _Probability(wires=["a", 1]),
            _Sample(obs=qml.PauliX("a")),
            _Counts(obs=qml.PauliX("a")),
            _State(),
            _VnEntropy(wires=["a", 1]),
            _MutualInfo(wires=[["a", 1], ["b", 2]]),
            ClassicalShadow(wires=[["a", 1], ["b", 2]]),
            _ShadowExpval(H=qml.PauliX("a")),
        ],
    )
    def test_samples_computational_basis_false(self, m):
        """Test that measurements of Paulis report to have a decomposition."""
        assert m.samples_computational_basis is False


class TestDiagonalizingGates:
    def test_no_expansion(self):
        """Test a measurement that has no expansion"""
        m = qml.sample()

        assert m.diagonalizing_gates() == []

    def test_obs_diagonalizing_gates(self):
        """Test diagonalizing_gates method with and observable."""
        m = qml.expval(qml.PauliY(0))

        res = m.diagonalizing_gates()

        assert len(res) == 3

        expected_classes = [qml.PauliZ, qml.S, qml.Hadamard]
        for op, c in zip(res, expected_classes):
            assert isinstance(op, c)


@pytest.mark.parametrize("switch_return", [qml.enable_return, qml.disable_return])
class TestSampleMeasurement:
    """Tests for the SampleMeasurement class."""

    def test_custom_sample_measurement(self, switch_return):
        """Test the execution of a custom sampled measurement."""
        switch_return()

        class MyMeasurement(SampleMeasurement):
            def process_samples(self, samples, wire_order, shot_range, bin_size):
                return qml.math.sum(samples[..., self.wires])

        dev = qml.device("default.qubit", wires=2, shots=1000)

        @qml.qnode(dev)
        def circuit():
            qml.PauliX(0)
            return MyMeasurement(wires=[0]), MyMeasurement(wires=[1])

        assert qml.math.allequal(circuit(), [1000, 0])

    def test_sample_measurement_without_shots(self, switch_return):
        """Test that executing a sampled measurement with ``shots=None`` raises an error."""
        switch_return()

        class MyMeasurement(SampleMeasurement):
            def process_samples(self, samples, wire_order, shot_range, bin_size):
                return qml.math.sum(samples[..., self.wires])

        dev = qml.device("default.qubit", wires=2)

        @qml.qnode(dev)
        def circuit():
            qml.PauliX(0)
            return MyMeasurement(wires=[0]), MyMeasurement(wires=[1])

        with pytest.raises(
            ValueError, match="Shots must be specified in the device to compute the measurement "
        ):
            circuit()

    def test_method_overriden_by_device(self, switch_return):
        """Test that the device can override a measurement process."""
        switch_return()

        class MyMeasurement(SampleMeasurement):
            method_name = "test_method"

            def process_samples(self, samples, wire_order, shot_range, bin_size):
                return qml.math.sum(samples[..., self.wires])

        dev = qml.device("default.qubit", wires=2, shots=1000)

        @qml.qnode(dev)
        def circuit():
            qml.PauliX(0)
            return MyMeasurement(wires=[0]), MyMeasurement(wires=[1])

        circuit.device.test_method = lambda obs, shot_range=None, bin_size=None: 2

        assert qml.math.allequal(circuit(), [2, 2])


@pytest.mark.parametrize("switch_return", [qml.enable_return, qml.disable_return])
class TestStateMeasurement:
    """Tests for the SampleMeasurement class."""

    def test_custom_state_measurement(self, switch_return):
        """Test the execution of a custom state measurement."""
        switch_return()

        class MyMeasurement(StateMeasurement):
            def process_state(self, state, wire_order):
                return qml.math.sum(state)

        dev = qml.device("default.qubit", wires=2)

        @qml.qnode(dev)
        def circuit():
            return MyMeasurement()

        assert circuit() == 1

    def test_sample_measurement_with_shots(self, switch_return):
        """Test that executing a state measurement with shots raises a warning."""
        switch_return()

        class MyMeasurement(StateMeasurement):
            def process_state(self, state, wire_order):
                return qml.math.sum(state)

        dev = qml.device("default.qubit", wires=2, shots=1000)

        @qml.qnode(dev)
        def circuit():
            return MyMeasurement()

        with pytest.warns(
            UserWarning,
            match="Requested measurement MyMeasurement with finite shots",
        ):
            circuit()

    def test_method_overriden_by_device(self, switch_return):
        """Test that the device can override a measurement process."""
        switch_return()

        class MyMeasurement(StateMeasurement):
            method_name = "test_method"

            def process_state(self, state, wire_order):
                return qml.math.sum(state)

        dev = qml.device("default.qubit", wires=2)

        @qml.qnode(dev)
        def circuit():
            return MyMeasurement()

        circuit.device.test_method = lambda obs, shot_range=None, bin_size=None: 2

        assert circuit() == 2


@pytest.mark.parametrize("switch_return", [qml.enable_return, qml.disable_return])
class TestCustomMeasurement:
    """Tests for the CustomMeasurement class."""

    def test_custom_measurement(self, switch_return):
        """Test the execution of a custom measurement."""
        switch_return()

        class MyMeasurement(MeasurementTransform):
            def process(self, qscript, device):
                return {device.shots: len(qscript)}

        dev = qml.device("default.qubit", wires=2, shots=1000)

        @qml.qnode(dev)
        def circuit():
            return MyMeasurement()

        assert circuit() == {dev.shots: len(circuit.tape)}

    def test_method_overriden_by_device(self, switch_return):
        """Test that the device can override a measurement process."""
        switch_return()

        class MyMeasurement(MeasurementTransform):
            method_name = "test_method"

            def process(self, qscript, device):
                return {device.shots: len(qscript)}

        dev = qml.device("default.qubit", wires=2)

        @qml.qnode(dev)
        def circuit():
            return MyMeasurement()

        circuit.device.test_method = lambda qscript: 2

        assert circuit() == 2<|MERGE_RESOLUTION|>--- conflicted
+++ resolved
@@ -103,16 +103,11 @@
     unrecognized return type raises an error."""
     dev = qml.device("default.qubit", wires=2)
     mp = NotValidMeasurement()
-<<<<<<< HEAD
     with pytest.raises(
         qml.QuantumFunctionError,
         match="The shape of the measurement NotValidMeasurement is not defined",
     ):
         mp.shape(dev)
-=======
-    with pytest.raises(qml.QuantumFunctionError, match="Cannot deduce the shape"):
-        mp.shape()
->>>>>>> aa2c5568
 
 
 @pytest.mark.parametrize(
