--- conflicted
+++ resolved
@@ -12,20 +12,12 @@
 # See the License for the specific language governing permissions and
 # limitations under the License.
 """Unit tests for the sample module"""
-<<<<<<< HEAD
-
-import sys
-
-=======
->>>>>>> 0810e2e0
 import numpy as np
 import pytest
 
 import pennylane as qml
 from pennylane.measurements import Sample
 from pennylane.operation import EigvalsUndefinedError, Operator
-<<<<<<< HEAD
-=======
 
 
 # TODO: Remove this when new CustomMP are the default
@@ -48,50 +40,19 @@
                 bin_size=bin_size,
             ),
         )
->>>>>>> 0810e2e0
 
 
 class TestSample:
     """Tests for the sample function"""
 
-<<<<<<< HEAD
-    # TODO: Remove this when new CustomMP are the default
-    def teardown_method(self):
-        """Method called at the end of every test. It loops over all the calls to
-        QubitDevice.sample and compares its output with the new _Sample.process method."""
-        if not getattr(self, "spy", False):
-            return
-        if sys.version_info[1] <= 7:
-            return  # skip tests for python@3.7 because call_args.kwargs is a tuple instead of a dict
-
-        assert len(self.spy.call_args_list) > 0  # make sure method is mocked properly
-
-        samples = self.dev._samples
-        for call_args in self.spy.call_args_list:
-            meas = call_args.args[1]
-            shot_range, bin_size = (call_args.kwargs["shot_range"], call_args.kwargs["bin_size"])
-            if isinstance(meas, Operator):
-                meas = qml.sample(op=meas)
-            assert qml.math.allequal(
-                self.dev.sample(call_args.args[1], **call_args.kwargs),
-                meas.process_samples(samples=samples, shot_range=shot_range, bin_size=bin_size),
-            )
-
-=======
->>>>>>> 0810e2e0
     def test_sample_dimension(self, mocker):
         """Test that the sample function outputs samples of the right size"""
         n_sample = 10
 
-<<<<<<< HEAD
-        self.dev = qml.device("default.qubit", wires=2, shots=n_sample)
-        self.spy = mocker.spy(qml.QubitDevice, "sample")
-=======
         dev = qml.device("default.qubit", wires=2, shots=n_sample)
         spy = mocker.spy(qml.QubitDevice, "sample")
->>>>>>> 0810e2e0
-
-        @qml.qnode(self.dev)
+
+        @qml.qnode(dev)
         def circuit():
             qml.RX(0.54, wires=0)
             return qml.sample(qml.PauliZ(0)), qml.sample(qml.PauliX(1))
@@ -107,15 +68,10 @@
         """Test the output of combining expval, var and sample"""
         n_sample = 10
 
-<<<<<<< HEAD
-        self.dev = qml.device("default.qubit", wires=3, shots=n_sample)
-        self.spy = mocker.spy(qml.QubitDevice, "sample")
-=======
         dev = qml.device("default.qubit", wires=3, shots=n_sample)
         spy = mocker.spy(qml.QubitDevice, "sample")
->>>>>>> 0810e2e0
-
-        @qml.qnode(self.dev, diff_method="parameter-shift")
+
+        @qml.qnode(dev, diff_method="parameter-shift")
         def circuit():
             qml.RX(0.54, wires=0)
 
@@ -128,24 +84,16 @@
         assert isinstance(result[1], np.ndarray)
         assert isinstance(result[2], np.ndarray)
 
-<<<<<<< HEAD
-=======
-        custom_measurement_process(dev, spy)
-
->>>>>>> 0810e2e0
+        custom_measurement_process(dev, spy)
+
     def test_single_wire_sample(self, mocker):
         """Test the return type and shape of sampling a single wire"""
         n_sample = 10
 
-<<<<<<< HEAD
-        self.dev = qml.device("default.qubit", wires=1, shots=n_sample)
-        self.spy = mocker.spy(qml.QubitDevice, "sample")
-=======
         dev = qml.device("default.qubit", wires=1, shots=n_sample)
         spy = mocker.spy(qml.QubitDevice, "sample")
->>>>>>> 0810e2e0
-
-        @qml.qnode(self.dev)
+
+        @qml.qnode(dev)
         def circuit():
             qml.RX(0.54, wires=0)
 
@@ -156,25 +104,17 @@
         assert isinstance(result, np.ndarray)
         assert np.array_equal(result.shape, (n_sample,))
 
-<<<<<<< HEAD
-=======
-        custom_measurement_process(dev, spy)
-
->>>>>>> 0810e2e0
+        custom_measurement_process(dev, spy)
+
     def test_multi_wire_sample_regular_shape(self, mocker):
         """Test the return type and shape of sampling multiple wires
         where a rectangular array is expected"""
         n_sample = 10
 
-<<<<<<< HEAD
-        self.dev = qml.device("default.qubit", wires=3, shots=n_sample)
-        self.spy = mocker.spy(qml.QubitDevice, "sample")
-=======
         dev = qml.device("default.qubit", wires=3, shots=n_sample)
         spy = mocker.spy(qml.QubitDevice, "sample")
->>>>>>> 0810e2e0
-
-        @qml.qnode(self.dev)
+
+        @qml.qnode(dev)
         def circuit():
             return qml.sample(qml.PauliZ(0)), qml.sample(qml.PauliZ(1)), qml.sample(qml.PauliZ(2))
 
@@ -193,15 +133,10 @@
         in combination with expvals and vars"""
         n_sample = 10
 
-<<<<<<< HEAD
-        self.dev = qml.device("default.qubit", wires=3, shots=n_sample)
-        self.spy = mocker.spy(qml.QubitDevice, "sample")
-=======
         dev = qml.device("default.qubit", wires=3, shots=n_sample)
         spy = mocker.spy(qml.QubitDevice, "sample")
->>>>>>> 0810e2e0
-
-        @qml.qnode(self.dev, diff_method="parameter-shift")
+
+        @qml.qnode(dev, diff_method="parameter-shift")
         def circuit():
             return qml.expval(qml.PauliZ(0)), qml.var(qml.PauliZ(1)), qml.sample(qml.PauliZ(2))
 
@@ -214,13 +149,6 @@
         assert result[2].dtype == np.dtype("int")
         assert np.array_equal(result[2].shape, (n_sample,))
 
-<<<<<<< HEAD
-    def test_not_an_observable(self, mocker):
-        """Test that a UserWarning is raised if the provided
-        argument might not be hermitian."""
-        self.dev = qml.device("default.qubit", wires=2, shots=10)
-        self.spy = mocker.spy(qml.QubitDevice, "sample")
-=======
         custom_measurement_process(dev, spy)
 
     def test_not_an_observable(self, mocker):
@@ -228,9 +156,8 @@
         argument might not be hermitian."""
         dev = qml.device("default.qubit", wires=2, shots=10)
         spy = mocker.spy(qml.QubitDevice, "sample")
->>>>>>> 0810e2e0
-
-        @qml.qnode(self.dev)
+
+        @qml.qnode(dev)
         def circuit():
             qml.RX(0.52, wires=0)
             return qml.sample(qml.prod(qml.PauliX(0), qml.PauliZ(0)))
@@ -238,13 +165,6 @@
         with pytest.warns(UserWarning, match="Prod might not be hermitian."):
             _ = circuit()
 
-<<<<<<< HEAD
-    def test_observable_return_type_is_sample(self, mocker):
-        """Test that the return type of the observable is :attr:`ObservableReturnTypes.Sample`"""
-        n_shots = 10
-        self.dev = qml.device("default.qubit", wires=1, shots=n_shots)
-        self.spy = mocker.spy(qml.QubitDevice, "sample")
-=======
         custom_measurement_process(dev, spy)
 
     def test_observable_return_type_is_sample(self, mocker):
@@ -252,9 +172,8 @@
         n_shots = 10
         dev = qml.device("default.qubit", wires=1, shots=n_shots)
         spy = mocker.spy(qml.QubitDevice, "sample")
->>>>>>> 0810e2e0
-
-        @qml.qnode(self.dev)
+
+        @qml.qnode(dev)
         def circuit():
             res = qml.sample(qml.PauliZ(0))
             assert res.return_type is Sample
@@ -282,15 +201,10 @@
 
     def test_providing_no_observable_and_no_wires(self, mocker):
         """Test that we can provide no observable and no wires to sample function"""
-<<<<<<< HEAD
-        self.dev = qml.device("default.qubit", wires=2, shots=1000)
-        self.spy = mocker.spy(qml.QubitDevice, "sample")
-=======
         dev = qml.device("default.qubit", wires=2, shots=1000)
         spy = mocker.spy(qml.QubitDevice, "sample")
->>>>>>> 0810e2e0
-
-        @qml.qnode(self.dev)
+
+        @qml.qnode(dev)
         def circuit():
             qml.Hadamard(wires=0)
             res = qml.sample()
@@ -300,11 +214,8 @@
 
         circuit()
 
-<<<<<<< HEAD
-=======
-        custom_measurement_process(dev, spy)
-
->>>>>>> 0810e2e0
+        custom_measurement_process(dev, spy)
+
     def test_providing_no_observable_and_no_wires_shot_vector(self, mocker):
         """Test that we can provide no observable and no wires to sample
         function when using a shot vector"""
@@ -313,15 +224,10 @@
         shots1 = 1
         shots2 = 10
         shots3 = 1000
-<<<<<<< HEAD
-        self.dev = qml.device("default.qubit", wires=num_wires, shots=[shots1, shots2, shots3])
-        self.spy = mocker.spy(qml.QubitDevice, "sample")
-=======
         dev = qml.device("default.qubit", wires=num_wires, shots=[shots1, shots2, shots3])
         spy = mocker.spy(qml.QubitDevice, "sample")
->>>>>>> 0810e2e0
-
-        @qml.qnode(self.dev)
+
+        @qml.qnode(dev)
         def circuit():
             qml.Hadamard(wires=0)
             return qml.sample()
@@ -334,24 +240,16 @@
         assert len(res) == len(expected_shapes)
         assert (r.shape == exp_shape for r, exp_shape in zip(res, expected_shapes))
 
-<<<<<<< HEAD
-=======
-        custom_measurement_process(dev, spy)
-
->>>>>>> 0810e2e0
+        custom_measurement_process(dev, spy)
+
     def test_providing_no_observable_and_wires(self, mocker):
         """Test that we can provide no observable but specify wires to the sample function"""
         wires = [0, 2]
         wires_obj = qml.wires.Wires(wires)
-<<<<<<< HEAD
-        self.dev = qml.device("default.qubit", wires=3, shots=1000)
-        self.spy = mocker.spy(qml.QubitDevice, "sample")
-=======
         dev = qml.device("default.qubit", wires=3, shots=1000)
         spy = mocker.spy(qml.QubitDevice, "sample")
->>>>>>> 0810e2e0
-
-        @qml.qnode(self.dev)
+
+        @qml.qnode(dev)
         def circuit():
             qml.Hadamard(wires=0)
             res = qml.sample(wires=wires)
@@ -451,8 +349,4 @@
             num_wires = 1
 
         with pytest.raises(EigvalsUndefinedError, match="Cannot compute samples of"):
-<<<<<<< HEAD
-            qml.sample(op=DummyOp(0)).process_samples(samples=np.array([[1, 0]]))
-=======
-            qml.sample(op=DummyOp(0)).process_samples(samples=np.array([[1, 0]]), wire_order=[0])
->>>>>>> 0810e2e0
+            qml.sample(op=DummyOp(0)).process_samples(samples=np.array([[1, 0]]), wire_order=[0])