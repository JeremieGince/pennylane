# Copyright 2018-2022 Xanadu Quantum Technologies Inc.

# Licensed under the Apache License, Version 2.0 (the "License");
# you may not use this file except in compliance with the License.
# You may obtain a copy of the License at

#     http://www.apache.org/licenses/LICENSE-2.0

# Unless required by applicable law or agreed to in writing, software
# distributed under the License is distributed on an "AS IS" BASIS,
# WITHOUT WARRANTIES OR CONDITIONS OF ANY KIND, either express or implied.
# See the License for the specific language governing permissions and
# limitations under the License.
"""
Unit tests for the :mod:`pennylane` :class:`QutritDevice` class.
"""
from random import random

import numpy as np
import pytest
from scipy.stats import unitary_group

import pennylane as qml
from pennylane import DeviceError, QubitDevice, QutritDevice
from pennylane import numpy as pnp
from pennylane.measurements import (
    Counts,
    Expectation,
    MeasurementProcess,
    Probability,
    Sample,
    State,
    Variance,
<<<<<<< HEAD
    _Counts,
    _Expectation,
    _Probability,
    _Sample,
    _State,
    _Variance,
=======
>>>>>>> aa2c5568
)
from pennylane.tape import QuantumScript
from pennylane.wires import Wires


@pytest.fixture(scope="function")
def mock_qutrit_device(monkeypatch):
    """A function to create a mock qutrit device that mocks most of the methods except for e.g. probability()"""
    with monkeypatch.context() as m:
        m.setattr(QutritDevice, "__abstractmethods__", frozenset())
        m.setattr(QutritDevice, "_capabilities", mock_qutrit_device_capabilities)
        m.setattr(QutritDevice, "short_name", "MockQutritDevice")
        m.setattr(QutritDevice, "operations", ["QutritUnitary", "Identity"])
        m.setattr(QutritDevice, "observables", ["Identity"])
        m.setattr(QutritDevice, "expval", lambda self, *args, **kwargs: 0)
        m.setattr(QutritDevice, "var", lambda self, *args, **kwargs: 0)
        m.setattr(QutritDevice, "sample", lambda self, *args, **kwargs: 0)
        m.setattr(QutritDevice, "apply", lambda self, *args, **kwargs: None)

        def get_qutrit_device(wires=1):
            return QutritDevice(wires=wires)

        yield get_qutrit_device


mock_qutrit_device_capabilities = {
    "measurements": "everything",
    "returns_state": True,
}


@pytest.fixture(scope="function")
def mock_qutrit_device_extract_stats(monkeypatch):
    """A function to create a mock device that mocks the methods related to
    statistics (expval, var, sample, probability)"""
    with monkeypatch.context() as m:
        m.setattr(QutritDevice, "__abstractmethods__", frozenset())
        m.setattr(QutritDevice, "_capabilities", mock_qutrit_device_capabilities)
        m.setattr(QutritDevice, "short_name", "MockQutritDevice")
        m.setattr(QutritDevice, "operations", ["QutritUnitary", "Identity"])
        m.setattr(QutritDevice, "observables", ["Identity"])
        m.setattr(QutritDevice, "expval", lambda self, *args, **kwargs: 0)
        m.setattr(QutritDevice, "var", lambda self, *args, **kwargs: 0)
        m.setattr(QutritDevice, "sample", lambda self, *args, **kwargs: 0)
        m.setattr(QutritDevice, "state", 0)
        m.setattr(QutritDevice, "density_matrix", lambda self, wires=None: 0)
        m.setattr(QutritDevice, "probability", lambda self, wires=None, *args, **kwargs: 0)
        m.setattr(QutritDevice, "apply", lambda self, x, **kwargs: x)

        def get_qutrit_device(wires=1):
            return QutritDevice(wires=wires)

        yield get_qutrit_device


@pytest.fixture(scope="function")
def mock_qutrit_device_shots(monkeypatch):
    """A function to create a mock device that mocks the methods related to
    statistics (expval, var, sample, probability)"""
    with monkeypatch.context() as m:
        m.setattr(QutritDevice, "__abstractmethods__", frozenset())
        m.setattr(QutritDevice, "_capabilities", mock_qutrit_device_capabilities)
        m.setattr(QutritDevice, "short_name", "MockQutritDevice")
        m.setattr(QutritDevice, "operations", ["QutritUnitary", "Identity"])
        m.setattr(QutritDevice, "observables", ["Identity"])
        m.setattr(QutritDevice, "expval", lambda self, *args, **kwargs: 0)
        m.setattr(QutritDevice, "var", lambda self, *args, **kwargs: 0)
        m.setattr(QutritDevice, "sample", lambda self, *args, **kwargs: 0)
        m.setattr(QutritDevice, "state", 0)
        m.setattr(QutritDevice, "density_matrix", lambda self, wires=None: 0)
        m.setattr(QutritDevice, "apply", lambda self, x, **kwargs: x)
        m.setattr(
            QutritDevice,
            "analytic_probability",
            lambda self, wires=None: QutritDevice.marginal_prob(self, np.ones(9) / 9.0, wires),
        )

        def get_qutrit_device(wires=1, shots=None):
            return QutritDevice(wires=wires, shots=shots)

        yield get_qutrit_device


@pytest.fixture(scope="function")
def mock_qutrit_device_with_original_statistics(monkeypatch):
    """A function to create a mock qutrit device that uses the original statistics related
    methods"""
    with monkeypatch.context() as m:
        m.setattr(QutritDevice, "__abstractmethods__", frozenset())
        m.setattr(QutritDevice, "_capabilities", mock_qutrit_device_capabilities)
        m.setattr(QutritDevice, "short_name", "MockQutritDevice")
        m.setattr(QutritDevice, "operations", ["QutritUnitary", "Identity"])
        m.setattr(QutritDevice, "observables", ["Identity"])

        def get_qutrit_device(wires=1):
            return QutritDevice(wires=wires)

        yield get_qutrit_device


# TODO: Add tests for expval, var after observables are added


class TestOperations:
    """Tests the logic related to operations"""

    def test_op_queue_accessed_outside_execution_context(self, mock_qutrit_device):
        """Tests that a call to op_queue outside the execution context raises the correct error"""

        dev = mock_qutrit_device()
        with pytest.raises(
            ValueError, match="Cannot access the operation queue outside of the execution context!"
        ):
            dev.op_queue

    def test_op_queue_is_filled_during_execution(self, mock_qutrit_device, monkeypatch):
        """Tests that the op_queue is correctly filled when apply is called and that accessing
        op_queue raises no error"""
        U = unitary_group.rvs(3, random_state=10)

        with qml.tape.QuantumTape() as tape:
            queue = [qml.QutritUnitary(U, wires=0), qml.QutritUnitary(U, wires=0)]
            observables = [qml.expval(qml.Identity(0))]

        call_history = []

        with monkeypatch.context() as m:
            m.setattr(
                QutritDevice,
                "apply",
                lambda self, x, **kwargs: call_history.extend(x + kwargs.get("rotations", [])),
            )
            m.setattr(QutritDevice, "analytic_probability", lambda *args: None)
            m.setattr(QutritDevice, "statistics", lambda self, *args, **kwargs: 0)
            dev = mock_qutrit_device()
            dev.execute(tape)

        assert call_history == queue

        assert len(call_history) == 2
        assert isinstance(call_history[0], qml.QutritUnitary)
        assert call_history[0].wires == Wires([0])

        assert isinstance(call_history[1], qml.QutritUnitary)
        assert call_history[1].wires == Wires([0])

    def test_unsupported_operations_raise_error(self, mock_qutrit_device):
        """Tests that the operations are properly applied and queued"""
        U = unitary_group.rvs(3, random_state=10)

        with qml.tape.QuantumTape() as tape:
            queue = [
                qml.QutritUnitary(U, wires=0),
                qml.Hadamard(wires=1),
                qml.QutritUnitary(U, wires=2),
            ]
            observables = [qml.expval(qml.Identity(0)), qml.var(qml.Identity(1))]

        dev = mock_qutrit_device()
        with pytest.raises(DeviceError, match="Gate Hadamard not supported on device"):
            dev.execute(tape)

    unitaries = [unitary_group.rvs(3, random_state=1967) for _ in range(3)]
    numeric_queues = [
        [qml.QutritUnitary(unitaries[0], wires=[0])],
        [
            qml.QutritUnitary(unitaries[0], wires=[0]),
            qml.QutritUnitary(unitaries[1], wires=[1]),
            qml.QutritUnitary(unitaries[2], wires=[2]),
        ],
    ]

    observables = [[qml.Identity(0)], [qml.Identity(1)]]

    @pytest.mark.parametrize("observables", observables)
    @pytest.mark.parametrize("queue", numeric_queues)
    def test_passing_keyword_arguments_to_execute(
        self, mock_qutrit_device, monkeypatch, queue, observables
    ):
        """Tests that passing keyword arguments to execute propagates those kwargs to the apply()
        method"""
        with qml.tape.QuantumTape() as tape:
            for op in queue + observables:
                op.queue()

        call_history = {}

        with monkeypatch.context() as m:
            m.setattr(QutritDevice, "apply", lambda self, x, **kwargs: call_history.update(kwargs))
            m.setattr(QutritDevice, "statistics", lambda self, *args, **kwargs: 0)
            dev = mock_qutrit_device()
            dev.execute(tape, hash=tape.graph.hash)

        len(call_history.items()) == 1
        call_history["hash"] = tape.graph.hash


class TestObservables:
    """Tests the logic related to observables"""

    U = unitary_group.rvs(3, random_state=10)

    def test_obs_queue_accessed_outside_execution_context(self, mock_qutrit_device):
        """Tests that a call to op_queue outside the execution context raises the correct error"""

        dev = mock_qutrit_device()
        with pytest.raises(
            ValueError,
            match="Cannot access the observable value queue outside of the execution context!",
        ):
            dev.obs_queue

    def test_unsupported_observables_raise_error(self, mock_qutrit_device):
        """Tests that the operations are properly applied and queued"""
        U = unitary_group.rvs(3, random_state=10)

        with qml.tape.QuantumTape() as tape:
            queue = [qml.QutritUnitary(U, wires=0)]
            observables = [qml.expval(qml.Hadamard(0))]

        dev = mock_qutrit_device()
        with pytest.raises(DeviceError, match="Observable Hadamard not supported on device"):
            dev.execute(tape)

    def test_unsupported_observable_return_type_raise_error(self, mock_qutrit_device, monkeypatch):
        """Check that an error is raised if the return type of an observable is unsupported"""

        class UnsupportedMeasurement(MeasurementProcess):
            @property
            def return_type(self):
                return "SomeUnsupportedReturnType"

        U = unitary_group.rvs(3, random_state=10)

        with qml.tape.QuantumTape() as tape:
            qml.QutritUnitary(U, wires=0)
            UnsupportedMeasurement(obs=qml.Identity(0))

        with monkeypatch.context() as m:
            m.setattr(QutritDevice, "apply", lambda self, x, **kwargs: None)
            dev = mock_qutrit_device()
            with pytest.raises(
                qml.QuantumFunctionError, match="Unsupported return type specified for observable"
            ):
                dev.execute(tape)


class TestParameters:
    """Test for checking device parameter mappings"""

    def test_parameters_accessed_outside_execution_context(self, mock_qutrit_device):
        """Tests that a call to parameters outside the execution context raises the correct error"""

        dev = mock_qutrit_device()
        with pytest.raises(
            ValueError,
            match="Cannot access the free parameter mapping outside of the execution context!",
        ):
            dev.parameters


class TestExtractStatistics:
    """Test the statistics method"""

    @pytest.mark.parametrize(
        "measurement", [_Expectation, _Variance, _Sample, _Probability, _State, _Counts]
    )
    def test_results_created(self, mock_qutrit_device_extract_stats, monkeypatch, measurement):
        """Tests that the statistics method simply builds a results list without any side-effects"""

        qscript = QuantumScript(measurements=[measurement(obs=qml.PauliX(0))])

        with monkeypatch.context() as m:
            dev = mock_qutrit_device_extract_stats()
            results = dev.statistics(qscript)

        assert results == [0]

    def test_results_no_state(self, mock_qutrit_device, monkeypatch):
        """Tests that the statistics method raises an AttributeError when a State return type is
        requested when QutritDevice does not have a state attribute"""
        qscript = QuantumScript(measurements=[qml.state()])

        with monkeypatch.context() as m:
            dev = mock_qutrit_device()
            m.delattr(QubitDevice, "state")
            with pytest.raises(
                qml.QuantumFunctionError, match="The state is not available in the current"
            ):
                dev.statistics(qscript)

    @pytest.mark.parametrize("returntype", [None])
    def test_results_created_empty(self, mock_qutrit_device_extract_stats, monkeypatch, returntype):
        """Tests that the statistics method returns an empty list if the return type is None"""

        class UnsupportedMeasurement(MeasurementProcess):
            @property
            def return_type(self):
                return returntype

        qscript = QuantumScript(measurements=[UnsupportedMeasurement()])

        with monkeypatch.context() as m:
            dev = mock_qutrit_device_extract_stats()
            results = dev.statistics(qscript)

        assert results == []

    @pytest.mark.parametrize("returntype", ["not None"])
    def test_error_return_type_not_none(
        self, mock_qutrit_device_extract_stats, monkeypatch, returntype
    ):
        """Tests that the statistics method raises an error if the return type is not well-defined and is not None"""

        assert returntype not in [Expectation, Variance, Sample, Probability, State, Counts, None]

        class UnsupportedMeasurement(MeasurementProcess):
            @property
            def return_type(self):
                return returntype

        qscript = QuantumScript(measurements=[UnsupportedMeasurement()])

        dev = mock_qutrit_device_extract_stats()
        with pytest.raises(qml.QuantumFunctionError, match="Unsupported return type"):
            dev.statistics(qscript)

    def test_return_state_with_multiple_observables(self, mock_qutrit_device_extract_stats):
        """Checks that an error is raised if multiple observables are being returned
        and one of them is state
        """
        U = unitary_group.rvs(3, random_state=10)

        with qml.tape.QuantumTape() as tape:
            qml.QutritUnitary(U, wires=0)
            qml.state()
            qml.probs(wires=0)

        dev = mock_qutrit_device_extract_stats()

        with pytest.raises(
            qml.QuantumFunctionError,
            match="The state or density matrix cannot be returned in combination",
        ):
            dev.execute(tape)


class TestSample:
    """Test the sample method"""

    # TODO: Add tests for sampling with observables that have eigenvalues to sample from once
    # such observables are added for qutrits.
    # TODO: Add tests for counts for observables with eigenvalues once such observables are
    # added for qutrits.

    def test_sample_with_no_observable_and_no_wires(
        self, mock_qutrit_device_with_original_statistics, tol
    ):
        """Test that when we sample a device without providing an observable or wires then it
        will return the raw samples"""
        obs = qml.measurements.sample(op=None, wires=None)
        dev = mock_qutrit_device_with_original_statistics(wires=2)
        generated_samples = np.array([[1, 2], [0, 1]])
        dev._samples = generated_samples

        res = dev.sample(obs)
        assert np.array_equal(res, generated_samples)

    def test_sample_with_no_observable_and_with_wires(
        self, mock_qutrit_device_with_original_statistics, tol
    ):
        """Test that when we sample a device without providing an observable but we specify
        wires then it returns the generated samples for only those wires"""
        obs = qml.measurements.sample(op=None, wires=[1])
        dev = mock_qutrit_device_with_original_statistics(wires=2)
        generated_samples = np.array([[1, 0], [2, 1]])
        dev._samples = generated_samples

        wire_samples = np.array([[0], [1]])
        res = dev.sample(obs)

        assert np.array_equal(res, wire_samples)

    def test_no_eigval_error(self, mock_qutrit_device_with_original_statistics):
        """Tests that an error is thrown if sample is called with an observable that does not have eigenvalues defined."""
        dev = mock_qutrit_device_with_original_statistics(wires=2)
        dev._samples = np.array([[1, 0], [0, 2]])

        class SomeObservable(qml.operation.Observable):
            num_wires = 1
            return_type = Sample

        obs = SomeObservable(wires=0)
        with pytest.raises(qml.operation.EigvalsUndefinedError, match="Cannot compute samples"):
            dev.sample(SomeObservable(wires=0))

    def test_samples_with_bins(self, mock_qutrit_device_with_original_statistics, monkeypatch):
        """Tests that sample works correctly when instantiating device with shot list"""

        dev = mock_qutrit_device_with_original_statistics(wires=2)
        samples = np.array([[0, 1], [2, 0], [2, 1], [1, 1], [2, 2], [1, 2]])
        dev._samples = samples
        obs = qml.measurements.sample(op=None, wires=[0, 1])

        shot_range = [0, 6]
        bin_size = 3

        out = dev.sample(obs, shot_range=shot_range, bin_size=bin_size)
        expected_samples = samples.reshape(-1, 3, 2)

        assert np.array_equal(out, expected_samples)

    def test_counts(self, mock_qutrit_device_with_original_statistics, monkeypatch):
        """Tests that sample works correctly when counts=True"""

        dev = mock_qutrit_device_with_original_statistics(wires=2)
        samples = np.array([[0, 1], [2, 0], [2, 0], [0, 1], [2, 2], [1, 2]])
        dev._samples = samples
        obs = qml.measurements.sample(op=None, wires=[0, 1])

        out = dev.sample(obs, counts=True)
        expected_counts = {
            "01": 2,
            "20": 2,
            "22": 1,
            "12": 1,
        }

        assert out == expected_counts

    def test_raw_counts_with_bins(self, mock_qutrit_device_with_original_statistics, monkeypatch):
        """Tests that sample works correctly when counts=True and device is instantiated with shot
        list"""

        dev = mock_qutrit_device_with_original_statistics(wires=2)
        samples = np.array(
            [
                [0, 1],
                [2, 0],
                [2, 0],
                [0, 1],
                [2, 2],
                [1, 2],
                [0, 1],
                [2, 0],
                [2, 1],
                [0, 2],
                [2, 1],
                [1, 2],
            ]
        )
        dev._samples = samples
        obs = qml.measurements.sample(op=None, wires=[0, 1])

        shot_range = [0, 12]
        bin_size = 4
        out = dev.sample(obs, shot_range=shot_range, bin_size=bin_size, counts=True)

        expected_counts = [
            {"01": 2, "20": 2},
            {"22": 1, "12": 1, "01": 1, "20": 1},
            {"21": 2, "02": 1, "12": 1},
        ]

        assert out == expected_counts


class TestGenerateSamples:
    """Test the generate_samples method"""

    def test_auxiliary_methods_called_correctly(self, mock_qutrit_device, monkeypatch):
        """Tests that the generate_samples method calls on its auxiliary methods correctly"""

        dev = mock_qutrit_device()
        number_of_states = 3**dev.num_wires

        with monkeypatch.context() as m:
            # Mock the auxiliary methods such that they return the expected values
            m.setattr(QutritDevice, "sample_basis_states", lambda self, wires, b: wires)
            m.setattr(QutritDevice, "states_to_ternary", staticmethod(lambda a, b: (a, b)))
            m.setattr(QutritDevice, "analytic_probability", lambda *args: None)
            m.setattr(QutritDevice, "shots", 1000)
            dev._samples = dev.generate_samples()

        assert dev._samples == (number_of_states, dev.num_wires)


class TestSampleBasisStates:
    """Test the sample_basis_states method"""

    def test_sampling_with_correct_arguments(self, mock_qutrit_device, monkeypatch):
        """Tests that the sample_basis_states method samples with the correct arguments"""

        shots = 1000

        number_of_states = 9
        dev = mock_qutrit_device()
        dev.shots = shots
        state_probs = [0.1] * 9
        state_probs[0] = 0.2

        with monkeypatch.context() as m:
            # Mock the numpy.random.choice method such that it returns the expected values
            m.setattr("numpy.random.choice", lambda x, y, p: (x, y, p))
            res = dev.sample_basis_states(number_of_states, state_probs)

        assert np.array_equal(res[0], np.array([0, 1, 2, 3, 4, 5, 6, 7, 8]))
        assert res[1] == shots
        assert res[2] == state_probs

    def test_raises_deprecation_error(self, mock_qutrit_device, monkeypatch):
        """Test that sampling basis states on a device with shots=None produces an error."""

        dev = mock_qutrit_device()
        number_of_states = 9
        dev.shots = None
        state_probs = [0.1] * 9
        state_probs[0] = 0.2

        with pytest.raises(
            qml.QuantumFunctionError,
            match="The number of shots has to be explicitly set on the device",
        ):
            dev.sample_basis_states(number_of_states, state_probs)


class TestStatesToTernary:
    """Test the states_to_ternary method"""

    def test_correct_conversion_three_states(self, mock_qutrit_device):
        """Tests that the sample_basis_states method converts samples to ternary correctly"""
        wires = 4
        samples = [10, 31, 80, 65, 44, 2]

        dev = mock_qutrit_device()
        res = dev.states_to_ternary(samples, wires)

        expected = [
            [0, 1, 0, 1],
            [1, 0, 1, 1],
            [2, 2, 2, 2],
            [2, 1, 0, 2],
            [1, 1, 2, 2],
            [0, 0, 0, 2],
        ]

        assert np.array_equal(res, np.array(expected))

    test_ternary_conversion_data = [
        (
            np.array([2, 3, 2, 0, 0, 1, 6, 8, 5, 6]),
            np.array(
                [
                    [0, 2],
                    [1, 0],
                    [0, 2],
                    [0, 0],
                    [0, 0],
                    [0, 1],
                    [2, 0],
                    [2, 2],
                    [1, 2],
                    [2, 0],
                ]
            ),
        ),
        (
            np.array([2, 7, 6, 8, 4, 1, 5]),
            np.array(
                [
                    [0, 2],
                    [2, 1],
                    [2, 0],
                    [2, 2],
                    [1, 1],
                    [0, 1],
                    [1, 2],
                ]
            ),
        ),
        (
            np.array([10, 7, 2, 15, 26, 20, 18, 24, 11, 6, 1, 0]),
            np.array(
                [
                    [1, 0, 1],
                    [0, 2, 1],
                    [0, 0, 2],
                    [1, 2, 0],
                    [2, 2, 2],
                    [2, 0, 2],
                    [2, 0, 0],
                    [2, 2, 0],
                    [1, 0, 2],
                    [0, 2, 0],
                    [0, 0, 1],
                    [0, 0, 0],
                ]
            ),
        ),
    ]

    @pytest.mark.parametrize("samples, ternary_states", test_ternary_conversion_data)
    def test_correct_conversion(self, mock_qutrit_device, samples, ternary_states, tol):
        """Tests that the states_to_ternary method converts samples to ternary correctly"""
        dev = mock_qutrit_device()
        dev.shots = 5
        wires = ternary_states.shape[1]
        res = dev.states_to_ternary(samples, wires)
        assert np.allclose(res, ternary_states, atol=tol, rtol=0)


class TestExpval:
    """Test the expval method"""

    def test_analytic_expval(self, mock_qutrit_device_with_original_statistics, monkeypatch):
        """Tests that expval method when the analytic attribute is True

        Additional QutritDevice methods that are mocked:
        -probability
        """
        obs = qml.THermitian(np.array([[2, 0, 0], [0, 1, 0], [0, 0, -1]]), wires=0)
        probs = [0.5, 0.25, 0.25]
        dev = mock_qutrit_device_with_original_statistics()

        assert dev.shots is None

        call_history = []
        with monkeypatch.context() as m:
            m.setattr(QutritDevice, "probability", lambda self, wires=None: probs)
            res = dev.expval(obs)

        assert res == (obs.eigvals() @ probs).real

    def test_non_analytic_expval(self, mock_qutrit_device_with_original_statistics, monkeypatch):
        """Tests that expval method when the analytic attribute is False

        Additional QutritDevice methods that are mocked:
        -sample
        -numpy.mean
        """
        obs = qml.THermitian(np.array([[2, 0, 0], [0, 1, 0], [0, 0, -1]]), wires=0)
        dev = mock_qutrit_device_with_original_statistics()

        dev.shots = 1000

        call_history = []
        with monkeypatch.context() as m:
            m.setattr(QutritDevice, "sample", lambda self, obs, *args, **kwargs: obs)
            m.setattr("numpy.mean", lambda obs, axis=None: obs)
            res = dev.expval(obs)

        assert res == obs

    def test_no_eigval_error(self, mock_qutrit_device_with_original_statistics):
        """Tests that an error is thrown if expval is called with an observable that does
        not have eigenvalues defined."""
        dev = mock_qutrit_device_with_original_statistics()

        # observable with no eigenvalue representation defined
        class MyObs(qml.operation.Observable):
            num_wires = 1

            def eigvals(self):
                raise qml.operation.EigvalsUndefinedError

        obs = MyObs(wires=0)

        with pytest.raises(
            qml.operation.EigvalsUndefinedError, match="Cannot compute analytic expectations"
        ):
            dev.expval(obs)


class TestVar:
    """Test the var method"""

    def test_analytic_var(self, mock_qutrit_device_with_original_statistics, monkeypatch):
        """Tests that var method when the analytic attribute is True

        Additional QutritDevice methods that are mocked:
        -probability
        """
        obs = qml.THermitian(np.array([[2, 0, 0], [0, 1, 0], [0, 0, -1]]), wires=0)
        probs = [0.5, 0.25, 0.25]
        dev = mock_qutrit_device_with_original_statistics()

        assert dev.shots is None

        call_history = []
        with monkeypatch.context() as m:
            m.setattr(QutritDevice, "probability", lambda self, wires=None: probs)
            res = dev.var(obs)

        assert res == (obs.eigvals() ** 2) @ probs - (obs.eigvals() @ probs).real ** 2

    def test_non_analytic_var(self, mock_qutrit_device_with_original_statistics, monkeypatch):
        """Tests that var method when the analytic attribute is False

        Additional QutritDevice methods that are mocked:
        -sample
        -numpy.var
        """
        obs = qml.THermitian(np.array([[2, 0, 0], [0, 1, 0], [0, 0, -1]]), wires=0)
        dev = mock_qutrit_device_with_original_statistics()

        dev.shots = 1000

        call_history = []
        with monkeypatch.context() as m:
            m.setattr(QutritDevice, "sample", lambda self, obs, *args, **kwargs: obs)
            m.setattr("numpy.var", lambda obs, axis=None: obs)
            res = dev.var(obs)

        assert res == obs

    def test_no_eigval_error(self, mock_qutrit_device_with_original_statistics):
        """Tests that an error is thrown if var is called with an observable that does not have eigenvalues defined."""
        dev = mock_qutrit_device_with_original_statistics()

        # observable with no eigenvalue representation defined
        class MyObs(qml.operation.Observable):
            num_wires = 1

            def eigvals(self):
                raise qml.operation.EigvalsUndefinedError

        obs = MyObs(wires=0)

        with pytest.raises(
            qml.operation.EigvalsUndefinedError, match="Cannot compute analytic variance"
        ):
            dev.var(obs)


class TestEstimateProb:
    """Test the estimate_probability method"""

    @pytest.mark.parametrize(
        "wires, bin_size, expected",
        [
            ([0], None, [0.5, 0.25, 0.25]),
            (None, None, [0.25, 0, 0.25, 0, 0.25, 0, 0, 0, 0.25]),
            ([0, 1], None, [0.25, 0, 0.25, 0, 0.25, 0, 0, 0, 0.25]),
            ([1], None, [0.25, 0.25, 0.5]),
            ([0], 4, [[0.5], [0.25], [0.25]]),
        ],
    )
    def test_estimate_probability(
        self, wires, bin_size, expected, mock_qutrit_device_with_original_statistics, monkeypatch
    ):
        """Tests probability method when the analytic attribute is True."""
        dev = mock_qutrit_device_with_original_statistics(wires=2)
        samples = np.array([[0, 0], [2, 2], [1, 1], [0, 2]])

        with monkeypatch.context() as m:
            m.setattr(dev, "_samples", samples)
            m.setattr(dev, "shots", 4)
            res = dev.estimate_probability(wires=wires, bin_size=bin_size)

        assert np.allclose(res, expected)


class TestMarginalProb:
    """Test the marginal_prob method"""

    @pytest.mark.parametrize(
        "wires, inactive_wires",
        [
            ([0], [1, 2]),
            ([1], [0, 2]),
            ([2], [0, 1]),
            ([0, 1], [2]),
            ([0, 2], [1]),
            ([1, 2], [0]),
            ([0, 1, 2], []),
            (Wires([0]), [1, 2]),
            (Wires([0, 1]), [2]),
            (Wires([0, 1, 2]), []),
        ],
    )
    def test_correct_arguments_for_marginals(
        self, mock_qutrit_device_with_original_statistics, mocker, wires, inactive_wires, tol
    ):
        """Test that the correct arguments are passed to the marginal_prob method"""

        # Generate probabilities
        probs = np.array([random() for i in range(3**3)])
        probs /= sum(probs)

        spy = mocker.spy(np, "sum")
        dev = mock_qutrit_device_with_original_statistics(wires=3)
        res = dev.marginal_prob(probs, wires=wires)
        array_call = spy.call_args[0][0]
        axis_call = spy.call_args[1]["axis"]

        assert np.allclose(array_call.flatten(), probs, atol=tol, rtol=0)
        assert axis_call == tuple(inactive_wires)

    p = np.arange(0.01, 0.28, 0.01) / np.sum(np.arange(0.01, 0.28, 0.01))
    probs = np.reshape(p, [3] * 3)
    s00 = np.sum(probs[0, :, 0])
    s10 = np.sum(probs[1, :, 0])
    s20 = np.sum(probs[2, :, 0])
    s01 = np.sum(probs[0, :, 1])
    s11 = np.sum(probs[1, :, 1])
    s21 = np.sum(probs[2, :, 1])
    s02 = np.sum(probs[0, :, 2])
    s12 = np.sum(probs[1, :, 2])
    s22 = np.sum(probs[2, :, 2])
    m_probs = np.array([s00, s10, s20, s01, s11, s21, s02, s12, s22])

    marginal_test_data = [
        (
            np.array([0.1, 0.2, 0.3, 0.04, 0.03, 0.02, 0.01, 0.18, 0.12]),
            np.array([0.15, 0.41, 0.44]),
            [1],
        ),
        (
            np.array([0.1, 0.2, 0.3, 0.04, 0.03, 0.02, 0.01, 0.18, 0.12]),
            np.array([0.6, 0.09, 0.31]),
            [0],
        ),
        (p, m_probs, [2, 0]),
    ]

    @pytest.mark.parametrize("probs, marginals, wires", marginal_test_data)
    def test_correct_marginals_returned(
        self, mock_qutrit_device_with_original_statistics, probs, marginals, wires, tol
    ):
        """Test that the correct marginals are returned by the marginal_prob method"""
        num_wires = int(np.log(len(probs)) / np.log(3))  # Same as log_3(len(probs))
        dev = mock_qutrit_device_with_original_statistics(num_wires)
        res = dev.marginal_prob(probs, wires=wires)
        assert np.allclose(res, marginals, atol=tol, rtol=0)

    @pytest.mark.parametrize("probs, marginals, wires", marginal_test_data)
    def test_correct_marginals_returned_wires_none(
        self, mock_qutrit_device_with_original_statistics, probs, marginals, wires, tol
    ):
        """Test that passing wires=None simply returns the original probability."""
        num_wires = int(np.log(len(probs)) / np.log(3))  # Same as log_3(len(probs))
        dev = mock_qutrit_device_with_original_statistics(wires=num_wires)
        dev.num_wires = num_wires

        res = dev.marginal_prob(probs, wires=None)
        assert np.allclose(res, probs, atol=tol, rtol=0)


class TestActiveWires:
    """Test that the active_wires static method works as required."""

    def test_active_wires_from_queue(self, mock_qutrit_device):
        queue = [
            qml.QutritUnitary(np.eye(9), wires=[0, 2]),
            qml.QutritUnitary(np.eye(3), wires=0),
            qml.expval(qml.Identity(wires=5)),
        ]

        dev = mock_qutrit_device(wires=6)
        res = dev.active_wires(queue)

        assert res == Wires([0, 2, 5])


class TestCapabilities:
    """Test that a qutrit device defines capabilities that all devices inheriting
    from it will automatically have."""

    def test_defines_correct_capabilities(self):
        """Test that the device defines the right capabilities"""
        capabilities = {
            "model": "qutrit",
            "supports_finite_shots": True,
            "supports_tensor_observables": True,
            "returns_probs": True,
            "supports_broadcasting": False,
        }
        assert capabilities == QutritDevice.capabilities()


class TestExecution:
    """Tests for the execute method"""

    def test_device_executions(self, mock_qutrit_device_extract_stats):
        """Test the number of times a qutrit device is executed over a QNode's
        lifetime is tracked by `num_executions`"""

        dev_1 = mock_qutrit_device_extract_stats(wires=2)

        def circuit_1(U1, U2, U3):
            qml.QutritUnitary(U1, wires=[0])
            qml.QutritUnitary(U2, wires=[1])
            qml.QutritUnitary(U3, wires=[0, 1])
            return qml.state()

        node_1 = qml.QNode(circuit_1, dev_1)
        num_evals_1 = 10

        for _ in range(num_evals_1):
            node_1(np.eye(3), np.eye(3), np.eye(9))
        assert dev_1.num_executions == num_evals_1

        # test a new circuit on an existing instance of a qutrit device
        def circuit_3(U1, U2):
            qml.QutritUnitary(U1, wires=[0])
            qml.QutritUnitary(U2, wires=[0, 1])
            return qml.state()

        node_3 = qml.QNode(circuit_3, dev_1)
        num_evals_3 = 7

        for _ in range(num_evals_3):
            node_3(np.eye(3), np.eye(9))
        assert dev_1.num_executions == num_evals_1 + num_evals_3


class TestBatchExecution:
    """Tests for the batch_execute method."""

    with qml.tape.QuantumTape() as tape1:
        qml.QutritUnitary(np.eye(3), wires=0)
        qml.expval(qml.Identity(0)), qml.expval(qml.Identity(1))

    with qml.tape.QuantumTape() as tape2:
        qml.QutritUnitary(np.eye(3), wires=0)
        qml.expval(qml.Identity(0))

    @pytest.mark.parametrize("n_tapes", [1, 2, 3])
    def test_calls_to_execute(self, n_tapes, mocker, mock_qutrit_device):
        """Tests that the device's execute method is called the correct number of times."""

        dev = mock_qutrit_device(wires=2)
        spy = mocker.spy(QutritDevice, "execute")

        tapes = [self.tape1] * n_tapes
        dev.batch_execute(tapes)

        assert spy.call_count == n_tapes

    @pytest.mark.parametrize("n_tapes", [1, 2, 3])
    def test_calls_to_reset(self, n_tapes, mocker, mock_qutrit_device):
        """Tests that the device's reset method is called the correct number of times."""

        dev = mock_qutrit_device(wires=2)

        spy = mocker.spy(QutritDevice, "reset")

        tapes = [self.tape1] * n_tapes
        dev.batch_execute(tapes)

        assert spy.call_count == n_tapes

    @pytest.mark.parametrize("r_dtype", [np.float32, np.float64])
    def test_result(self, mock_qutrit_device, r_dtype, tol):
        """Tests that the result has the correct shape and entry types."""

        dev = mock_qutrit_device(wires=2)
        dev.R_DTYPE = r_dtype

        tapes = [self.tape1, self.tape2]
        res = dev.batch_execute(tapes)

        assert len(res) == 2
        assert np.allclose(res[0], dev.execute(self.tape1), rtol=tol, atol=0)
        assert np.allclose(res[1], dev.execute(self.tape2), rtol=tol, atol=0)
        assert res[0].dtype == r_dtype
        assert res[1].dtype == r_dtype

    def test_result_empty_tape(self, mock_qutrit_device, tol):
        """Tests that the result has the correct shape and entry types for empty tapes."""

        dev = mock_qutrit_device(wires=2)

        empty_tape = qml.tape.QuantumTape()
        tapes = [empty_tape] * 3
        res = dev.batch_execute(tapes)

        assert len(res) == 3
        assert np.allclose(res[0], dev.execute(empty_tape), rtol=tol, atol=0)


class TestShotList:
    """Tests for passing shots as a list"""

    # TODO: Add tests for expval and sample with shot lists after observables are added

    def test_invalid_shot_list(self, mock_qutrit_device_shots):
        """Test exception raised if the shot list is the wrong type"""
        with pytest.raises(qml.DeviceError, match="Shots must be"):
            mock_qutrit_device_shots(wires=2, shots=0.5)

        with pytest.raises(ValueError, match="Unknown shot sequence"):
            mock_qutrit_device_shots(wires=2, shots=["a", "b", "c"])

    shot_data = [
        [[1, 2, 3, 10], [(1, 1), (2, 1), (3, 1), (10, 1)], (4, 9), 16],
        [
            [1, 2, 2, 2, 10, 1, 1, 5, 1, 1, 1],
            [(1, 1), (2, 3), (10, 1), (1, 2), (5, 1), (1, 3)],
            (11, 9),
            27,
        ],
        [[10, 10, 10], [(10, 3)], (3, 9), 30],
        [[(10, 3)], [(10, 3)], (3, 9), 30],
    ]

    @pytest.mark.autograd
    @pytest.mark.parametrize("shot_list,shot_vector,expected_shape,total_shots", shot_data)
    def test_probs(
        self, mock_qutrit_device_shots, shot_list, shot_vector, expected_shape, total_shots
    ):
        """Test a probability return"""
        dev = mock_qutrit_device_shots(wires=2, shots=shot_list)

        @qml.qnode(dev)
        def circuit(x, z):
            RZ_01 = pnp.array(
                [
                    [pnp.exp(-1j * z / 2), 0.0, 0.0],
                    [0.0, pnp.exp(1j * z / 2), 0.0],
                    [0.0, 0.0, 1.0],
                ]
            )

            c = pnp.cos(x / 2)
            s = pnp.sin(x / 2) * 1j
            RX_01 = pnp.array([[c, -s, 0.0], [-s, c, 0.0], [0.0, 0.0, 1.0]])

            qml.QutritUnitary(RZ_01, wires=0)
            qml.QutritUnitary(RX_01, wires=1)
            return qml.probs(wires=[0, 1])

        res = circuit(0.1, 0.6)

        assert res.shape == expected_shape
        assert circuit.device._shot_vector == shot_vector
        assert circuit.device.shots == total_shots

        # test gradient works
        # TODO: Add after differentiability of qutrit circuits is implemented
        # res = qml.jacobian(circuit, argnum=[0, 1])(0.1, 0.6)

    marginal_shot_data = [
        [[1, 2, 3, 10], [(1, 1), (2, 1), (3, 1), (10, 1)], (4, 3), 16],
        [
            [1, 2, 2, 2, 10, 1, 1, 5, 1, 1, 1],
            [(1, 1), (2, 3), (10, 1), (1, 2), (5, 1), (1, 3)],
            (11, 3),
            27,
        ],
        [[10, 10, 10], [(10, 3)], (3, 3), 30],
        [[(10, 3)], [(10, 3)], (3, 3), 30],
    ]

    @pytest.mark.autograd
    @pytest.mark.parametrize("shot_list,shot_vector,expected_shape,total_shots", marginal_shot_data)
    def test_marginal_probs(
        self, mock_qutrit_device_shots, shot_list, shot_vector, expected_shape, total_shots
    ):
        dev = mock_qutrit_device_shots(wires=2, shots=shot_list)

        @qml.qnode(dev)
        def circuit(x, z):
            RZ_01 = pnp.array(
                [
                    [pnp.exp(-1j * z / 2), 0.0, 0.0],
                    [0.0, pnp.exp(1j * z / 2), 0.0],
                    [0.0, 0.0, 1.0],
                ]
            )

            c = pnp.cos(x / 2)
            s = pnp.sin(x / 2) * 1j
            RX_01 = pnp.array([[c, -s, 0.0], [-s, c, 0.0], [0.0, 0.0, 1.0]])

            qml.QutritUnitary(RZ_01, wires=0)
            qml.QutritUnitary(RX_01, wires=1)
            return qml.probs(wires=0)

        res = circuit(0.1, 0.6)

        assert res.shape == expected_shape
        assert circuit.device._shot_vector == shot_vector
        assert circuit.device.shots == total_shots

        # test gradient works
        # TODO: Uncomment after parametric operations are added for qutrits and decomposition
        # for QutritUnitary exists
        # res = qml.jacobian(circuit, argnum=[0, 1])(0.1, 0.6)

    shot_data = [
        [[1, 2, 3, 10], [(1, 1), (2, 1), (3, 1), (10, 1)], (4, 3, 2), 16],
        [
            [1, 2, 2, 2, 10, 1, 1, 5, 1, 1, 1],
            [(1, 1), (2, 3), (10, 1), (1, 2), (5, 1), (1, 3)],
            (11, 3, 2),
            27,
        ],
        [[10, 10, 10], [(10, 3)], (3, 3, 2), 30],
        [[(10, 3)], [(10, 3)], (3, 3, 2), 30],
    ]

    @pytest.mark.autograd
    @pytest.mark.parametrize("shot_list,shot_vector,expected_shape,total_shots", shot_data)
    def test_multiple_probs(
        self, mock_qutrit_device_shots, shot_list, shot_vector, expected_shape, total_shots
    ):
        """Test multiple probability returns"""
        dev = mock_qutrit_device_shots(wires=2, shots=shot_list)

        @qml.qnode(dev)
        def circuit(U):
            qml.QutritUnitary(np.eye(3), wires=0)
            qml.QutritUnitary(np.eye(3), wires=0)
            qml.QutritUnitary(U, wires=[0, 1])
            return qml.probs(wires=0), qml.probs(wires=1)

        res = circuit(pnp.eye(9))

        assert res.shape == expected_shape
        assert circuit.device._shot_vector == shot_vector
        assert circuit.device.shots == total_shots

        # test gradient works
        # TODO: Uncomment after parametric operations are added for qutrits and decomposition
        # for QutritUnitary exists
        # res = qml.jacobian(circuit, argnum=[0])(pnp.eye(9, dtype=np.complex128))


class TestUnimplemented:
    """Tests for class methods that aren't implemented

    These tests are for reaching 100% coverage of :class:`pennylane.QutritDevice`, as the
    methods/properties being tested here have been overriden from :class:`pennylane.QubitDevice`
    to avoid unexpected behaviour, but do not yet have working implementations.
    """

    def test_adjoint_jacobian(self, mock_qutrit_device):
        """Test that adjoint_jacobian is unimplemented"""
        dev = mock_qutrit_device()
        tape = qml.tape.QuantumTape()

        with pytest.raises(NotImplementedError):
            dev.adjoint_jacobian(tape)

    def test_state(self, mock_qutrit_device):
        """Test that state is unimplemented"""
        dev = mock_qutrit_device()

        with pytest.raises(NotImplementedError):
            dev.state()

    def test_vn_entropy(self, mock_qutrit_device):
        """Test that vn_entropy is unimplemented"""
        dev = mock_qutrit_device()

        with pytest.raises(qml.QuantumFunctionError, match="Unsupported return type"):
            dev.vn_entropy(wires=0, log_base=3)

    def test_density_matrix(self, mock_qutrit_device):
        """Test that vn_entropy is unimplemented"""
        dev = mock_qutrit_device()

        with pytest.raises(qml.QuantumFunctionError, match="Unsupported return type"):
            dev.density_matrix(wires=0)

    def test_mutual_info(self, mock_qutrit_device):
        """Test that mutual_info is unimplemented"""
        dev = mock_qutrit_device()

        with pytest.raises(qml.QuantumFunctionError, match="Unsupported return type"):
            dev.mutual_info(0, 1, log_base=3)<|MERGE_RESOLUTION|>--- conflicted
+++ resolved
@@ -31,15 +31,12 @@
     Sample,
     State,
     Variance,
-<<<<<<< HEAD
     _Counts,
     _Expectation,
     _Probability,
     _Sample,
     _State,
     _Variance,
-=======
->>>>>>> aa2c5568
 )
 from pennylane.tape import QuantumScript
 from pennylane.wires import Wires
