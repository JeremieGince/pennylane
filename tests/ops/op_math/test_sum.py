--- conflicted
+++ resolved
@@ -529,18 +529,7 @@
         final_op = Sum(qml.RZ(1.32, wires=0), qml.Identity(wires=0), qml.RX(1.9, wires=1))
         simplified_op = sum_op.simplify()
 
-<<<<<<< HEAD
         assert qml.equal(final_op, simplified_op)
-=======
-        # TODO: Use qml.equal when supported for nested operators
-
-        assert isinstance(simplified_op, Sum)
-        for s1, s2 in zip(final_op.operands, simplified_op.operands):
-            assert s1.name == s2.name
-            assert s1.wires == s2.wires
-            assert s1.data == s2.data
-            assert s1.arithmetic_depth == s2.arithmetic_depth
->>>>>>> f804cd3c
 
     def test_simplify_grouping(self):
         """Test that the simplify method groups equal terms."""
@@ -559,18 +548,7 @@
         )
         simplified_op = sum_op.simplify()
 
-<<<<<<< HEAD
         assert qml.equal(final_op, simplified_op)
-=======
-        # TODO: Use qml.equal when supported for nested operators
-
-        assert isinstance(simplified_op, Sum)
-        for s1, s2 in zip(final_op.operands, simplified_op.operands):
-            assert s1.name == s2.name
-            assert s1.wires == s2.wires
-            assert s1.data == s2.data
-            assert s1.arithmetic_depth == s2.arithmetic_depth
->>>>>>> f804cd3c
 
     def test_simplify_grouping_delete_terms(self):
         """Test that the simplify method deletes all terms with coefficient equal to 0."""
@@ -841,15 +819,4 @@
         final_op = Sum(qml.adjoint(qml.RX(1.23, wires=0)), qml.adjoint(qml.Identity(wires=1)))
         adj_op = sum_op.adjoint()
 
-<<<<<<< HEAD
-        assert qml.equal(final_op, adj_op)
-=======
-        # TODO: Use qml.equal when supported for nested operators
-
-        assert isinstance(adj_op, Sum)
-        for s1, s2 in zip(final_op.operands, adj_op.operands):
-            assert s1.name == s2.name
-            assert s1.wires == s2.wires
-            assert s1.data == s2.data
-            assert s1.arithmetic_depth == s2.arithmetic_depth
->>>>>>> f804cd3c
+        assert qml.equal(final_op, adj_op)