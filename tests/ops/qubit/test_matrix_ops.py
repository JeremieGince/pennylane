--- conflicted
+++ resolved
@@ -18,9 +18,11 @@
 import numpy as np
 import pytest
 
+
 from gate_data import H, I, S, T, X, Z
 
 import pennylane as qml
+from pennylane import numpy as pnp
 from pennylane import numpy as pnp
 from pennylane.operation import DecompositionUndefinedError
 from pennylane.wires import Wires
@@ -632,14 +634,11 @@
             (1, 0, [[1, 0], [0, -1]]),
             (0.3, 0, [[0.3, 0.9539392], [0.9539392, -0.3]]),
             (
-<<<<<<< HEAD
-=======
                 0.1,
                 range(2),
                 [[0.1, 0.99498744, 0, 0], [0.99498744, -0.1, 0, 0], [0, 0, 1, 0], [0, 0, 0, 1]],
             ),
             (
->>>>>>> 527b0973
                 [[0.1, 0.2], [0.3, 0.4]],
                 range(2),
                 [
@@ -650,11 +649,6 @@
                 ],
             ),
             (
-<<<<<<< HEAD
-                0.1,
-                range(2),
-                [[0.1, 0.99498744, 0, 0], [0.99498744, -0.1, 0, 0], [0, 0, 1, 0], [0, 0, 0, 1]],
-=======
                 [[0.1, 0.2, 0.3], [0.3, 0.4, 0.2], [0.1, 0.2, 0.3]],
                 range(3),
                 [
@@ -669,7 +663,6 @@
                         [0.0, 0.0, 0.0, 0.0, 0.0, 0.0, 0.0, 1.0],
                     ],
                 ],
->>>>>>> 527b0973
             ),
         ],
     )
@@ -839,37 +832,25 @@
     #     return qml.expval(qml.PauliZ(wires=0))
 
     # assert np.allclose(qml.grad(circuit)(input_matrix),expected_result)
-<<<<<<< HEAD
-=======
 
     @pytest.mark.parametrize(
         ("input_matrix", "wires"),
         [
             (1, 0),
             (0.3, 0),
-            (
-                0.1,
-                range(2)
-                
-            ),
+            (0.1, range(2)),
             (
                 [[0.1, 0.2], [0.3, 0.4]],
                 range(2),
             ),
-            (
-                [[0.1, 0.2, 0.3], 
-                 [0.3, 0.4, 0.2], 
-                 [0.1, 0.2, 0.3]],
-                range(3)
-            ),
+            ([[0.1, 0.2, 0.3], [0.3, 0.4, 0.2], [0.1, 0.2, 0.3]], range(3)),
         ],
     )
     def test_adjoint(self, input_matrix, wires):
         mat = qml.matrix(qml.BlockEncode(input_matrix, wires))
         adj = qml.matrix(qml.adjoint(qml.BlockEncode(input_matrix, wires)))
-        assert np.allclose(np.eye(len(mat)),mat@adj)
-
->>>>>>> 527b0973
+        assert np.allclose(np.eye(len(mat)), mat @ adj)
+
     @pytest.mark.parametrize(
         ("input_matrix", "wires", "output_value"),
         [
